{
    "_readme": [
        "This file locks the dependencies of your project to a known state",
        "Read more about it at https://getcomposer.org/doc/01-basic-usage.md#installing-dependencies",
        "This file is @generated automatically"
    ],
<<<<<<< HEAD
    "content-hash": "74ef53e20ca870ef3b7bde224a5d58d1",
=======
    "content-hash": "f33fc8c4d8cde3ed0cbeffda6c69fa02",
>>>>>>> a66ada8b
    "packages": [
        {
            "name": "cebe/markdown",
            "version": "1.2.1",
            "source": {
                "type": "git",
                "url": "https://github.com/cebe/markdown.git",
                "reference": "9bac5e971dd391e2802dca5400bbeacbaea9eb86"
            },
            "dist": {
                "type": "zip",
                "url": "https://api.github.com/repos/cebe/markdown/zipball/9bac5e971dd391e2802dca5400bbeacbaea9eb86",
                "reference": "9bac5e971dd391e2802dca5400bbeacbaea9eb86",
                "shasum": ""
            },
            "require": {
                "lib-pcre": "*",
                "php": ">=5.4.0"
            },
            "require-dev": {
                "cebe/indent": "*",
                "facebook/xhprof": "*@dev",
                "phpunit/phpunit": "4.1.*"
            },
            "bin": [
                "bin/markdown"
            ],
            "type": "library",
            "extra": {
                "branch-alias": {
                    "dev-master": "1.2.x-dev"
                }
            },
            "autoload": {
                "psr-4": {
                    "cebe\\markdown\\": ""
                }
            },
            "notification-url": "https://packagist.org/downloads/",
            "license": [
                "MIT"
            ],
            "authors": [
                {
                    "name": "Carsten Brandt",
                    "email": "mail@cebe.cc",
                    "homepage": "http://cebe.cc/",
                    "role": "Creator"
                }
            ],
            "description": "A super fast, highly extensible markdown parser for PHP",
            "homepage": "https://github.com/cebe/markdown#readme",
            "keywords": [
                "extensible",
                "fast",
                "gfm",
                "markdown",
                "markdown-extra"
            ],
            "support": {
                "issues": "https://github.com/cebe/markdown/issues",
                "source": "https://github.com/cebe/markdown"
            },
            "time": "2018-03-26T11:24:36+00:00"
        },
        {
            "name": "commerceguys/addressing",
            "version": "v1.4.2",
            "source": {
                "type": "git",
                "url": "https://github.com/commerceguys/addressing.git",
                "reference": "406c7b5f0fbe4f6a64155c0fe03b1adb34d01308"
            },
            "dist": {
                "type": "zip",
                "url": "https://api.github.com/repos/commerceguys/addressing/zipball/406c7b5f0fbe4f6a64155c0fe03b1adb34d01308",
                "reference": "406c7b5f0fbe4f6a64155c0fe03b1adb34d01308",
                "shasum": ""
            },
            "require": {
                "doctrine/collections": "^1.2 || ^2.0",
                "php": ">=7.3"
            },
            "require-dev": {
                "ext-json": "*",
                "mikey179/vfsstream": "^1.6.10",
                "phpunit/phpunit": "^9.5",
                "squizlabs/php_codesniffer": "^3.6",
                "symfony/validator": "^4.4 || ^5.4 || ^6.0"
            },
            "suggest": {
                "symfony/validator": "to validate addresses"
            },
            "type": "library",
            "extra": {
                "branch-alias": {
                    "dev-master": "1.x-dev"
                }
            },
            "autoload": {
                "psr-4": {
                    "CommerceGuys\\Addressing\\": "src"
                }
            },
            "notification-url": "https://packagist.org/downloads/",
            "license": [
                "MIT"
            ],
            "authors": [
                {
                    "name": "Bojan Zivanovic"
                },
                {
                    "name": "Damien Tournoud"
                }
            ],
            "description": "Addressing library powered by CLDR and Google's address data.",
            "keywords": [
                "address",
                "internationalization",
                "localization",
                "postal"
            ],
            "support": {
                "issues": "https://github.com/commerceguys/addressing/issues",
                "source": "https://github.com/commerceguys/addressing/tree/v1.4.2"
            },
            "time": "2023-02-15T10:11:14+00:00"
        },
        {
            "name": "composer/ca-bundle",
            "version": "1.3.5",
            "source": {
                "type": "git",
                "url": "https://github.com/composer/ca-bundle.git",
                "reference": "74780ccf8c19d6acb8d65c5f39cd72110e132bbd"
            },
            "dist": {
                "type": "zip",
                "url": "https://api.github.com/repos/composer/ca-bundle/zipball/74780ccf8c19d6acb8d65c5f39cd72110e132bbd",
                "reference": "74780ccf8c19d6acb8d65c5f39cd72110e132bbd",
                "shasum": ""
            },
            "require": {
                "ext-openssl": "*",
                "ext-pcre": "*",
                "php": "^5.3.2 || ^7.0 || ^8.0"
            },
            "require-dev": {
                "phpstan/phpstan": "^0.12.55",
                "psr/log": "^1.0",
                "symfony/phpunit-bridge": "^4.2 || ^5",
                "symfony/process": "^2.5 || ^3.0 || ^4.0 || ^5.0 || ^6.0"
            },
            "type": "library",
            "extra": {
                "branch-alias": {
                    "dev-main": "1.x-dev"
                }
            },
            "autoload": {
                "psr-4": {
                    "Composer\\CaBundle\\": "src"
                }
            },
            "notification-url": "https://packagist.org/downloads/",
            "license": [
                "MIT"
            ],
            "authors": [
                {
                    "name": "Jordi Boggiano",
                    "email": "j.boggiano@seld.be",
                    "homepage": "http://seld.be"
                }
            ],
            "description": "Lets you find a path to the system CA bundle, and includes a fallback to the Mozilla CA bundle.",
            "keywords": [
                "cabundle",
                "cacert",
                "certificate",
                "ssl",
                "tls"
            ],
            "support": {
                "irc": "irc://irc.freenode.org/composer",
                "issues": "https://github.com/composer/ca-bundle/issues",
                "source": "https://github.com/composer/ca-bundle/tree/1.3.5"
            },
            "funding": [
                {
                    "url": "https://packagist.com",
                    "type": "custom"
                },
                {
                    "url": "https://github.com/composer",
                    "type": "github"
                },
                {
                    "url": "https://tidelift.com/funding/github/packagist/composer/composer",
                    "type": "tidelift"
                }
            ],
            "time": "2023-01-11T08:27:00+00:00"
        },
        {
            "name": "composer/composer",
            "version": "2.2.19",
            "source": {
                "type": "git",
                "url": "https://github.com/composer/composer.git",
                "reference": "30ff21a9af9a10845436abaeeb0bb7276e996d24"
            },
            "dist": {
                "type": "zip",
                "url": "https://api.github.com/repos/composer/composer/zipball/30ff21a9af9a10845436abaeeb0bb7276e996d24",
                "reference": "30ff21a9af9a10845436abaeeb0bb7276e996d24",
                "shasum": ""
            },
            "require": {
                "composer/ca-bundle": "^1.0",
                "composer/metadata-minifier": "^1.0",
                "composer/pcre": "^1.0",
                "composer/semver": "^3.0",
                "composer/spdx-licenses": "^1.2",
                "composer/xdebug-handler": "^2.0 || ^3.0",
                "justinrainbow/json-schema": "^5.2.11",
                "php": "^5.3.2 || ^7.0 || ^8.0",
                "psr/log": "^1.0 || ^2.0",
                "react/promise": "^1.2 || ^2.7",
                "seld/jsonlint": "^1.4",
                "seld/phar-utils": "^1.0",
                "symfony/console": "^2.8.52 || ^3.4.35 || ^4.4 || ^5.0",
                "symfony/filesystem": "^2.8.52 || ^3.4.35 || ^4.4 || ^5.0 || ^6.0",
                "symfony/finder": "^2.8.52 || ^3.4.35 || ^4.4 || ^5.0 || ^6.0",
                "symfony/process": "^2.8.52 || ^3.4.35 || ^4.4 || ^5.0 || ^6.0"
            },
            "require-dev": {
                "phpspec/prophecy": "^1.10",
                "symfony/phpunit-bridge": "^4.2 || ^5.0 || ^6.0"
            },
            "suggest": {
                "ext-openssl": "Enabling the openssl extension allows you to access https URLs for repositories and packages",
                "ext-zip": "Enabling the zip extension allows you to unzip archives",
                "ext-zlib": "Allow gzip compression of HTTP requests"
            },
            "bin": [
                "bin/composer"
            ],
            "type": "library",
            "extra": {
                "branch-alias": {
                    "dev-main": "2.2-dev"
                }
            },
            "autoload": {
                "psr-4": {
                    "Composer\\": "src/Composer"
                }
            },
            "notification-url": "https://packagist.org/downloads/",
            "license": [
                "MIT"
            ],
            "authors": [
                {
                    "name": "Nils Adermann",
                    "email": "naderman@naderman.de",
                    "homepage": "https://www.naderman.de"
                },
                {
                    "name": "Jordi Boggiano",
                    "email": "j.boggiano@seld.be",
                    "homepage": "https://seld.be"
                }
            ],
            "description": "Composer helps you declare, manage and install dependencies of PHP projects. It ensures you have the right stack everywhere.",
            "homepage": "https://getcomposer.org/",
            "keywords": [
                "autoload",
                "dependency",
                "package"
            ],
            "support": {
                "irc": "ircs://irc.libera.chat:6697/composer",
                "issues": "https://github.com/composer/composer/issues",
                "source": "https://github.com/composer/composer/tree/2.2.19"
            },
            "funding": [
                {
                    "url": "https://packagist.com",
                    "type": "custom"
                },
                {
                    "url": "https://github.com/composer",
                    "type": "github"
                },
                {
                    "url": "https://tidelift.com/funding/github/packagist/composer/composer",
                    "type": "tidelift"
                }
            ],
            "time": "2023-02-04T13:54:48+00:00"
        },
        {
            "name": "composer/metadata-minifier",
            "version": "1.0.0",
            "source": {
                "type": "git",
                "url": "https://github.com/composer/metadata-minifier.git",
                "reference": "c549d23829536f0d0e984aaabbf02af91f443207"
            },
            "dist": {
                "type": "zip",
                "url": "https://api.github.com/repos/composer/metadata-minifier/zipball/c549d23829536f0d0e984aaabbf02af91f443207",
                "reference": "c549d23829536f0d0e984aaabbf02af91f443207",
                "shasum": ""
            },
            "require": {
                "php": "^5.3.2 || ^7.0 || ^8.0"
            },
            "require-dev": {
                "composer/composer": "^2",
                "phpstan/phpstan": "^0.12.55",
                "symfony/phpunit-bridge": "^4.2 || ^5"
            },
            "type": "library",
            "extra": {
                "branch-alias": {
                    "dev-main": "1.x-dev"
                }
            },
            "autoload": {
                "psr-4": {
                    "Composer\\MetadataMinifier\\": "src"
                }
            },
            "notification-url": "https://packagist.org/downloads/",
            "license": [
                "MIT"
            ],
            "authors": [
                {
                    "name": "Jordi Boggiano",
                    "email": "j.boggiano@seld.be",
                    "homepage": "http://seld.be"
                }
            ],
            "description": "Small utility library that handles metadata minification and expansion.",
            "keywords": [
                "composer",
                "compression"
            ],
            "support": {
                "issues": "https://github.com/composer/metadata-minifier/issues",
                "source": "https://github.com/composer/metadata-minifier/tree/1.0.0"
            },
            "funding": [
                {
                    "url": "https://packagist.com",
                    "type": "custom"
                },
                {
                    "url": "https://github.com/composer",
                    "type": "github"
                },
                {
                    "url": "https://tidelift.com/funding/github/packagist/composer/composer",
                    "type": "tidelift"
                }
            ],
            "time": "2021-04-07T13:37:33+00:00"
        },
        {
            "name": "composer/pcre",
            "version": "1.0.1",
            "source": {
                "type": "git",
                "url": "https://github.com/composer/pcre.git",
                "reference": "67a32d7d6f9f560b726ab25a061b38ff3a80c560"
            },
            "dist": {
                "type": "zip",
                "url": "https://api.github.com/repos/composer/pcre/zipball/67a32d7d6f9f560b726ab25a061b38ff3a80c560",
                "reference": "67a32d7d6f9f560b726ab25a061b38ff3a80c560",
                "shasum": ""
            },
            "require": {
                "php": "^5.3.2 || ^7.0 || ^8.0"
            },
            "require-dev": {
                "phpstan/phpstan": "^1.3",
                "phpstan/phpstan-strict-rules": "^1.1",
                "symfony/phpunit-bridge": "^4.2 || ^5"
            },
            "type": "library",
            "extra": {
                "branch-alias": {
                    "dev-main": "1.x-dev"
                }
            },
            "autoload": {
                "psr-4": {
                    "Composer\\Pcre\\": "src"
                }
            },
            "notification-url": "https://packagist.org/downloads/",
            "license": [
                "MIT"
            ],
            "authors": [
                {
                    "name": "Jordi Boggiano",
                    "email": "j.boggiano@seld.be",
                    "homepage": "http://seld.be"
                }
            ],
            "description": "PCRE wrapping library that offers type-safe preg_* replacements.",
            "keywords": [
                "PCRE",
                "preg",
                "regex",
                "regular expression"
            ],
            "support": {
                "issues": "https://github.com/composer/pcre/issues",
                "source": "https://github.com/composer/pcre/tree/1.0.1"
            },
            "funding": [
                {
                    "url": "https://packagist.com",
                    "type": "custom"
                },
                {
                    "url": "https://github.com/composer",
                    "type": "github"
                },
                {
                    "url": "https://tidelift.com/funding/github/packagist/composer/composer",
                    "type": "tidelift"
                }
            ],
            "time": "2022-01-21T20:24:37+00:00"
        },
        {
            "name": "composer/semver",
            "version": "3.3.2",
            "source": {
                "type": "git",
                "url": "https://github.com/composer/semver.git",
                "reference": "3953f23262f2bff1919fc82183ad9acb13ff62c9"
            },
            "dist": {
                "type": "zip",
                "url": "https://api.github.com/repos/composer/semver/zipball/3953f23262f2bff1919fc82183ad9acb13ff62c9",
                "reference": "3953f23262f2bff1919fc82183ad9acb13ff62c9",
                "shasum": ""
            },
            "require": {
                "php": "^5.3.2 || ^7.0 || ^8.0"
            },
            "require-dev": {
                "phpstan/phpstan": "^1.4",
                "symfony/phpunit-bridge": "^4.2 || ^5"
            },
            "type": "library",
            "extra": {
                "branch-alias": {
                    "dev-main": "3.x-dev"
                }
            },
            "autoload": {
                "psr-4": {
                    "Composer\\Semver\\": "src"
                }
            },
            "notification-url": "https://packagist.org/downloads/",
            "license": [
                "MIT"
            ],
            "authors": [
                {
                    "name": "Nils Adermann",
                    "email": "naderman@naderman.de",
                    "homepage": "http://www.naderman.de"
                },
                {
                    "name": "Jordi Boggiano",
                    "email": "j.boggiano@seld.be",
                    "homepage": "http://seld.be"
                },
                {
                    "name": "Rob Bast",
                    "email": "rob.bast@gmail.com",
                    "homepage": "http://robbast.nl"
                }
            ],
            "description": "Semver library that offers utilities, version constraint parsing and validation.",
            "keywords": [
                "semantic",
                "semver",
                "validation",
                "versioning"
            ],
            "support": {
                "irc": "irc://irc.freenode.org/composer",
                "issues": "https://github.com/composer/semver/issues",
                "source": "https://github.com/composer/semver/tree/3.3.2"
            },
            "funding": [
                {
                    "url": "https://packagist.com",
                    "type": "custom"
                },
                {
                    "url": "https://github.com/composer",
                    "type": "github"
                },
                {
                    "url": "https://tidelift.com/funding/github/packagist/composer/composer",
                    "type": "tidelift"
                }
            ],
            "time": "2022-04-01T19:23:25+00:00"
        },
        {
            "name": "composer/spdx-licenses",
            "version": "1.5.7",
            "source": {
                "type": "git",
                "url": "https://github.com/composer/spdx-licenses.git",
                "reference": "c848241796da2abf65837d51dce1fae55a960149"
            },
            "dist": {
                "type": "zip",
                "url": "https://api.github.com/repos/composer/spdx-licenses/zipball/c848241796da2abf65837d51dce1fae55a960149",
                "reference": "c848241796da2abf65837d51dce1fae55a960149",
                "shasum": ""
            },
            "require": {
                "php": "^5.3.2 || ^7.0 || ^8.0"
            },
            "require-dev": {
                "phpstan/phpstan": "^0.12.55",
                "symfony/phpunit-bridge": "^4.2 || ^5"
            },
            "type": "library",
            "extra": {
                "branch-alias": {
                    "dev-main": "1.x-dev"
                }
            },
            "autoload": {
                "psr-4": {
                    "Composer\\Spdx\\": "src"
                }
            },
            "notification-url": "https://packagist.org/downloads/",
            "license": [
                "MIT"
            ],
            "authors": [
                {
                    "name": "Nils Adermann",
                    "email": "naderman@naderman.de",
                    "homepage": "http://www.naderman.de"
                },
                {
                    "name": "Jordi Boggiano",
                    "email": "j.boggiano@seld.be",
                    "homepage": "http://seld.be"
                },
                {
                    "name": "Rob Bast",
                    "email": "rob.bast@gmail.com",
                    "homepage": "http://robbast.nl"
                }
            ],
            "description": "SPDX licenses list and validation library.",
            "keywords": [
                "license",
                "spdx",
                "validator"
            ],
            "support": {
                "irc": "irc://irc.freenode.org/composer",
                "issues": "https://github.com/composer/spdx-licenses/issues",
                "source": "https://github.com/composer/spdx-licenses/tree/1.5.7"
            },
            "funding": [
                {
                    "url": "https://packagist.com",
                    "type": "custom"
                },
                {
                    "url": "https://github.com/composer",
                    "type": "github"
                },
                {
                    "url": "https://tidelift.com/funding/github/packagist/composer/composer",
                    "type": "tidelift"
                }
            ],
            "time": "2022-05-23T07:37:50+00:00"
        },
        {
            "name": "composer/xdebug-handler",
            "version": "3.0.3",
            "source": {
                "type": "git",
                "url": "https://github.com/composer/xdebug-handler.git",
                "reference": "ced299686f41dce890debac69273b47ffe98a40c"
            },
            "dist": {
                "type": "zip",
                "url": "https://api.github.com/repos/composer/xdebug-handler/zipball/ced299686f41dce890debac69273b47ffe98a40c",
                "reference": "ced299686f41dce890debac69273b47ffe98a40c",
                "shasum": ""
            },
            "require": {
                "composer/pcre": "^1 || ^2 || ^3",
                "php": "^7.2.5 || ^8.0",
                "psr/log": "^1 || ^2 || ^3"
            },
            "require-dev": {
                "phpstan/phpstan": "^1.0",
                "phpstan/phpstan-strict-rules": "^1.1",
                "symfony/phpunit-bridge": "^6.0"
            },
            "type": "library",
            "autoload": {
                "psr-4": {
                    "Composer\\XdebugHandler\\": "src"
                }
            },
            "notification-url": "https://packagist.org/downloads/",
            "license": [
                "MIT"
            ],
            "authors": [
                {
                    "name": "John Stevenson",
                    "email": "john-stevenson@blueyonder.co.uk"
                }
            ],
            "description": "Restarts a process without Xdebug.",
            "keywords": [
                "Xdebug",
                "performance"
            ],
            "support": {
                "irc": "irc://irc.freenode.org/composer",
                "issues": "https://github.com/composer/xdebug-handler/issues",
                "source": "https://github.com/composer/xdebug-handler/tree/3.0.3"
            },
            "funding": [
                {
                    "url": "https://packagist.com",
                    "type": "custom"
                },
                {
                    "url": "https://github.com/composer",
                    "type": "github"
                },
                {
                    "url": "https://tidelift.com/funding/github/packagist/composer/composer",
                    "type": "tidelift"
                }
            ],
            "time": "2022-02-25T21:32:43+00:00"
        },
        {
            "name": "craftcms/oauth2-craftid",
            "version": "1.0.0.1",
            "source": {
                "type": "git",
                "url": "https://github.com/craftcms/oauth2-craftid.git",
                "reference": "3f18364139d72d83fb50546d85130beaaa868836"
            },
            "dist": {
                "type": "zip",
                "url": "https://api.github.com/repos/craftcms/oauth2-craftid/zipball/3f18364139d72d83fb50546d85130beaaa868836",
                "reference": "3f18364139d72d83fb50546d85130beaaa868836",
                "shasum": ""
            },
            "require": {
                "league/oauth2-client": "^2.2.1"
            },
            "require-dev": {
                "phpunit/phpunit": "^5.0",
                "satooshi/php-coveralls": "^1.0",
                "squizlabs/php_codesniffer": "^2.0"
            },
            "type": "library",
            "autoload": {
                "psr-4": {
                    "craftcms\\oauth2\\client\\": "src/"
                }
            },
            "notification-url": "https://packagist.org/downloads/",
            "license": [
                "MIT"
            ],
            "authors": [
                {
                    "name": "Pixel & Tonic",
                    "homepage": "https://pixelandtonic.com/"
                }
            ],
            "description": "Craft OAuth 2.0 Client Provider for The PHP League OAuth2-Client",
            "keywords": [
                "Authentication",
                "authorization",
                "client",
                "cms",
                "craftcms",
                "craftid",
                "oauth",
                "oauth2"
            ],
            "support": {
                "issues": "https://github.com/craftcms/oauth2-craftid/issues",
                "source": "https://github.com/craftcms/oauth2-craftid/tree/1.0.0.1"
            },
            "time": "2017-11-22T19:46:18+00:00"
        },
        {
            "name": "craftcms/plugin-installer",
            "version": "1.6.0",
            "source": {
                "type": "git",
                "url": "https://github.com/craftcms/plugin-installer.git",
                "reference": "bd1650e8da6d5ca7a8527068d3e51c34bc7b6b4f"
            },
            "dist": {
                "type": "zip",
                "url": "https://api.github.com/repos/craftcms/plugin-installer/zipball/bd1650e8da6d5ca7a8527068d3e51c34bc7b6b4f",
                "reference": "bd1650e8da6d5ca7a8527068d3e51c34bc7b6b4f",
                "shasum": ""
            },
            "require": {
                "composer-plugin-api": "^1.0 || ^2.0",
                "php": ">=5.4"
            },
            "require-dev": {
                "composer/composer": "^1.0 || ^2.0"
            },
            "type": "composer-plugin",
            "extra": {
                "class": "craft\\composer\\Plugin"
            },
            "autoload": {
                "psr-4": {
                    "craft\\composer\\": "src/"
                }
            },
            "notification-url": "https://packagist.org/downloads/",
            "license": [
                "MIT"
            ],
            "description": "Craft CMS Plugin Installer",
            "homepage": "https://craftcms.com/",
            "keywords": [
                "cms",
                "composer",
                "craftcms",
                "installer",
                "plugin"
            ],
            "support": {
                "docs": "https://craftcms.com/docs",
                "email": "support@craftcms.com",
                "forum": "https://craftcms.stackexchange.com/",
                "issues": "https://github.com/craftcms/cms/issues?state=open",
                "rss": "https://craftcms.com/changelog.rss",
                "source": "https://github.com/craftcms/cms"
            },
            "time": "2023-02-22T13:17:00+00:00"
        },
        {
            "name": "craftcms/server-check",
            "version": "2.1.4",
            "source": {
                "type": "git",
                "url": "https://github.com/craftcms/server-check.git",
                "reference": "c262ebd39572902bdf4fe3ea570e11cd6725b381"
            },
            "dist": {
                "type": "zip",
                "url": "https://api.github.com/repos/craftcms/server-check/zipball/c262ebd39572902bdf4fe3ea570e11cd6725b381",
                "reference": "c262ebd39572902bdf4fe3ea570e11cd6725b381",
                "shasum": ""
            },
            "type": "library",
            "autoload": {
                "classmap": [
                    "server/requirements"
                ]
            },
            "notification-url": "https://packagist.org/downloads/",
            "license": [
                "MIT"
            ],
            "description": "Craft CMS Server Check",
            "homepage": "https://craftcms.com/",
            "keywords": [
                "cms",
                "craftcms",
                "requirements",
                "yii2"
            ],
            "support": {
                "docs": "https://github.com/craftcms/docs",
                "email": "support@craftcms.com",
                "forum": "https://craftcms.stackexchange.com/",
                "issues": "https://github.com/craftcms/server-check/issues?state=open",
                "rss": "https://github.com/craftcms/server-check/releases.atom",
                "source": "https://github.com/craftcms/server-check"
            },
            "time": "2022-04-17T02:14:46+00:00"
        },
        {
            "name": "creocoder/yii2-nested-sets",
            "version": "0.9.0",
            "source": {
                "type": "git",
                "url": "https://github.com/creocoder/yii2-nested-sets.git",
                "reference": "cb8635a459b6246e5a144f096b992dcc30cf9954"
            },
            "dist": {
                "type": "zip",
                "url": "https://api.github.com/repos/creocoder/yii2-nested-sets/zipball/cb8635a459b6246e5a144f096b992dcc30cf9954",
                "reference": "cb8635a459b6246e5a144f096b992dcc30cf9954",
                "shasum": ""
            },
            "require": {
                "yiisoft/yii2": "*"
            },
            "type": "yii2-extension",
            "autoload": {
                "psr-4": {
                    "creocoder\\nestedsets\\": "src"
                }
            },
            "notification-url": "https://packagist.org/downloads/",
            "license": [
                "BSD-3-Clause"
            ],
            "authors": [
                {
                    "name": "Alexander Kochetov",
                    "email": "creocoder@gmail.com"
                }
            ],
            "description": "The nested sets behavior for the Yii framework",
            "keywords": [
                "nested sets",
                "yii2"
            ],
            "support": {
                "issues": "https://github.com/creocoder/yii2-nested-sets/issues",
                "source": "https://github.com/creocoder/yii2-nested-sets/tree/master"
            },
            "time": "2015-01-27T10:53:51+00:00"
        },
        {
            "name": "defuse/php-encryption",
            "version": "v2.3.1",
            "source": {
                "type": "git",
                "url": "https://github.com/defuse/php-encryption.git",
                "reference": "77880488b9954b7884c25555c2a0ea9e7053f9d2"
            },
            "dist": {
                "type": "zip",
                "url": "https://api.github.com/repos/defuse/php-encryption/zipball/77880488b9954b7884c25555c2a0ea9e7053f9d2",
                "reference": "77880488b9954b7884c25555c2a0ea9e7053f9d2",
                "shasum": ""
            },
            "require": {
                "ext-openssl": "*",
                "paragonie/random_compat": ">= 2",
                "php": ">=5.6.0"
            },
            "require-dev": {
                "phpunit/phpunit": "^4|^5|^6|^7|^8|^9"
            },
            "bin": [
                "bin/generate-defuse-key"
            ],
            "type": "library",
            "autoload": {
                "psr-4": {
                    "Defuse\\Crypto\\": "src"
                }
            },
            "notification-url": "https://packagist.org/downloads/",
            "license": [
                "MIT"
            ],
            "authors": [
                {
                    "name": "Taylor Hornby",
                    "email": "taylor@defuse.ca",
                    "homepage": "https://defuse.ca/"
                },
                {
                    "name": "Scott Arciszewski",
                    "email": "info@paragonie.com",
                    "homepage": "https://paragonie.com"
                }
            ],
            "description": "Secure PHP Encryption Library",
            "keywords": [
                "aes",
                "authenticated encryption",
                "cipher",
                "crypto",
                "cryptography",
                "encrypt",
                "encryption",
                "openssl",
                "security",
                "symmetric key cryptography"
            ],
            "support": {
                "issues": "https://github.com/defuse/php-encryption/issues",
                "source": "https://github.com/defuse/php-encryption/tree/v2.3.1"
            },
            "time": "2021-04-09T23:57:26+00:00"
        },
        {
            "name": "doctrine/collections",
            "version": "2.1.2",
            "source": {
                "type": "git",
                "url": "https://github.com/doctrine/collections.git",
                "reference": "db8cda536a034337f7dd63febecc713d4957f9ee"
            },
            "dist": {
                "type": "zip",
                "url": "https://api.github.com/repos/doctrine/collections/zipball/db8cda536a034337f7dd63febecc713d4957f9ee",
                "reference": "db8cda536a034337f7dd63febecc713d4957f9ee",
                "shasum": ""
            },
            "require": {
                "doctrine/deprecations": "^1",
                "php": "^8.1"
            },
            "require-dev": {
                "doctrine/coding-standard": "^10.0",
                "ext-json": "*",
                "phpstan/phpstan": "^1.8",
                "phpstan/phpstan-phpunit": "^1.0",
                "phpunit/phpunit": "^9.5",
                "vimeo/psalm": "^4.22"
            },
            "type": "library",
            "autoload": {
                "psr-4": {
                    "Doctrine\\Common\\Collections\\": "src"
                }
            },
            "notification-url": "https://packagist.org/downloads/",
            "license": [
                "MIT"
            ],
            "authors": [
                {
                    "name": "Guilherme Blanco",
                    "email": "guilhermeblanco@gmail.com"
                },
                {
                    "name": "Roman Borschel",
                    "email": "roman@code-factory.org"
                },
                {
                    "name": "Benjamin Eberlei",
                    "email": "kontakt@beberlei.de"
                },
                {
                    "name": "Jonathan Wage",
                    "email": "jonwage@gmail.com"
                },
                {
                    "name": "Johannes Schmitt",
                    "email": "schmittjoh@gmail.com"
                }
            ],
            "description": "PHP Doctrine Collections library that adds additional functionality on top of PHP arrays.",
            "homepage": "https://www.doctrine-project.org/projects/collections.html",
            "keywords": [
                "array",
                "collections",
                "iterators",
                "php"
            ],
            "support": {
                "issues": "https://github.com/doctrine/collections/issues",
                "source": "https://github.com/doctrine/collections/tree/2.1.2"
            },
            "funding": [
                {
                    "url": "https://www.doctrine-project.org/sponsorship.html",
                    "type": "custom"
                },
                {
                    "url": "https://www.patreon.com/phpdoctrine",
                    "type": "patreon"
                },
                {
                    "url": "https://tidelift.com/funding/github/packagist/doctrine%2Fcollections",
                    "type": "tidelift"
                }
            ],
            "time": "2022-12-27T23:41:38+00:00"
        },
        {
            "name": "doctrine/deprecations",
            "version": "v1.0.0",
            "source": {
                "type": "git",
                "url": "https://github.com/doctrine/deprecations.git",
                "reference": "0e2a4f1f8cdfc7a92ec3b01c9334898c806b30de"
            },
            "dist": {
                "type": "zip",
                "url": "https://api.github.com/repos/doctrine/deprecations/zipball/0e2a4f1f8cdfc7a92ec3b01c9334898c806b30de",
                "reference": "0e2a4f1f8cdfc7a92ec3b01c9334898c806b30de",
                "shasum": ""
            },
            "require": {
                "php": "^7.1|^8.0"
            },
            "require-dev": {
                "doctrine/coding-standard": "^9",
                "phpunit/phpunit": "^7.5|^8.5|^9.5",
                "psr/log": "^1|^2|^3"
            },
            "suggest": {
                "psr/log": "Allows logging deprecations via PSR-3 logger implementation"
            },
            "type": "library",
            "autoload": {
                "psr-4": {
                    "Doctrine\\Deprecations\\": "lib/Doctrine/Deprecations"
                }
            },
            "notification-url": "https://packagist.org/downloads/",
            "license": [
                "MIT"
            ],
            "description": "A small layer on top of trigger_error(E_USER_DEPRECATED) or PSR-3 logging with options to disable all deprecations or selectively for packages.",
            "homepage": "https://www.doctrine-project.org/",
            "support": {
                "issues": "https://github.com/doctrine/deprecations/issues",
                "source": "https://github.com/doctrine/deprecations/tree/v1.0.0"
            },
            "time": "2022-05-02T15:47:09+00:00"
        },
        {
            "name": "doctrine/lexer",
            "version": "3.0.0",
            "source": {
                "type": "git",
                "url": "https://github.com/doctrine/lexer.git",
                "reference": "84a527db05647743d50373e0ec53a152f2cde568"
            },
            "dist": {
                "type": "zip",
                "url": "https://api.github.com/repos/doctrine/lexer/zipball/84a527db05647743d50373e0ec53a152f2cde568",
                "reference": "84a527db05647743d50373e0ec53a152f2cde568",
                "shasum": ""
            },
            "require": {
                "php": "^8.1"
            },
            "require-dev": {
                "doctrine/coding-standard": "^10",
                "phpstan/phpstan": "^1.9",
                "phpunit/phpunit": "^9.5",
                "psalm/plugin-phpunit": "^0.18.3",
                "vimeo/psalm": "^5.0"
            },
            "type": "library",
            "autoload": {
                "psr-4": {
                    "Doctrine\\Common\\Lexer\\": "src"
                }
            },
            "notification-url": "https://packagist.org/downloads/",
            "license": [
                "MIT"
            ],
            "authors": [
                {
                    "name": "Guilherme Blanco",
                    "email": "guilhermeblanco@gmail.com"
                },
                {
                    "name": "Roman Borschel",
                    "email": "roman@code-factory.org"
                },
                {
                    "name": "Johannes Schmitt",
                    "email": "schmittjoh@gmail.com"
                }
            ],
            "description": "PHP Doctrine Lexer parser library that can be used in Top-Down, Recursive Descent Parsers.",
            "homepage": "https://www.doctrine-project.org/projects/lexer.html",
            "keywords": [
                "annotations",
                "docblock",
                "lexer",
                "parser",
                "php"
            ],
            "support": {
                "issues": "https://github.com/doctrine/lexer/issues",
                "source": "https://github.com/doctrine/lexer/tree/3.0.0"
            },
            "funding": [
                {
                    "url": "https://www.doctrine-project.org/sponsorship.html",
                    "type": "custom"
                },
                {
                    "url": "https://www.patreon.com/phpdoctrine",
                    "type": "patreon"
                },
                {
                    "url": "https://tidelift.com/funding/github/packagist/doctrine%2Flexer",
                    "type": "tidelift"
                }
            ],
            "time": "2022-12-15T16:57:16+00:00"
        },
        {
            "name": "egulias/email-validator",
            "version": "4.0.1",
            "source": {
                "type": "git",
                "url": "https://github.com/egulias/EmailValidator.git",
                "reference": "3a85486b709bc384dae8eb78fb2eec649bdb64ff"
            },
            "dist": {
                "type": "zip",
                "url": "https://api.github.com/repos/egulias/EmailValidator/zipball/3a85486b709bc384dae8eb78fb2eec649bdb64ff",
                "reference": "3a85486b709bc384dae8eb78fb2eec649bdb64ff",
                "shasum": ""
            },
            "require": {
                "doctrine/lexer": "^2.0 || ^3.0",
                "php": ">=8.1",
                "symfony/polyfill-intl-idn": "^1.26"
            },
            "require-dev": {
                "phpunit/phpunit": "^9.5.27",
                "vimeo/psalm": "^4.30"
            },
            "suggest": {
                "ext-intl": "PHP Internationalization Libraries are required to use the SpoofChecking validation"
            },
            "type": "library",
            "extra": {
                "branch-alias": {
                    "dev-master": "4.0.x-dev"
                }
            },
            "autoload": {
                "psr-4": {
                    "Egulias\\EmailValidator\\": "src"
                }
            },
            "notification-url": "https://packagist.org/downloads/",
            "license": [
                "MIT"
            ],
            "authors": [
                {
                    "name": "Eduardo Gulias Davis"
                }
            ],
            "description": "A library for validating emails against several RFCs",
            "homepage": "https://github.com/egulias/EmailValidator",
            "keywords": [
                "email",
                "emailvalidation",
                "emailvalidator",
                "validation",
                "validator"
            ],
            "support": {
                "issues": "https://github.com/egulias/EmailValidator/issues",
                "source": "https://github.com/egulias/EmailValidator/tree/4.0.1"
            },
            "funding": [
                {
                    "url": "https://github.com/egulias",
                    "type": "github"
                }
            ],
            "time": "2023-01-14T14:17:03+00:00"
        },
        {
            "name": "elvanto/litemoji",
            "version": "4.3.0",
            "source": {
                "type": "git",
                "url": "https://github.com/elvanto/litemoji.git",
                "reference": "f13cf10686f7110a3b17d09de03050d0708840b8"
            },
            "dist": {
                "type": "zip",
                "url": "https://api.github.com/repos/elvanto/litemoji/zipball/f13cf10686f7110a3b17d09de03050d0708840b8",
                "reference": "f13cf10686f7110a3b17d09de03050d0708840b8",
                "shasum": ""
            },
            "require": {
                "ext-mbstring": "*",
                "php": ">=7.3"
            },
            "require-dev": {
                "milesj/emojibase": "7.0.*",
                "phpunit/phpunit": "^9.0"
            },
            "type": "library",
            "autoload": {
                "psr-4": {
                    "LitEmoji\\": "src/"
                }
            },
            "notification-url": "https://packagist.org/downloads/",
            "license": [
                "MIT"
            ],
            "description": "A PHP library simplifying the conversion of unicode, HTML and shortcode emoji.",
            "keywords": [
                "emoji",
                "php-emoji"
            ],
            "support": {
                "issues": "https://github.com/elvanto/litemoji/issues",
                "source": "https://github.com/elvanto/litemoji/tree/4.3.0"
            },
            "time": "2022-10-28T02:32:19+00:00"
        },
        {
            "name": "enshrined/svg-sanitize",
            "version": "0.16.0",
            "source": {
                "type": "git",
                "url": "https://github.com/darylldoyle/svg-sanitizer.git",
                "reference": "239e257605e2141265b429e40987b2ee51bba4b4"
            },
            "dist": {
                "type": "zip",
                "url": "https://api.github.com/repos/darylldoyle/svg-sanitizer/zipball/239e257605e2141265b429e40987b2ee51bba4b4",
                "reference": "239e257605e2141265b429e40987b2ee51bba4b4",
                "shasum": ""
            },
            "require": {
                "ext-dom": "*",
                "ext-libxml": "*",
                "ezyang/htmlpurifier": "^4.16",
                "php": "^5.6 || ^7.0 || ^8.0"
            },
            "require-dev": {
                "phpunit/phpunit": "^5.7 || ^6.5 || ^8.5"
            },
            "type": "library",
            "autoload": {
                "psr-4": {
                    "enshrined\\svgSanitize\\": "src"
                }
            },
            "notification-url": "https://packagist.org/downloads/",
            "license": [
                "GPL-2.0-or-later"
            ],
            "authors": [
                {
                    "name": "Daryll Doyle",
                    "email": "daryll@enshrined.co.uk"
                }
            ],
            "description": "An SVG sanitizer for PHP",
            "support": {
                "issues": "https://github.com/darylldoyle/svg-sanitizer/issues",
                "source": "https://github.com/darylldoyle/svg-sanitizer/tree/0.16.0"
            },
            "time": "2023-03-20T10:51:12+00:00"
        },
        {
            "name": "ezyang/htmlpurifier",
            "version": "v4.16.0",
            "source": {
                "type": "git",
                "url": "https://github.com/ezyang/htmlpurifier.git",
                "reference": "523407fb06eb9e5f3d59889b3978d5bfe94299c8"
            },
            "dist": {
                "type": "zip",
                "url": "https://api.github.com/repos/ezyang/htmlpurifier/zipball/523407fb06eb9e5f3d59889b3978d5bfe94299c8",
                "reference": "523407fb06eb9e5f3d59889b3978d5bfe94299c8",
                "shasum": ""
            },
            "require": {
                "php": "~5.6.0 || ~7.0.0 || ~7.1.0 || ~7.2.0 || ~7.3.0 || ~7.4.0 || ~8.0.0 || ~8.1.0 || ~8.2.0"
            },
            "require-dev": {
                "cerdic/css-tidy": "^1.7 || ^2.0",
                "simpletest/simpletest": "dev-master"
            },
            "suggest": {
                "cerdic/css-tidy": "If you want to use the filter 'Filter.ExtractStyleBlocks'.",
                "ext-bcmath": "Used for unit conversion and imagecrash protection",
                "ext-iconv": "Converts text to and from non-UTF-8 encodings",
                "ext-tidy": "Used for pretty-printing HTML"
            },
            "type": "library",
            "autoload": {
                "files": [
                    "library/HTMLPurifier.composer.php"
                ],
                "psr-0": {
                    "HTMLPurifier": "library/"
                },
                "exclude-from-classmap": [
                    "/library/HTMLPurifier/Language/"
                ]
            },
            "notification-url": "https://packagist.org/downloads/",
            "license": [
                "LGPL-2.1-or-later"
            ],
            "authors": [
                {
                    "name": "Edward Z. Yang",
                    "email": "admin@htmlpurifier.org",
                    "homepage": "http://ezyang.com"
                }
            ],
            "description": "Standards compliant HTML filter written in PHP",
            "homepage": "http://htmlpurifier.org/",
            "keywords": [
                "html"
            ],
            "support": {
                "issues": "https://github.com/ezyang/htmlpurifier/issues",
                "source": "https://github.com/ezyang/htmlpurifier/tree/v4.16.0"
            },
            "time": "2022-09-18T07:06:19+00:00"
        },
        {
            "name": "guzzlehttp/guzzle",
            "version": "7.5.0",
            "source": {
                "type": "git",
                "url": "https://github.com/guzzle/guzzle.git",
                "reference": "b50a2a1251152e43f6a37f0fa053e730a67d25ba"
            },
            "dist": {
                "type": "zip",
                "url": "https://api.github.com/repos/guzzle/guzzle/zipball/b50a2a1251152e43f6a37f0fa053e730a67d25ba",
                "reference": "b50a2a1251152e43f6a37f0fa053e730a67d25ba",
                "shasum": ""
            },
            "require": {
                "ext-json": "*",
                "guzzlehttp/promises": "^1.5",
                "guzzlehttp/psr7": "^1.9 || ^2.4",
                "php": "^7.2.5 || ^8.0",
                "psr/http-client": "^1.0",
                "symfony/deprecation-contracts": "^2.2 || ^3.0"
            },
            "provide": {
                "psr/http-client-implementation": "1.0"
            },
            "require-dev": {
                "bamarni/composer-bin-plugin": "^1.8.1",
                "ext-curl": "*",
                "php-http/client-integration-tests": "^3.0",
                "phpunit/phpunit": "^8.5.29 || ^9.5.23",
                "psr/log": "^1.1 || ^2.0 || ^3.0"
            },
            "suggest": {
                "ext-curl": "Required for CURL handler support",
                "ext-intl": "Required for Internationalized Domain Name (IDN) support",
                "psr/log": "Required for using the Log middleware"
            },
            "type": "library",
            "extra": {
                "bamarni-bin": {
                    "bin-links": true,
                    "forward-command": false
                },
                "branch-alias": {
                    "dev-master": "7.5-dev"
                }
            },
            "autoload": {
                "files": [
                    "src/functions_include.php"
                ],
                "psr-4": {
                    "GuzzleHttp\\": "src/"
                }
            },
            "notification-url": "https://packagist.org/downloads/",
            "license": [
                "MIT"
            ],
            "authors": [
                {
                    "name": "Graham Campbell",
                    "email": "hello@gjcampbell.co.uk",
                    "homepage": "https://github.com/GrahamCampbell"
                },
                {
                    "name": "Michael Dowling",
                    "email": "mtdowling@gmail.com",
                    "homepage": "https://github.com/mtdowling"
                },
                {
                    "name": "Jeremy Lindblom",
                    "email": "jeremeamia@gmail.com",
                    "homepage": "https://github.com/jeremeamia"
                },
                {
                    "name": "George Mponos",
                    "email": "gmponos@gmail.com",
                    "homepage": "https://github.com/gmponos"
                },
                {
                    "name": "Tobias Nyholm",
                    "email": "tobias.nyholm@gmail.com",
                    "homepage": "https://github.com/Nyholm"
                },
                {
                    "name": "Márk Sági-Kazár",
                    "email": "mark.sagikazar@gmail.com",
                    "homepage": "https://github.com/sagikazarmark"
                },
                {
                    "name": "Tobias Schultze",
                    "email": "webmaster@tubo-world.de",
                    "homepage": "https://github.com/Tobion"
                }
            ],
            "description": "Guzzle is a PHP HTTP client library",
            "keywords": [
                "client",
                "curl",
                "framework",
                "http",
                "http client",
                "psr-18",
                "psr-7",
                "rest",
                "web service"
            ],
            "support": {
                "issues": "https://github.com/guzzle/guzzle/issues",
                "source": "https://github.com/guzzle/guzzle/tree/7.5.0"
            },
            "funding": [
                {
                    "url": "https://github.com/GrahamCampbell",
                    "type": "github"
                },
                {
                    "url": "https://github.com/Nyholm",
                    "type": "github"
                },
                {
                    "url": "https://tidelift.com/funding/github/packagist/guzzlehttp/guzzle",
                    "type": "tidelift"
                }
            ],
            "time": "2022-08-28T15:39:27+00:00"
        },
        {
            "name": "guzzlehttp/promises",
            "version": "1.5.2",
            "source": {
                "type": "git",
                "url": "https://github.com/guzzle/promises.git",
                "reference": "b94b2807d85443f9719887892882d0329d1e2598"
            },
            "dist": {
                "type": "zip",
                "url": "https://api.github.com/repos/guzzle/promises/zipball/b94b2807d85443f9719887892882d0329d1e2598",
                "reference": "b94b2807d85443f9719887892882d0329d1e2598",
                "shasum": ""
            },
            "require": {
                "php": ">=5.5"
            },
            "require-dev": {
                "symfony/phpunit-bridge": "^4.4 || ^5.1"
            },
            "type": "library",
            "extra": {
                "branch-alias": {
                    "dev-master": "1.5-dev"
                }
            },
            "autoload": {
                "files": [
                    "src/functions_include.php"
                ],
                "psr-4": {
                    "GuzzleHttp\\Promise\\": "src/"
                }
            },
            "notification-url": "https://packagist.org/downloads/",
            "license": [
                "MIT"
            ],
            "authors": [
                {
                    "name": "Graham Campbell",
                    "email": "hello@gjcampbell.co.uk",
                    "homepage": "https://github.com/GrahamCampbell"
                },
                {
                    "name": "Michael Dowling",
                    "email": "mtdowling@gmail.com",
                    "homepage": "https://github.com/mtdowling"
                },
                {
                    "name": "Tobias Nyholm",
                    "email": "tobias.nyholm@gmail.com",
                    "homepage": "https://github.com/Nyholm"
                },
                {
                    "name": "Tobias Schultze",
                    "email": "webmaster@tubo-world.de",
                    "homepage": "https://github.com/Tobion"
                }
            ],
            "description": "Guzzle promises library",
            "keywords": [
                "promise"
            ],
            "support": {
                "issues": "https://github.com/guzzle/promises/issues",
                "source": "https://github.com/guzzle/promises/tree/1.5.2"
            },
            "funding": [
                {
                    "url": "https://github.com/GrahamCampbell",
                    "type": "github"
                },
                {
                    "url": "https://github.com/Nyholm",
                    "type": "github"
                },
                {
                    "url": "https://tidelift.com/funding/github/packagist/guzzlehttp/promises",
                    "type": "tidelift"
                }
            ],
            "time": "2022-08-28T14:55:35+00:00"
        },
        {
            "name": "guzzlehttp/psr7",
            "version": "2.4.4",
            "source": {
                "type": "git",
                "url": "https://github.com/guzzle/psr7.git",
                "reference": "3cf1b6d4f0c820a2cf8bcaec39fc698f3443b5cf"
            },
            "dist": {
                "type": "zip",
                "url": "https://api.github.com/repos/guzzle/psr7/zipball/3cf1b6d4f0c820a2cf8bcaec39fc698f3443b5cf",
                "reference": "3cf1b6d4f0c820a2cf8bcaec39fc698f3443b5cf",
                "shasum": ""
            },
            "require": {
                "php": "^7.2.5 || ^8.0",
                "psr/http-factory": "^1.0",
                "psr/http-message": "^1.0",
                "ralouphie/getallheaders": "^3.0"
            },
            "provide": {
                "psr/http-factory-implementation": "1.0",
                "psr/http-message-implementation": "1.0"
            },
            "require-dev": {
                "bamarni/composer-bin-plugin": "^1.8.1",
                "http-interop/http-factory-tests": "^0.9",
                "phpunit/phpunit": "^8.5.29 || ^9.5.23"
            },
            "suggest": {
                "laminas/laminas-httphandlerrunner": "Emit PSR-7 responses"
            },
            "type": "library",
            "extra": {
                "bamarni-bin": {
                    "bin-links": true,
                    "forward-command": false
                },
                "branch-alias": {
                    "dev-master": "2.4-dev"
                }
            },
            "autoload": {
                "psr-4": {
                    "GuzzleHttp\\Psr7\\": "src/"
                }
            },
            "notification-url": "https://packagist.org/downloads/",
            "license": [
                "MIT"
            ],
            "authors": [
                {
                    "name": "Graham Campbell",
                    "email": "hello@gjcampbell.co.uk",
                    "homepage": "https://github.com/GrahamCampbell"
                },
                {
                    "name": "Michael Dowling",
                    "email": "mtdowling@gmail.com",
                    "homepage": "https://github.com/mtdowling"
                },
                {
                    "name": "George Mponos",
                    "email": "gmponos@gmail.com",
                    "homepage": "https://github.com/gmponos"
                },
                {
                    "name": "Tobias Nyholm",
                    "email": "tobias.nyholm@gmail.com",
                    "homepage": "https://github.com/Nyholm"
                },
                {
                    "name": "Márk Sági-Kazár",
                    "email": "mark.sagikazar@gmail.com",
                    "homepage": "https://github.com/sagikazarmark"
                },
                {
                    "name": "Tobias Schultze",
                    "email": "webmaster@tubo-world.de",
                    "homepage": "https://github.com/Tobion"
                },
                {
                    "name": "Márk Sági-Kazár",
                    "email": "mark.sagikazar@gmail.com",
                    "homepage": "https://sagikazarmark.hu"
                }
            ],
            "description": "PSR-7 message implementation that also provides common utility methods",
            "keywords": [
                "http",
                "message",
                "psr-7",
                "request",
                "response",
                "stream",
                "uri",
                "url"
            ],
            "support": {
                "issues": "https://github.com/guzzle/psr7/issues",
                "source": "https://github.com/guzzle/psr7/tree/2.4.4"
            },
            "funding": [
                {
                    "url": "https://github.com/GrahamCampbell",
                    "type": "github"
                },
                {
                    "url": "https://github.com/Nyholm",
                    "type": "github"
                },
                {
                    "url": "https://tidelift.com/funding/github/packagist/guzzlehttp/psr7",
                    "type": "tidelift"
                }
            ],
            "time": "2023-03-09T13:19:02+00:00"
        },
        {
            "name": "illuminate/collections",
            "version": "v9.52.5",
            "source": {
                "type": "git",
                "url": "https://github.com/illuminate/collections.git",
                "reference": "0168d0e44ea0c4fe5451fe08cde7049b9e9f9741"
            },
            "dist": {
                "type": "zip",
                "url": "https://api.github.com/repos/illuminate/collections/zipball/0168d0e44ea0c4fe5451fe08cde7049b9e9f9741",
                "reference": "0168d0e44ea0c4fe5451fe08cde7049b9e9f9741",
                "shasum": ""
            },
            "require": {
                "illuminate/conditionable": "^9.0",
                "illuminate/contracts": "^9.0",
                "illuminate/macroable": "^9.0",
                "php": "^8.0.2"
            },
            "suggest": {
                "symfony/var-dumper": "Required to use the dump method (^6.0)."
            },
            "type": "library",
            "extra": {
                "branch-alias": {
                    "dev-master": "9.x-dev"
                }
            },
            "autoload": {
                "files": [
                    "helpers.php"
                ],
                "psr-4": {
                    "Illuminate\\Support\\": ""
                }
            },
            "notification-url": "https://packagist.org/downloads/",
            "license": [
                "MIT"
            ],
            "authors": [
                {
                    "name": "Taylor Otwell",
                    "email": "taylor@laravel.com"
                }
            ],
            "description": "The Illuminate Collections package.",
            "homepage": "https://laravel.com",
            "support": {
                "issues": "https://github.com/laravel/framework/issues",
                "source": "https://github.com/laravel/framework"
            },
            "time": "2023-02-22T11:32:27+00:00"
        },
        {
            "name": "illuminate/conditionable",
            "version": "v9.52.5",
            "source": {
                "type": "git",
                "url": "https://github.com/illuminate/conditionable.git",
                "reference": "bea24daa0fa84b7e7b0d5b84f62c71b7e2dc3364"
            },
            "dist": {
                "type": "zip",
                "url": "https://api.github.com/repos/illuminate/conditionable/zipball/bea24daa0fa84b7e7b0d5b84f62c71b7e2dc3364",
                "reference": "bea24daa0fa84b7e7b0d5b84f62c71b7e2dc3364",
                "shasum": ""
            },
            "require": {
                "php": "^8.0.2"
            },
            "type": "library",
            "extra": {
                "branch-alias": {
                    "dev-master": "9.x-dev"
                }
            },
            "autoload": {
                "psr-4": {
                    "Illuminate\\Support\\": ""
                }
            },
            "notification-url": "https://packagist.org/downloads/",
            "license": [
                "MIT"
            ],
            "authors": [
                {
                    "name": "Taylor Otwell",
                    "email": "taylor@laravel.com"
                }
            ],
            "description": "The Illuminate Conditionable package.",
            "homepage": "https://laravel.com",
            "support": {
                "issues": "https://github.com/laravel/framework/issues",
                "source": "https://github.com/laravel/framework"
            },
            "time": "2023-02-01T21:42:32+00:00"
        },
        {
            "name": "illuminate/contracts",
            "version": "v9.52.5",
            "source": {
                "type": "git",
                "url": "https://github.com/illuminate/contracts.git",
                "reference": "44f65d723b13823baa02ff69751a5948bde60c22"
            },
            "dist": {
                "type": "zip",
                "url": "https://api.github.com/repos/illuminate/contracts/zipball/44f65d723b13823baa02ff69751a5948bde60c22",
                "reference": "44f65d723b13823baa02ff69751a5948bde60c22",
                "shasum": ""
            },
            "require": {
                "php": "^8.0.2",
                "psr/container": "^1.1.1|^2.0.1",
                "psr/simple-cache": "^1.0|^2.0|^3.0"
            },
            "type": "library",
            "extra": {
                "branch-alias": {
                    "dev-master": "9.x-dev"
                }
            },
            "autoload": {
                "psr-4": {
                    "Illuminate\\Contracts\\": ""
                }
            },
            "notification-url": "https://packagist.org/downloads/",
            "license": [
                "MIT"
            ],
            "authors": [
                {
                    "name": "Taylor Otwell",
                    "email": "taylor@laravel.com"
                }
            ],
            "description": "The Illuminate Contracts package.",
            "homepage": "https://laravel.com",
            "support": {
                "issues": "https://github.com/laravel/framework/issues",
                "source": "https://github.com/laravel/framework"
            },
            "time": "2023-02-08T14:36:30+00:00"
        },
        {
            "name": "illuminate/macroable",
            "version": "v9.52.5",
            "source": {
                "type": "git",
                "url": "https://github.com/illuminate/macroable.git",
                "reference": "e3bfaf6401742a9c6abca61b9b10e998e5b6449a"
            },
            "dist": {
                "type": "zip",
                "url": "https://api.github.com/repos/illuminate/macroable/zipball/e3bfaf6401742a9c6abca61b9b10e998e5b6449a",
                "reference": "e3bfaf6401742a9c6abca61b9b10e998e5b6449a",
                "shasum": ""
            },
            "require": {
                "php": "^8.0.2"
            },
            "type": "library",
            "extra": {
                "branch-alias": {
                    "dev-master": "9.x-dev"
                }
            },
            "autoload": {
                "psr-4": {
                    "Illuminate\\Support\\": ""
                }
            },
            "notification-url": "https://packagist.org/downloads/",
            "license": [
                "MIT"
            ],
            "authors": [
                {
                    "name": "Taylor Otwell",
                    "email": "taylor@laravel.com"
                }
            ],
            "description": "The Illuminate Macroable package.",
            "homepage": "https://laravel.com",
            "support": {
                "issues": "https://github.com/laravel/framework/issues",
                "source": "https://github.com/laravel/framework"
            },
            "time": "2022-08-09T13:29:29+00:00"
        },
        {
            "name": "justinrainbow/json-schema",
            "version": "5.2.12",
            "source": {
                "type": "git",
                "url": "https://github.com/justinrainbow/json-schema.git",
                "reference": "ad87d5a5ca981228e0e205c2bc7dfb8e24559b60"
            },
            "dist": {
                "type": "zip",
                "url": "https://api.github.com/repos/justinrainbow/json-schema/zipball/ad87d5a5ca981228e0e205c2bc7dfb8e24559b60",
                "reference": "ad87d5a5ca981228e0e205c2bc7dfb8e24559b60",
                "shasum": ""
            },
            "require": {
                "php": ">=5.3.3"
            },
            "require-dev": {
                "friendsofphp/php-cs-fixer": "~2.2.20||~2.15.1",
                "json-schema/json-schema-test-suite": "1.2.0",
                "phpunit/phpunit": "^4.8.35"
            },
            "bin": [
                "bin/validate-json"
            ],
            "type": "library",
            "extra": {
                "branch-alias": {
                    "dev-master": "5.0.x-dev"
                }
            },
            "autoload": {
                "psr-4": {
                    "JsonSchema\\": "src/JsonSchema/"
                }
            },
            "notification-url": "https://packagist.org/downloads/",
            "license": [
                "MIT"
            ],
            "authors": [
                {
                    "name": "Bruno Prieto Reis",
                    "email": "bruno.p.reis@gmail.com"
                },
                {
                    "name": "Justin Rainbow",
                    "email": "justin.rainbow@gmail.com"
                },
                {
                    "name": "Igor Wiedler",
                    "email": "igor@wiedler.ch"
                },
                {
                    "name": "Robert Schönthal",
                    "email": "seroscho@googlemail.com"
                }
            ],
            "description": "A library to validate a json schema.",
            "homepage": "https://github.com/justinrainbow/json-schema",
            "keywords": [
                "json",
                "schema"
            ],
            "support": {
                "issues": "https://github.com/justinrainbow/json-schema/issues",
                "source": "https://github.com/justinrainbow/json-schema/tree/5.2.12"
            },
            "time": "2022-04-13T08:02:27+00:00"
        },
        {
            "name": "league/oauth2-client",
            "version": "2.6.1",
            "source": {
                "type": "git",
                "url": "https://github.com/thephpleague/oauth2-client.git",
                "reference": "2334c249907190c132364f5dae0287ab8666aa19"
            },
            "dist": {
                "type": "zip",
                "url": "https://api.github.com/repos/thephpleague/oauth2-client/zipball/2334c249907190c132364f5dae0287ab8666aa19",
                "reference": "2334c249907190c132364f5dae0287ab8666aa19",
                "shasum": ""
            },
            "require": {
                "guzzlehttp/guzzle": "^6.0 || ^7.0",
                "paragonie/random_compat": "^1 || ^2 || ^9.99",
                "php": "^5.6 || ^7.0 || ^8.0"
            },
            "require-dev": {
                "mockery/mockery": "^1.3.5",
                "php-parallel-lint/php-parallel-lint": "^1.3.1",
                "phpunit/phpunit": "^5.7 || ^6.0 || ^9.5",
                "squizlabs/php_codesniffer": "^2.3 || ^3.0"
            },
            "type": "library",
            "extra": {
                "branch-alias": {
                    "dev-2.x": "2.0.x-dev"
                }
            },
            "autoload": {
                "psr-4": {
                    "League\\OAuth2\\Client\\": "src/"
                }
            },
            "notification-url": "https://packagist.org/downloads/",
            "license": [
                "MIT"
            ],
            "authors": [
                {
                    "name": "Alex Bilbie",
                    "email": "hello@alexbilbie.com",
                    "homepage": "http://www.alexbilbie.com",
                    "role": "Developer"
                },
                {
                    "name": "Woody Gilk",
                    "homepage": "https://github.com/shadowhand",
                    "role": "Contributor"
                }
            ],
            "description": "OAuth 2.0 Client Library",
            "keywords": [
                "Authentication",
                "SSO",
                "authorization",
                "identity",
                "idp",
                "oauth",
                "oauth2",
                "single sign on"
            ],
            "support": {
                "issues": "https://github.com/thephpleague/oauth2-client/issues",
                "source": "https://github.com/thephpleague/oauth2-client/tree/2.6.1"
            },
            "time": "2021-12-22T16:42:49+00:00"
        },
        {
            "name": "mikehaertl/php-shellcommand",
            "version": "1.6.4",
            "source": {
                "type": "git",
                "url": "https://github.com/mikehaertl/php-shellcommand.git",
                "reference": "3488d7803df1e8f1a343d3d0ca452d527ad8d5e5"
            },
            "dist": {
                "type": "zip",
                "url": "https://api.github.com/repos/mikehaertl/php-shellcommand/zipball/3488d7803df1e8f1a343d3d0ca452d527ad8d5e5",
                "reference": "3488d7803df1e8f1a343d3d0ca452d527ad8d5e5",
                "shasum": ""
            },
            "require": {
                "php": ">= 5.3.0"
            },
            "require-dev": {
                "phpunit/phpunit": ">4.0 <=9.4"
            },
            "type": "library",
            "autoload": {
                "psr-4": {
                    "mikehaertl\\shellcommand\\": "src/"
                }
            },
            "notification-url": "https://packagist.org/downloads/",
            "license": [
                "MIT"
            ],
            "authors": [
                {
                    "name": "Michael Härtl",
                    "email": "haertl.mike@gmail.com"
                }
            ],
            "description": "An object oriented interface to shell commands",
            "keywords": [
                "shell"
            ],
            "support": {
                "issues": "https://github.com/mikehaertl/php-shellcommand/issues",
                "source": "https://github.com/mikehaertl/php-shellcommand/tree/1.6.4"
            },
            "time": "2021-03-17T06:54:33+00:00"
        },
        {
            "name": "moneyphp/money",
            "version": "v4.1.0",
            "source": {
                "type": "git",
                "url": "https://github.com/moneyphp/money.git",
                "reference": "c8eeeb1f7b7e6ca95490b94a301dc9cb8cb76c2d"
            },
            "dist": {
                "type": "zip",
                "url": "https://api.github.com/repos/moneyphp/money/zipball/c8eeeb1f7b7e6ca95490b94a301dc9cb8cb76c2d",
                "reference": "c8eeeb1f7b7e6ca95490b94a301dc9cb8cb76c2d",
                "shasum": ""
            },
            "require": {
                "ext-bcmath": "*",
                "ext-filter": "*",
                "ext-json": "*",
                "php": "~8.0.0 || ~8.1.0 || ~8.2.0"
            },
            "require-dev": {
                "cache/taggable-cache": "^1.1.0",
                "doctrine/coding-standard": "^9.0",
                "doctrine/instantiator": "^1.4.0",
                "ext-gmp": "*",
                "ext-intl": "*",
                "florianv/exchanger": "^2.6.3",
                "florianv/swap": "^4.3.0",
                "moneyphp/crypto-currencies": "^1.0.0",
                "moneyphp/iso-currencies": "^3.2.1",
                "php-http/message": "^1.11.0",
                "php-http/mock-client": "^1.4.1",
                "phpbench/phpbench": "^1.2.5",
                "phpspec/phpspec": "^7.3",
                "phpunit/phpunit": "^9.5.4",
                "psalm/plugin-phpunit": "^0.18.4",
                "psr/cache": "^1.0.1",
                "vimeo/psalm": "~5.3.0"
            },
            "suggest": {
                "ext-gmp": "Calculate without integer limits",
                "ext-intl": "Format Money objects with intl",
                "florianv/exchanger": "Exchange rates library for PHP",
                "florianv/swap": "Exchange rates library for PHP",
                "psr/cache-implementation": "Used for Currency caching"
            },
            "type": "library",
            "extra": {
                "branch-alias": {
                    "dev-master": "3.x-dev"
                }
            },
            "autoload": {
                "psr-4": {
                    "Money\\": "src/"
                }
            },
            "notification-url": "https://packagist.org/downloads/",
            "license": [
                "MIT"
            ],
            "authors": [
                {
                    "name": "Mathias Verraes",
                    "email": "mathias@verraes.net",
                    "homepage": "http://verraes.net"
                },
                {
                    "name": "Márk Sági-Kazár",
                    "email": "mark.sagikazar@gmail.com"
                },
                {
                    "name": "Frederik Bosch",
                    "email": "f.bosch@genkgo.nl"
                }
            ],
            "description": "PHP implementation of Fowler's Money pattern",
            "homepage": "http://moneyphp.org",
            "keywords": [
                "Value Object",
                "money",
                "vo"
            ],
            "support": {
                "issues": "https://github.com/moneyphp/money/issues",
                "source": "https://github.com/moneyphp/money/tree/v4.1.0"
            },
            "time": "2022-12-19T20:35:32+00:00"
        },
        {
            "name": "monolog/monolog",
            "version": "2.9.1",
            "source": {
                "type": "git",
                "url": "https://github.com/Seldaek/monolog.git",
                "reference": "f259e2b15fb95494c83f52d3caad003bbf5ffaa1"
            },
            "dist": {
                "type": "zip",
                "url": "https://api.github.com/repos/Seldaek/monolog/zipball/f259e2b15fb95494c83f52d3caad003bbf5ffaa1",
                "reference": "f259e2b15fb95494c83f52d3caad003bbf5ffaa1",
                "shasum": ""
            },
            "require": {
                "php": ">=7.2",
                "psr/log": "^1.0.1 || ^2.0 || ^3.0"
            },
            "provide": {
                "psr/log-implementation": "1.0.0 || 2.0.0 || 3.0.0"
            },
            "require-dev": {
                "aws/aws-sdk-php": "^2.4.9 || ^3.0",
                "doctrine/couchdb": "~1.0@dev",
                "elasticsearch/elasticsearch": "^7 || ^8",
                "ext-json": "*",
                "graylog2/gelf-php": "^1.4.2 || ^2@dev",
                "guzzlehttp/guzzle": "^7.4",
                "guzzlehttp/psr7": "^2.2",
                "mongodb/mongodb": "^1.8",
                "php-amqplib/php-amqplib": "~2.4 || ^3",
                "phpspec/prophecy": "^1.15",
                "phpstan/phpstan": "^0.12.91",
                "phpunit/phpunit": "^8.5.14",
                "predis/predis": "^1.1 || ^2.0",
                "rollbar/rollbar": "^1.3 || ^2 || ^3",
                "ruflin/elastica": "^7",
                "swiftmailer/swiftmailer": "^5.3|^6.0",
                "symfony/mailer": "^5.4 || ^6",
                "symfony/mime": "^5.4 || ^6"
            },
            "suggest": {
                "aws/aws-sdk-php": "Allow sending log messages to AWS services like DynamoDB",
                "doctrine/couchdb": "Allow sending log messages to a CouchDB server",
                "elasticsearch/elasticsearch": "Allow sending log messages to an Elasticsearch server via official client",
                "ext-amqp": "Allow sending log messages to an AMQP server (1.0+ required)",
                "ext-curl": "Required to send log messages using the IFTTTHandler, the LogglyHandler, the SendGridHandler, the SlackWebhookHandler or the TelegramBotHandler",
                "ext-mbstring": "Allow to work properly with unicode symbols",
                "ext-mongodb": "Allow sending log messages to a MongoDB server (via driver)",
                "ext-openssl": "Required to send log messages using SSL",
                "ext-sockets": "Allow sending log messages to a Syslog server (via UDP driver)",
                "graylog2/gelf-php": "Allow sending log messages to a GrayLog2 server",
                "mongodb/mongodb": "Allow sending log messages to a MongoDB server (via library)",
                "php-amqplib/php-amqplib": "Allow sending log messages to an AMQP server using php-amqplib",
                "rollbar/rollbar": "Allow sending log messages to Rollbar",
                "ruflin/elastica": "Allow sending log messages to an Elastic Search server"
            },
            "type": "library",
            "extra": {
                "branch-alias": {
                    "dev-main": "2.x-dev"
                }
            },
            "autoload": {
                "psr-4": {
                    "Monolog\\": "src/Monolog"
                }
            },
            "notification-url": "https://packagist.org/downloads/",
            "license": [
                "MIT"
            ],
            "authors": [
                {
                    "name": "Jordi Boggiano",
                    "email": "j.boggiano@seld.be",
                    "homepage": "https://seld.be"
                }
            ],
            "description": "Sends your logs to files, sockets, inboxes, databases and various web services",
            "homepage": "https://github.com/Seldaek/monolog",
            "keywords": [
                "log",
                "logging",
                "psr-3"
            ],
            "support": {
                "issues": "https://github.com/Seldaek/monolog/issues",
                "source": "https://github.com/Seldaek/monolog/tree/2.9.1"
            },
            "funding": [
                {
                    "url": "https://github.com/Seldaek",
                    "type": "github"
                },
                {
                    "url": "https://tidelift.com/funding/github/packagist/monolog/monolog",
                    "type": "tidelift"
                }
            ],
            "time": "2023-02-06T13:44:46+00:00"
        },
        {
            "name": "paragonie/random_compat",
            "version": "v9.99.100",
            "source": {
                "type": "git",
                "url": "https://github.com/paragonie/random_compat.git",
                "reference": "996434e5492cb4c3edcb9168db6fbb1359ef965a"
            },
            "dist": {
                "type": "zip",
                "url": "https://api.github.com/repos/paragonie/random_compat/zipball/996434e5492cb4c3edcb9168db6fbb1359ef965a",
                "reference": "996434e5492cb4c3edcb9168db6fbb1359ef965a",
                "shasum": ""
            },
            "require": {
                "php": ">= 7"
            },
            "require-dev": {
                "phpunit/phpunit": "4.*|5.*",
                "vimeo/psalm": "^1"
            },
            "suggest": {
                "ext-libsodium": "Provides a modern crypto API that can be used to generate random bytes."
            },
            "type": "library",
            "notification-url": "https://packagist.org/downloads/",
            "license": [
                "MIT"
            ],
            "authors": [
                {
                    "name": "Paragon Initiative Enterprises",
                    "email": "security@paragonie.com",
                    "homepage": "https://paragonie.com"
                }
            ],
            "description": "PHP 5.x polyfill for random_bytes() and random_int() from PHP 7",
            "keywords": [
                "csprng",
                "polyfill",
                "pseudorandom",
                "random"
            ],
            "support": {
                "email": "info@paragonie.com",
                "issues": "https://github.com/paragonie/random_compat/issues",
                "source": "https://github.com/paragonie/random_compat"
            },
            "time": "2020-10-15T08:29:30+00:00"
        },
        {
            "name": "phpdocumentor/reflection-common",
            "version": "2.2.0",
            "source": {
                "type": "git",
                "url": "https://github.com/phpDocumentor/ReflectionCommon.git",
                "reference": "1d01c49d4ed62f25aa84a747ad35d5a16924662b"
            },
            "dist": {
                "type": "zip",
                "url": "https://api.github.com/repos/phpDocumentor/ReflectionCommon/zipball/1d01c49d4ed62f25aa84a747ad35d5a16924662b",
                "reference": "1d01c49d4ed62f25aa84a747ad35d5a16924662b",
                "shasum": ""
            },
            "require": {
                "php": "^7.2 || ^8.0"
            },
            "type": "library",
            "extra": {
                "branch-alias": {
                    "dev-2.x": "2.x-dev"
                }
            },
            "autoload": {
                "psr-4": {
                    "phpDocumentor\\Reflection\\": "src/"
                }
            },
            "notification-url": "https://packagist.org/downloads/",
            "license": [
                "MIT"
            ],
            "authors": [
                {
                    "name": "Jaap van Otterdijk",
                    "email": "opensource@ijaap.nl"
                }
            ],
            "description": "Common reflection classes used by phpdocumentor to reflect the code structure",
            "homepage": "http://www.phpdoc.org",
            "keywords": [
                "FQSEN",
                "phpDocumentor",
                "phpdoc",
                "reflection",
                "static analysis"
            ],
            "support": {
                "issues": "https://github.com/phpDocumentor/ReflectionCommon/issues",
                "source": "https://github.com/phpDocumentor/ReflectionCommon/tree/2.x"
            },
            "time": "2020-06-27T09:03:43+00:00"
        },
        {
            "name": "phpdocumentor/reflection-docblock",
            "version": "5.3.0",
            "source": {
                "type": "git",
                "url": "https://github.com/phpDocumentor/ReflectionDocBlock.git",
                "reference": "622548b623e81ca6d78b721c5e029f4ce664f170"
            },
            "dist": {
                "type": "zip",
                "url": "https://api.github.com/repos/phpDocumentor/ReflectionDocBlock/zipball/622548b623e81ca6d78b721c5e029f4ce664f170",
                "reference": "622548b623e81ca6d78b721c5e029f4ce664f170",
                "shasum": ""
            },
            "require": {
                "ext-filter": "*",
                "php": "^7.2 || ^8.0",
                "phpdocumentor/reflection-common": "^2.2",
                "phpdocumentor/type-resolver": "^1.3",
                "webmozart/assert": "^1.9.1"
            },
            "require-dev": {
                "mockery/mockery": "~1.3.2",
                "psalm/phar": "^4.8"
            },
            "type": "library",
            "extra": {
                "branch-alias": {
                    "dev-master": "5.x-dev"
                }
            },
            "autoload": {
                "psr-4": {
                    "phpDocumentor\\Reflection\\": "src"
                }
            },
            "notification-url": "https://packagist.org/downloads/",
            "license": [
                "MIT"
            ],
            "authors": [
                {
                    "name": "Mike van Riel",
                    "email": "me@mikevanriel.com"
                },
                {
                    "name": "Jaap van Otterdijk",
                    "email": "account@ijaap.nl"
                }
            ],
            "description": "With this component, a library can provide support for annotations via DocBlocks or otherwise retrieve information that is embedded in a DocBlock.",
            "support": {
                "issues": "https://github.com/phpDocumentor/ReflectionDocBlock/issues",
                "source": "https://github.com/phpDocumentor/ReflectionDocBlock/tree/5.3.0"
            },
            "time": "2021-10-19T17:43:47+00:00"
        },
        {
            "name": "phpdocumentor/type-resolver",
            "version": "1.7.1",
            "source": {
                "type": "git",
                "url": "https://github.com/phpDocumentor/TypeResolver.git",
                "reference": "dfc078e8af9c99210337325ff5aa152872c98714"
            },
            "dist": {
                "type": "zip",
                "url": "https://api.github.com/repos/phpDocumentor/TypeResolver/zipball/dfc078e8af9c99210337325ff5aa152872c98714",
                "reference": "dfc078e8af9c99210337325ff5aa152872c98714",
                "shasum": ""
            },
            "require": {
                "doctrine/deprecations": "^1.0",
                "php": "^7.4 || ^8.0",
                "phpdocumentor/reflection-common": "^2.0",
                "phpstan/phpdoc-parser": "^1.13"
            },
            "require-dev": {
                "ext-tokenizer": "*",
                "phpbench/phpbench": "^1.2",
                "phpstan/extension-installer": "^1.1",
                "phpstan/phpstan": "^1.8",
                "phpstan/phpstan-phpunit": "^1.1",
                "phpunit/phpunit": "^9.5",
                "rector/rector": "^0.13.9",
                "vimeo/psalm": "^4.25"
            },
            "type": "library",
            "extra": {
                "branch-alias": {
                    "dev-1.x": "1.x-dev"
                }
            },
            "autoload": {
                "psr-4": {
                    "phpDocumentor\\Reflection\\": "src"
                }
            },
            "notification-url": "https://packagist.org/downloads/",
            "license": [
                "MIT"
            ],
            "authors": [
                {
                    "name": "Mike van Riel",
                    "email": "me@mikevanriel.com"
                }
            ],
            "description": "A PSR-5 based resolver of Class names, Types and Structural Element Names",
            "support": {
                "issues": "https://github.com/phpDocumentor/TypeResolver/issues",
                "source": "https://github.com/phpDocumentor/TypeResolver/tree/1.7.1"
            },
            "time": "2023-03-27T19:02:04+00:00"
        },
        {
            "name": "phpstan/phpdoc-parser",
            "version": "1.16.1",
            "source": {
                "type": "git",
                "url": "https://github.com/phpstan/phpdoc-parser.git",
                "reference": "e27e92d939e2e3636f0a1f0afaba59692c0bf571"
            },
            "dist": {
                "type": "zip",
                "url": "https://api.github.com/repos/phpstan/phpdoc-parser/zipball/e27e92d939e2e3636f0a1f0afaba59692c0bf571",
                "reference": "e27e92d939e2e3636f0a1f0afaba59692c0bf571",
                "shasum": ""
            },
            "require": {
                "php": "^7.2 || ^8.0"
            },
            "require-dev": {
                "php-parallel-lint/php-parallel-lint": "^1.2",
                "phpstan/extension-installer": "^1.0",
                "phpstan/phpstan": "^1.5",
                "phpstan/phpstan-phpunit": "^1.1",
                "phpstan/phpstan-strict-rules": "^1.0",
                "phpunit/phpunit": "^9.5",
                "symfony/process": "^5.2"
            },
            "type": "library",
            "autoload": {
                "psr-4": {
                    "PHPStan\\PhpDocParser\\": [
                        "src/"
                    ]
                }
            },
            "notification-url": "https://packagist.org/downloads/",
            "license": [
                "MIT"
            ],
            "description": "PHPDoc parser with support for nullable, intersection and generic types",
            "support": {
                "issues": "https://github.com/phpstan/phpdoc-parser/issues",
                "source": "https://github.com/phpstan/phpdoc-parser/tree/1.16.1"
            },
            "time": "2023-02-07T18:11:17+00:00"
        },
        {
            "name": "pixelandtonic/imagine",
            "version": "1.3.3.1",
            "source": {
                "type": "git",
                "url": "https://github.com/pixelandtonic/Imagine.git",
                "reference": "4d9bb596ff60504e37ccf9103c0bb705dba7fec6"
            },
            "dist": {
                "type": "zip",
                "url": "https://api.github.com/repos/pixelandtonic/Imagine/zipball/4d9bb596ff60504e37ccf9103c0bb705dba7fec6",
                "reference": "4d9bb596ff60504e37ccf9103c0bb705dba7fec6",
                "shasum": ""
            },
            "require": {
                "php": ">=5.5"
            },
            "require-dev": {
                "phpunit/phpunit": "^4.8 || ^5.7 || ^6.5 || ^7.5 || ^8.4 || ^9.3"
            },
            "suggest": {
                "ext-exif": "to read EXIF metadata",
                "ext-gd": "to use the GD implementation",
                "ext-gmagick": "to use the Gmagick implementation",
                "ext-imagick": "to use the Imagick implementation"
            },
            "type": "library",
            "extra": {
                "branch-alias": {
                    "dev-develop": "1.x-dev"
                }
            },
            "autoload": {
                "psr-4": {
                    "Imagine\\": "src/"
                }
            },
            "notification-url": "https://packagist.org/downloads/",
            "license": [
                "MIT"
            ],
            "authors": [
                {
                    "name": "Bulat Shakirzyanov",
                    "email": "mallluhuct@gmail.com",
                    "homepage": "http://avalanche123.com"
                }
            ],
            "description": "Image processing for PHP 5.3",
            "homepage": "http://imagine.readthedocs.org/",
            "keywords": [
                "drawing",
                "graphics",
                "image manipulation",
                "image processing"
            ],
            "support": {
                "source": "https://github.com/pixelandtonic/Imagine/tree/1.3.3.1"
            },
            "time": "2023-01-03T19:18:06+00:00"
        },
        {
            "name": "psr/container",
            "version": "2.0.2",
            "source": {
                "type": "git",
                "url": "https://github.com/php-fig/container.git",
                "reference": "c71ecc56dfe541dbd90c5360474fbc405f8d5963"
            },
            "dist": {
                "type": "zip",
                "url": "https://api.github.com/repos/php-fig/container/zipball/c71ecc56dfe541dbd90c5360474fbc405f8d5963",
                "reference": "c71ecc56dfe541dbd90c5360474fbc405f8d5963",
                "shasum": ""
            },
            "require": {
                "php": ">=7.4.0"
            },
            "type": "library",
            "extra": {
                "branch-alias": {
                    "dev-master": "2.0.x-dev"
                }
            },
            "autoload": {
                "psr-4": {
                    "Psr\\Container\\": "src/"
                }
            },
            "notification-url": "https://packagist.org/downloads/",
            "license": [
                "MIT"
            ],
            "authors": [
                {
                    "name": "PHP-FIG",
                    "homepage": "https://www.php-fig.org/"
                }
            ],
            "description": "Common Container Interface (PHP FIG PSR-11)",
            "homepage": "https://github.com/php-fig/container",
            "keywords": [
                "PSR-11",
                "container",
                "container-interface",
                "container-interop",
                "psr"
            ],
            "support": {
                "issues": "https://github.com/php-fig/container/issues",
                "source": "https://github.com/php-fig/container/tree/2.0.2"
            },
            "time": "2021-11-05T16:47:00+00:00"
        },
        {
            "name": "psr/event-dispatcher",
            "version": "1.0.0",
            "source": {
                "type": "git",
                "url": "https://github.com/php-fig/event-dispatcher.git",
                "reference": "dbefd12671e8a14ec7f180cab83036ed26714bb0"
            },
            "dist": {
                "type": "zip",
                "url": "https://api.github.com/repos/php-fig/event-dispatcher/zipball/dbefd12671e8a14ec7f180cab83036ed26714bb0",
                "reference": "dbefd12671e8a14ec7f180cab83036ed26714bb0",
                "shasum": ""
            },
            "require": {
                "php": ">=7.2.0"
            },
            "type": "library",
            "extra": {
                "branch-alias": {
                    "dev-master": "1.0.x-dev"
                }
            },
            "autoload": {
                "psr-4": {
                    "Psr\\EventDispatcher\\": "src/"
                }
            },
            "notification-url": "https://packagist.org/downloads/",
            "license": [
                "MIT"
            ],
            "authors": [
                {
                    "name": "PHP-FIG",
                    "homepage": "http://www.php-fig.org/"
                }
            ],
            "description": "Standard interfaces for event handling.",
            "keywords": [
                "events",
                "psr",
                "psr-14"
            ],
            "support": {
                "issues": "https://github.com/php-fig/event-dispatcher/issues",
                "source": "https://github.com/php-fig/event-dispatcher/tree/1.0.0"
            },
            "time": "2019-01-08T18:20:26+00:00"
        },
        {
            "name": "psr/http-client",
            "version": "1.0.1",
            "source": {
                "type": "git",
                "url": "https://github.com/php-fig/http-client.git",
                "reference": "2dfb5f6c5eff0e91e20e913f8c5452ed95b86621"
            },
            "dist": {
                "type": "zip",
                "url": "https://api.github.com/repos/php-fig/http-client/zipball/2dfb5f6c5eff0e91e20e913f8c5452ed95b86621",
                "reference": "2dfb5f6c5eff0e91e20e913f8c5452ed95b86621",
                "shasum": ""
            },
            "require": {
                "php": "^7.0 || ^8.0",
                "psr/http-message": "^1.0"
            },
            "type": "library",
            "extra": {
                "branch-alias": {
                    "dev-master": "1.0.x-dev"
                }
            },
            "autoload": {
                "psr-4": {
                    "Psr\\Http\\Client\\": "src/"
                }
            },
            "notification-url": "https://packagist.org/downloads/",
            "license": [
                "MIT"
            ],
            "authors": [
                {
                    "name": "PHP-FIG",
                    "homepage": "http://www.php-fig.org/"
                }
            ],
            "description": "Common interface for HTTP clients",
            "homepage": "https://github.com/php-fig/http-client",
            "keywords": [
                "http",
                "http-client",
                "psr",
                "psr-18"
            ],
            "support": {
                "source": "https://github.com/php-fig/http-client/tree/master"
            },
            "time": "2020-06-29T06:28:15+00:00"
        },
        {
            "name": "psr/http-factory",
            "version": "1.0.1",
            "source": {
                "type": "git",
                "url": "https://github.com/php-fig/http-factory.git",
                "reference": "12ac7fcd07e5b077433f5f2bee95b3a771bf61be"
            },
            "dist": {
                "type": "zip",
                "url": "https://api.github.com/repos/php-fig/http-factory/zipball/12ac7fcd07e5b077433f5f2bee95b3a771bf61be",
                "reference": "12ac7fcd07e5b077433f5f2bee95b3a771bf61be",
                "shasum": ""
            },
            "require": {
                "php": ">=7.0.0",
                "psr/http-message": "^1.0"
            },
            "type": "library",
            "extra": {
                "branch-alias": {
                    "dev-master": "1.0.x-dev"
                }
            },
            "autoload": {
                "psr-4": {
                    "Psr\\Http\\Message\\": "src/"
                }
            },
            "notification-url": "https://packagist.org/downloads/",
            "license": [
                "MIT"
            ],
            "authors": [
                {
                    "name": "PHP-FIG",
                    "homepage": "http://www.php-fig.org/"
                }
            ],
            "description": "Common interfaces for PSR-7 HTTP message factories",
            "keywords": [
                "factory",
                "http",
                "message",
                "psr",
                "psr-17",
                "psr-7",
                "request",
                "response"
            ],
            "support": {
                "source": "https://github.com/php-fig/http-factory/tree/master"
            },
            "time": "2019-04-30T12:38:16+00:00"
        },
        {
            "name": "psr/http-message",
            "version": "1.0.1",
            "source": {
                "type": "git",
                "url": "https://github.com/php-fig/http-message.git",
                "reference": "f6561bf28d520154e4b0ec72be95418abe6d9363"
            },
            "dist": {
                "type": "zip",
                "url": "https://api.github.com/repos/php-fig/http-message/zipball/f6561bf28d520154e4b0ec72be95418abe6d9363",
                "reference": "f6561bf28d520154e4b0ec72be95418abe6d9363",
                "shasum": ""
            },
            "require": {
                "php": ">=5.3.0"
            },
            "type": "library",
            "extra": {
                "branch-alias": {
                    "dev-master": "1.0.x-dev"
                }
            },
            "autoload": {
                "psr-4": {
                    "Psr\\Http\\Message\\": "src/"
                }
            },
            "notification-url": "https://packagist.org/downloads/",
            "license": [
                "MIT"
            ],
            "authors": [
                {
                    "name": "PHP-FIG",
                    "homepage": "http://www.php-fig.org/"
                }
            ],
            "description": "Common interface for HTTP messages",
            "homepage": "https://github.com/php-fig/http-message",
            "keywords": [
                "http",
                "http-message",
                "psr",
                "psr-7",
                "request",
                "response"
            ],
            "support": {
                "source": "https://github.com/php-fig/http-message/tree/master"
            },
            "time": "2016-08-06T14:39:51+00:00"
        },
        {
            "name": "psr/log",
            "version": "1.1.4",
            "source": {
                "type": "git",
                "url": "https://github.com/php-fig/log.git",
                "reference": "d49695b909c3b7628b6289db5479a1c204601f11"
            },
            "dist": {
                "type": "zip",
                "url": "https://api.github.com/repos/php-fig/log/zipball/d49695b909c3b7628b6289db5479a1c204601f11",
                "reference": "d49695b909c3b7628b6289db5479a1c204601f11",
                "shasum": ""
            },
            "require": {
                "php": ">=5.3.0"
            },
            "type": "library",
            "extra": {
                "branch-alias": {
                    "dev-master": "1.1.x-dev"
                }
            },
            "autoload": {
                "psr-4": {
                    "Psr\\Log\\": "Psr/Log/"
                }
            },
            "notification-url": "https://packagist.org/downloads/",
            "license": [
                "MIT"
            ],
            "authors": [
                {
                    "name": "PHP-FIG",
                    "homepage": "https://www.php-fig.org/"
                }
            ],
            "description": "Common interface for logging libraries",
            "homepage": "https://github.com/php-fig/log",
            "keywords": [
                "log",
                "psr",
                "psr-3"
            ],
            "support": {
                "source": "https://github.com/php-fig/log/tree/1.1.4"
            },
            "time": "2021-05-03T11:20:27+00:00"
        },
        {
            "name": "psr/simple-cache",
            "version": "3.0.0",
            "source": {
                "type": "git",
                "url": "https://github.com/php-fig/simple-cache.git",
                "reference": "764e0b3939f5ca87cb904f570ef9be2d78a07865"
            },
            "dist": {
                "type": "zip",
                "url": "https://api.github.com/repos/php-fig/simple-cache/zipball/764e0b3939f5ca87cb904f570ef9be2d78a07865",
                "reference": "764e0b3939f5ca87cb904f570ef9be2d78a07865",
                "shasum": ""
            },
            "require": {
                "php": ">=8.0.0"
            },
            "type": "library",
            "extra": {
                "branch-alias": {
                    "dev-master": "3.0.x-dev"
                }
            },
            "autoload": {
                "psr-4": {
                    "Psr\\SimpleCache\\": "src/"
                }
            },
            "notification-url": "https://packagist.org/downloads/",
            "license": [
                "MIT"
            ],
            "authors": [
                {
                    "name": "PHP-FIG",
                    "homepage": "https://www.php-fig.org/"
                }
            ],
            "description": "Common interfaces for simple caching",
            "keywords": [
                "cache",
                "caching",
                "psr",
                "psr-16",
                "simple-cache"
            ],
            "support": {
                "source": "https://github.com/php-fig/simple-cache/tree/3.0.0"
            },
            "time": "2021-10-29T13:26:27+00:00"
        },
        {
            "name": "ralouphie/getallheaders",
            "version": "3.0.3",
            "source": {
                "type": "git",
                "url": "https://github.com/ralouphie/getallheaders.git",
                "reference": "120b605dfeb996808c31b6477290a714d356e822"
            },
            "dist": {
                "type": "zip",
                "url": "https://api.github.com/repos/ralouphie/getallheaders/zipball/120b605dfeb996808c31b6477290a714d356e822",
                "reference": "120b605dfeb996808c31b6477290a714d356e822",
                "shasum": ""
            },
            "require": {
                "php": ">=5.6"
            },
            "require-dev": {
                "php-coveralls/php-coveralls": "^2.1",
                "phpunit/phpunit": "^5 || ^6.5"
            },
            "type": "library",
            "autoload": {
                "files": [
                    "src/getallheaders.php"
                ]
            },
            "notification-url": "https://packagist.org/downloads/",
            "license": [
                "MIT"
            ],
            "authors": [
                {
                    "name": "Ralph Khattar",
                    "email": "ralph.khattar@gmail.com"
                }
            ],
            "description": "A polyfill for getallheaders.",
            "support": {
                "issues": "https://github.com/ralouphie/getallheaders/issues",
                "source": "https://github.com/ralouphie/getallheaders/tree/develop"
            },
            "time": "2019-03-08T08:55:37+00:00"
        },
        {
            "name": "react/promise",
            "version": "v2.9.0",
            "source": {
                "type": "git",
                "url": "https://github.com/reactphp/promise.git",
                "reference": "234f8fd1023c9158e2314fa9d7d0e6a83db42910"
            },
            "dist": {
                "type": "zip",
                "url": "https://api.github.com/repos/reactphp/promise/zipball/234f8fd1023c9158e2314fa9d7d0e6a83db42910",
                "reference": "234f8fd1023c9158e2314fa9d7d0e6a83db42910",
                "shasum": ""
            },
            "require": {
                "php": ">=5.4.0"
            },
            "require-dev": {
                "phpunit/phpunit": "^9.3 || ^5.7 || ^4.8.36"
            },
            "type": "library",
            "autoload": {
                "files": [
                    "src/functions_include.php"
                ],
                "psr-4": {
                    "React\\Promise\\": "src/"
                }
            },
            "notification-url": "https://packagist.org/downloads/",
            "license": [
                "MIT"
            ],
            "authors": [
                {
                    "name": "Jan Sorgalla",
                    "email": "jsorgalla@gmail.com",
                    "homepage": "https://sorgalla.com/"
                },
                {
                    "name": "Christian Lück",
                    "email": "christian@clue.engineering",
                    "homepage": "https://clue.engineering/"
                },
                {
                    "name": "Cees-Jan Kiewiet",
                    "email": "reactphp@ceesjankiewiet.nl",
                    "homepage": "https://wyrihaximus.net/"
                },
                {
                    "name": "Chris Boden",
                    "email": "cboden@gmail.com",
                    "homepage": "https://cboden.dev/"
                }
            ],
            "description": "A lightweight implementation of CommonJS Promises/A for PHP",
            "keywords": [
                "promise",
                "promises"
            ],
            "support": {
                "issues": "https://github.com/reactphp/promise/issues",
                "source": "https://github.com/reactphp/promise/tree/v2.9.0"
            },
            "funding": [
                {
                    "url": "https://github.com/WyriHaximus",
                    "type": "github"
                },
                {
                    "url": "https://github.com/clue",
                    "type": "github"
                }
            ],
            "time": "2022-02-11T10:27:51+00:00"
        },
        {
            "name": "samdark/yii2-psr-log-target",
            "version": "1.1.3",
            "source": {
                "type": "git",
                "url": "https://github.com/samdark/yii2-psr-log-target.git",
                "reference": "ccb29ecb7140c4eb81c3dfad38f61b21a9c1ed30"
            },
            "dist": {
                "type": "zip",
                "url": "https://api.github.com/repos/samdark/yii2-psr-log-target/zipball/ccb29ecb7140c4eb81c3dfad38f61b21a9c1ed30",
                "reference": "ccb29ecb7140c4eb81c3dfad38f61b21a9c1ed30",
                "shasum": ""
            },
            "require": {
                "psr/log": "~1.0.2|~1.1.0",
                "yiisoft/yii2": "~2.0.0"
            },
            "require-dev": {
                "phpunit/phpunit": "~4.4"
            },
            "type": "yii2-extension",
            "autoload": {
                "psr-4": {
                    "samdark\\log\\": "src",
                    "samdark\\log\\tests\\": "tests"
                }
            },
            "notification-url": "https://packagist.org/downloads/",
            "license": [
                "BSD-3-Clause"
            ],
            "authors": [
                {
                    "name": "Alexander Makarov",
                    "email": "sam@rmcreative.ru"
                }
            ],
            "description": "Yii 2 log target which uses PSR-3 compatible logger",
            "homepage": "https://github.com/samdark/yii2-psr-log-target",
            "keywords": [
                "extension",
                "log",
                "psr-3",
                "yii"
            ],
            "support": {
                "issues": "https://github.com/samdark/yii2-psr-log-target/issues",
                "source": "https://github.com/samdark/yii2-psr-log-target"
            },
            "funding": [
                {
                    "url": "https://github.com/samdark",
                    "type": "github"
                },
                {
                    "url": "https://www.patreon.com/samdark",
                    "type": "patreon"
                }
            ],
            "time": "2020-07-16T12:34:01+00:00"
        },
        {
            "name": "seld/cli-prompt",
            "version": "1.0.4",
            "source": {
                "type": "git",
                "url": "https://github.com/Seldaek/cli-prompt.git",
                "reference": "b8dfcf02094b8c03b40322c229493bb2884423c5"
            },
            "dist": {
                "type": "zip",
                "url": "https://api.github.com/repos/Seldaek/cli-prompt/zipball/b8dfcf02094b8c03b40322c229493bb2884423c5",
                "reference": "b8dfcf02094b8c03b40322c229493bb2884423c5",
                "shasum": ""
            },
            "require": {
                "php": ">=5.3"
            },
            "require-dev": {
                "phpstan/phpstan": "^0.12.63"
            },
            "type": "library",
            "extra": {
                "branch-alias": {
                    "dev-master": "1.x-dev"
                }
            },
            "autoload": {
                "psr-4": {
                    "Seld\\CliPrompt\\": "src/"
                }
            },
            "notification-url": "https://packagist.org/downloads/",
            "license": [
                "MIT"
            ],
            "authors": [
                {
                    "name": "Jordi Boggiano",
                    "email": "j.boggiano@seld.be"
                }
            ],
            "description": "Allows you to prompt for user input on the command line, and optionally hide the characters they type",
            "keywords": [
                "cli",
                "console",
                "hidden",
                "input",
                "prompt"
            ],
            "support": {
                "issues": "https://github.com/Seldaek/cli-prompt/issues",
                "source": "https://github.com/Seldaek/cli-prompt/tree/1.0.4"
            },
            "time": "2020-12-15T21:32:01+00:00"
        },
        {
            "name": "seld/jsonlint",
            "version": "1.9.0",
            "source": {
                "type": "git",
                "url": "https://github.com/Seldaek/jsonlint.git",
                "reference": "4211420d25eba80712bff236a98960ef68b866b7"
            },
            "dist": {
                "type": "zip",
                "url": "https://api.github.com/repos/Seldaek/jsonlint/zipball/4211420d25eba80712bff236a98960ef68b866b7",
                "reference": "4211420d25eba80712bff236a98960ef68b866b7",
                "shasum": ""
            },
            "require": {
                "php": "^5.3 || ^7.0 || ^8.0"
            },
            "require-dev": {
                "phpstan/phpstan": "^1.5",
                "phpunit/phpunit": "^4.8.35 || ^5.7 || ^6.0 || ^8.5.13"
            },
            "bin": [
                "bin/jsonlint"
            ],
            "type": "library",
            "autoload": {
                "psr-4": {
                    "Seld\\JsonLint\\": "src/Seld/JsonLint/"
                }
            },
            "notification-url": "https://packagist.org/downloads/",
            "license": [
                "MIT"
            ],
            "authors": [
                {
                    "name": "Jordi Boggiano",
                    "email": "j.boggiano@seld.be",
                    "homepage": "http://seld.be"
                }
            ],
            "description": "JSON Linter",
            "keywords": [
                "json",
                "linter",
                "parser",
                "validator"
            ],
            "support": {
                "issues": "https://github.com/Seldaek/jsonlint/issues",
                "source": "https://github.com/Seldaek/jsonlint/tree/1.9.0"
            },
            "funding": [
                {
                    "url": "https://github.com/Seldaek",
                    "type": "github"
                },
                {
                    "url": "https://tidelift.com/funding/github/packagist/seld/jsonlint",
                    "type": "tidelift"
                }
            ],
            "time": "2022-04-01T13:37:23+00:00"
        },
        {
            "name": "seld/phar-utils",
            "version": "1.2.1",
            "source": {
                "type": "git",
                "url": "https://github.com/Seldaek/phar-utils.git",
                "reference": "ea2f4014f163c1be4c601b9b7bd6af81ba8d701c"
            },
            "dist": {
                "type": "zip",
                "url": "https://api.github.com/repos/Seldaek/phar-utils/zipball/ea2f4014f163c1be4c601b9b7bd6af81ba8d701c",
                "reference": "ea2f4014f163c1be4c601b9b7bd6af81ba8d701c",
                "shasum": ""
            },
            "require": {
                "php": ">=5.3"
            },
            "type": "library",
            "extra": {
                "branch-alias": {
                    "dev-master": "1.x-dev"
                }
            },
            "autoload": {
                "psr-4": {
                    "Seld\\PharUtils\\": "src/"
                }
            },
            "notification-url": "https://packagist.org/downloads/",
            "license": [
                "MIT"
            ],
            "authors": [
                {
                    "name": "Jordi Boggiano",
                    "email": "j.boggiano@seld.be"
                }
            ],
            "description": "PHAR file format utilities, for when PHP phars you up",
            "keywords": [
                "phar"
            ],
            "support": {
                "issues": "https://github.com/Seldaek/phar-utils/issues",
                "source": "https://github.com/Seldaek/phar-utils/tree/1.2.1"
            },
            "time": "2022-08-31T10:31:18+00:00"
        },
        {
            "name": "symfony/console",
            "version": "v5.4.22",
            "source": {
                "type": "git",
                "url": "https://github.com/symfony/console.git",
                "reference": "3cd51fd2e6c461ca678f84d419461281bd87a0a8"
            },
            "dist": {
                "type": "zip",
                "url": "https://api.github.com/repos/symfony/console/zipball/3cd51fd2e6c461ca678f84d419461281bd87a0a8",
                "reference": "3cd51fd2e6c461ca678f84d419461281bd87a0a8",
                "shasum": ""
            },
            "require": {
                "php": ">=7.2.5",
                "symfony/deprecation-contracts": "^2.1|^3",
                "symfony/polyfill-mbstring": "~1.0",
                "symfony/polyfill-php73": "^1.9",
                "symfony/polyfill-php80": "^1.16",
                "symfony/service-contracts": "^1.1|^2|^3",
                "symfony/string": "^5.1|^6.0"
            },
            "conflict": {
                "psr/log": ">=3",
                "symfony/dependency-injection": "<4.4",
                "symfony/dotenv": "<5.1",
                "symfony/event-dispatcher": "<4.4",
                "symfony/lock": "<4.4",
                "symfony/process": "<4.4"
            },
            "provide": {
                "psr/log-implementation": "1.0|2.0"
            },
            "require-dev": {
                "psr/log": "^1|^2",
                "symfony/config": "^4.4|^5.0|^6.0",
                "symfony/dependency-injection": "^4.4|^5.0|^6.0",
                "symfony/event-dispatcher": "^4.4|^5.0|^6.0",
                "symfony/lock": "^4.4|^5.0|^6.0",
                "symfony/process": "^4.4|^5.0|^6.0",
                "symfony/var-dumper": "^4.4|^5.0|^6.0"
            },
            "suggest": {
                "psr/log": "For using the console logger",
                "symfony/event-dispatcher": "",
                "symfony/lock": "",
                "symfony/process": ""
            },
            "type": "library",
            "autoload": {
                "psr-4": {
                    "Symfony\\Component\\Console\\": ""
                },
                "exclude-from-classmap": [
                    "/Tests/"
                ]
            },
            "notification-url": "https://packagist.org/downloads/",
            "license": [
                "MIT"
            ],
            "authors": [
                {
                    "name": "Fabien Potencier",
                    "email": "fabien@symfony.com"
                },
                {
                    "name": "Symfony Community",
                    "homepage": "https://symfony.com/contributors"
                }
            ],
            "description": "Eases the creation of beautiful and testable command line interfaces",
            "homepage": "https://symfony.com",
            "keywords": [
                "cli",
                "command-line",
                "console",
                "terminal"
            ],
            "support": {
                "source": "https://github.com/symfony/console/tree/v5.4.22"
            },
            "funding": [
                {
                    "url": "https://symfony.com/sponsor",
                    "type": "custom"
                },
                {
                    "url": "https://github.com/fabpot",
                    "type": "github"
                },
                {
                    "url": "https://tidelift.com/funding/github/packagist/symfony/symfony",
                    "type": "tidelift"
                }
            ],
            "time": "2023-03-25T09:27:28+00:00"
        },
        {
            "name": "symfony/deprecation-contracts",
            "version": "v3.2.1",
            "source": {
                "type": "git",
                "url": "https://github.com/symfony/deprecation-contracts.git",
                "reference": "e2d1534420bd723d0ef5aec58a22c5fe60ce6f5e"
            },
            "dist": {
                "type": "zip",
                "url": "https://api.github.com/repos/symfony/deprecation-contracts/zipball/e2d1534420bd723d0ef5aec58a22c5fe60ce6f5e",
                "reference": "e2d1534420bd723d0ef5aec58a22c5fe60ce6f5e",
                "shasum": ""
            },
            "require": {
                "php": ">=8.1"
            },
            "type": "library",
            "extra": {
                "branch-alias": {
                    "dev-main": "3.3-dev"
                },
                "thanks": {
                    "name": "symfony/contracts",
                    "url": "https://github.com/symfony/contracts"
                }
            },
            "autoload": {
                "files": [
                    "function.php"
                ]
            },
            "notification-url": "https://packagist.org/downloads/",
            "license": [
                "MIT"
            ],
            "authors": [
                {
                    "name": "Nicolas Grekas",
                    "email": "p@tchwork.com"
                },
                {
                    "name": "Symfony Community",
                    "homepage": "https://symfony.com/contributors"
                }
            ],
            "description": "A generic function and convention to trigger deprecation notices",
            "homepage": "https://symfony.com",
            "support": {
                "source": "https://github.com/symfony/deprecation-contracts/tree/v3.2.1"
            },
            "funding": [
                {
                    "url": "https://symfony.com/sponsor",
                    "type": "custom"
                },
                {
                    "url": "https://github.com/fabpot",
                    "type": "github"
                },
                {
                    "url": "https://tidelift.com/funding/github/packagist/symfony/symfony",
                    "type": "tidelift"
                }
            ],
            "time": "2023-03-01T10:25:55+00:00"
        },
        {
            "name": "symfony/event-dispatcher",
            "version": "v5.4.22",
            "source": {
                "type": "git",
                "url": "https://github.com/symfony/event-dispatcher.git",
                "reference": "1df20e45d56da29a4b1d8259dd6e950acbf1b13f"
            },
            "dist": {
                "type": "zip",
                "url": "https://api.github.com/repos/symfony/event-dispatcher/zipball/1df20e45d56da29a4b1d8259dd6e950acbf1b13f",
                "reference": "1df20e45d56da29a4b1d8259dd6e950acbf1b13f",
                "shasum": ""
            },
            "require": {
                "php": ">=7.2.5",
                "symfony/deprecation-contracts": "^2.1|^3",
                "symfony/event-dispatcher-contracts": "^2|^3",
                "symfony/polyfill-php80": "^1.16"
            },
            "conflict": {
                "symfony/dependency-injection": "<4.4"
            },
            "provide": {
                "psr/event-dispatcher-implementation": "1.0",
                "symfony/event-dispatcher-implementation": "2.0"
            },
            "require-dev": {
                "psr/log": "^1|^2|^3",
                "symfony/config": "^4.4|^5.0|^6.0",
                "symfony/dependency-injection": "^4.4|^5.0|^6.0",
                "symfony/error-handler": "^4.4|^5.0|^6.0",
                "symfony/expression-language": "^4.4|^5.0|^6.0",
                "symfony/http-foundation": "^4.4|^5.0|^6.0",
                "symfony/service-contracts": "^1.1|^2|^3",
                "symfony/stopwatch": "^4.4|^5.0|^6.0"
            },
            "suggest": {
                "symfony/dependency-injection": "",
                "symfony/http-kernel": ""
            },
            "type": "library",
            "autoload": {
                "psr-4": {
                    "Symfony\\Component\\EventDispatcher\\": ""
                },
                "exclude-from-classmap": [
                    "/Tests/"
                ]
            },
            "notification-url": "https://packagist.org/downloads/",
            "license": [
                "MIT"
            ],
            "authors": [
                {
                    "name": "Fabien Potencier",
                    "email": "fabien@symfony.com"
                },
                {
                    "name": "Symfony Community",
                    "homepage": "https://symfony.com/contributors"
                }
            ],
            "description": "Provides tools that allow your application components to communicate with each other by dispatching events and listening to them",
            "homepage": "https://symfony.com",
            "support": {
                "source": "https://github.com/symfony/event-dispatcher/tree/v5.4.22"
            },
            "funding": [
                {
                    "url": "https://symfony.com/sponsor",
                    "type": "custom"
                },
                {
                    "url": "https://github.com/fabpot",
                    "type": "github"
                },
                {
                    "url": "https://tidelift.com/funding/github/packagist/symfony/symfony",
                    "type": "tidelift"
                }
            ],
            "time": "2023-03-17T11:31:58+00:00"
        },
        {
            "name": "symfony/event-dispatcher-contracts",
            "version": "v3.2.1",
            "source": {
                "type": "git",
                "url": "https://github.com/symfony/event-dispatcher-contracts.git",
                "reference": "0ad3b6f1e4e2da5690fefe075cd53a238646d8dd"
            },
            "dist": {
                "type": "zip",
                "url": "https://api.github.com/repos/symfony/event-dispatcher-contracts/zipball/0ad3b6f1e4e2da5690fefe075cd53a238646d8dd",
                "reference": "0ad3b6f1e4e2da5690fefe075cd53a238646d8dd",
                "shasum": ""
            },
            "require": {
                "php": ">=8.1",
                "psr/event-dispatcher": "^1"
            },
            "suggest": {
                "symfony/event-dispatcher-implementation": ""
            },
            "type": "library",
            "extra": {
                "branch-alias": {
                    "dev-main": "3.3-dev"
                },
                "thanks": {
                    "name": "symfony/contracts",
                    "url": "https://github.com/symfony/contracts"
                }
            },
            "autoload": {
                "psr-4": {
                    "Symfony\\Contracts\\EventDispatcher\\": ""
                }
            },
            "notification-url": "https://packagist.org/downloads/",
            "license": [
                "MIT"
            ],
            "authors": [
                {
                    "name": "Nicolas Grekas",
                    "email": "p@tchwork.com"
                },
                {
                    "name": "Symfony Community",
                    "homepage": "https://symfony.com/contributors"
                }
            ],
            "description": "Generic abstractions related to dispatching event",
            "homepage": "https://symfony.com",
            "keywords": [
                "abstractions",
                "contracts",
                "decoupling",
                "interfaces",
                "interoperability",
                "standards"
            ],
            "support": {
                "source": "https://github.com/symfony/event-dispatcher-contracts/tree/v3.2.1"
            },
            "funding": [
                {
                    "url": "https://symfony.com/sponsor",
                    "type": "custom"
                },
                {
                    "url": "https://github.com/fabpot",
                    "type": "github"
                },
                {
                    "url": "https://tidelift.com/funding/github/packagist/symfony/symfony",
                    "type": "tidelift"
                }
            ],
            "time": "2023-03-01T10:32:47+00:00"
        },
        {
            "name": "symfony/filesystem",
            "version": "v6.2.7",
            "source": {
                "type": "git",
                "url": "https://github.com/symfony/filesystem.git",
                "reference": "82b6c62b959f642d000456f08c6d219d749215b3"
            },
            "dist": {
                "type": "zip",
                "url": "https://api.github.com/repos/symfony/filesystem/zipball/82b6c62b959f642d000456f08c6d219d749215b3",
                "reference": "82b6c62b959f642d000456f08c6d219d749215b3",
                "shasum": ""
            },
            "require": {
                "php": ">=8.1",
                "symfony/polyfill-ctype": "~1.8",
                "symfony/polyfill-mbstring": "~1.8"
            },
            "type": "library",
            "autoload": {
                "psr-4": {
                    "Symfony\\Component\\Filesystem\\": ""
                },
                "exclude-from-classmap": [
                    "/Tests/"
                ]
            },
            "notification-url": "https://packagist.org/downloads/",
            "license": [
                "MIT"
            ],
            "authors": [
                {
                    "name": "Fabien Potencier",
                    "email": "fabien@symfony.com"
                },
                {
                    "name": "Symfony Community",
                    "homepage": "https://symfony.com/contributors"
                }
            ],
            "description": "Provides basic utilities for the filesystem",
            "homepage": "https://symfony.com",
            "support": {
                "source": "https://github.com/symfony/filesystem/tree/v6.2.7"
            },
            "funding": [
                {
                    "url": "https://symfony.com/sponsor",
                    "type": "custom"
                },
                {
                    "url": "https://github.com/fabpot",
                    "type": "github"
                },
                {
                    "url": "https://tidelift.com/funding/github/packagist/symfony/symfony",
                    "type": "tidelift"
                }
            ],
            "time": "2023-02-14T08:44:56+00:00"
        },
        {
            "name": "symfony/finder",
            "version": "v5.4.21",
            "source": {
                "type": "git",
                "url": "https://github.com/symfony/finder.git",
                "reference": "078e9a5e1871fcfe6a5ce421b539344c21afef19"
            },
            "dist": {
                "type": "zip",
                "url": "https://api.github.com/repos/symfony/finder/zipball/078e9a5e1871fcfe6a5ce421b539344c21afef19",
                "reference": "078e9a5e1871fcfe6a5ce421b539344c21afef19",
                "shasum": ""
            },
            "require": {
                "php": ">=7.2.5",
                "symfony/deprecation-contracts": "^2.1|^3",
                "symfony/polyfill-php80": "^1.16"
            },
            "type": "library",
            "autoload": {
                "psr-4": {
                    "Symfony\\Component\\Finder\\": ""
                },
                "exclude-from-classmap": [
                    "/Tests/"
                ]
            },
            "notification-url": "https://packagist.org/downloads/",
            "license": [
                "MIT"
            ],
            "authors": [
                {
                    "name": "Fabien Potencier",
                    "email": "fabien@symfony.com"
                },
                {
                    "name": "Symfony Community",
                    "homepage": "https://symfony.com/contributors"
                }
            ],
            "description": "Finds files and directories via an intuitive fluent interface",
            "homepage": "https://symfony.com",
            "support": {
                "source": "https://github.com/symfony/finder/tree/v5.4.21"
            },
            "funding": [
                {
                    "url": "https://symfony.com/sponsor",
                    "type": "custom"
                },
                {
                    "url": "https://github.com/fabpot",
                    "type": "github"
                },
                {
                    "url": "https://tidelift.com/funding/github/packagist/symfony/symfony",
                    "type": "tidelift"
                }
            ],
            "time": "2023-02-16T09:33:00+00:00"
        },
        {
            "name": "symfony/http-client",
            "version": "v6.2.7",
            "source": {
                "type": "git",
                "url": "https://github.com/symfony/http-client.git",
                "reference": "0a5be6cbc570ae23b51b49d67341f378629d78e4"
            },
            "dist": {
                "type": "zip",
                "url": "https://api.github.com/repos/symfony/http-client/zipball/0a5be6cbc570ae23b51b49d67341f378629d78e4",
                "reference": "0a5be6cbc570ae23b51b49d67341f378629d78e4",
                "shasum": ""
            },
            "require": {
                "php": ">=8.1",
                "psr/log": "^1|^2|^3",
                "symfony/deprecation-contracts": "^2.1|^3",
                "symfony/http-client-contracts": "^3",
                "symfony/service-contracts": "^1.0|^2|^3"
            },
            "provide": {
                "php-http/async-client-implementation": "*",
                "php-http/client-implementation": "*",
                "psr/http-client-implementation": "1.0",
                "symfony/http-client-implementation": "3.0"
            },
            "require-dev": {
                "amphp/amp": "^2.5",
                "amphp/http-client": "^4.2.1",
                "amphp/http-tunnel": "^1.0",
                "amphp/socket": "^1.1",
                "guzzlehttp/promises": "^1.4",
                "nyholm/psr7": "^1.0",
                "php-http/httplug": "^1.0|^2.0",
                "psr/http-client": "^1.0",
                "symfony/dependency-injection": "^5.4|^6.0",
                "symfony/http-kernel": "^5.4|^6.0",
                "symfony/process": "^5.4|^6.0",
                "symfony/stopwatch": "^5.4|^6.0"
            },
            "type": "library",
            "autoload": {
                "psr-4": {
                    "Symfony\\Component\\HttpClient\\": ""
                },
                "exclude-from-classmap": [
                    "/Tests/"
                ]
            },
            "notification-url": "https://packagist.org/downloads/",
            "license": [
                "MIT"
            ],
            "authors": [
                {
                    "name": "Nicolas Grekas",
                    "email": "p@tchwork.com"
                },
                {
                    "name": "Symfony Community",
                    "homepage": "https://symfony.com/contributors"
                }
            ],
            "description": "Provides powerful methods to fetch HTTP resources synchronously or asynchronously",
            "homepage": "https://symfony.com",
            "support": {
                "source": "https://github.com/symfony/http-client/tree/v6.2.7"
            },
            "funding": [
                {
                    "url": "https://symfony.com/sponsor",
                    "type": "custom"
                },
                {
                    "url": "https://github.com/fabpot",
                    "type": "github"
                },
                {
                    "url": "https://tidelift.com/funding/github/packagist/symfony/symfony",
                    "type": "tidelift"
                }
            ],
            "time": "2023-02-21T10:54:55+00:00"
        },
        {
            "name": "symfony/http-client-contracts",
            "version": "v3.2.1",
            "source": {
                "type": "git",
                "url": "https://github.com/symfony/http-client-contracts.git",
                "reference": "df2ecd6cb70e73c1080e6478aea85f5f4da2c48b"
            },
            "dist": {
                "type": "zip",
                "url": "https://api.github.com/repos/symfony/http-client-contracts/zipball/df2ecd6cb70e73c1080e6478aea85f5f4da2c48b",
                "reference": "df2ecd6cb70e73c1080e6478aea85f5f4da2c48b",
                "shasum": ""
            },
            "require": {
                "php": ">=8.1"
            },
            "suggest": {
                "symfony/http-client-implementation": ""
            },
            "type": "library",
            "extra": {
                "branch-alias": {
                    "dev-main": "3.3-dev"
                },
                "thanks": {
                    "name": "symfony/contracts",
                    "url": "https://github.com/symfony/contracts"
                }
            },
            "autoload": {
                "psr-4": {
                    "Symfony\\Contracts\\HttpClient\\": ""
                },
                "exclude-from-classmap": [
                    "/Test/"
                ]
            },
            "notification-url": "https://packagist.org/downloads/",
            "license": [
                "MIT"
            ],
            "authors": [
                {
                    "name": "Nicolas Grekas",
                    "email": "p@tchwork.com"
                },
                {
                    "name": "Symfony Community",
                    "homepage": "https://symfony.com/contributors"
                }
            ],
            "description": "Generic abstractions related to HTTP clients",
            "homepage": "https://symfony.com",
            "keywords": [
                "abstractions",
                "contracts",
                "decoupling",
                "interfaces",
                "interoperability",
                "standards"
            ],
            "support": {
                "source": "https://github.com/symfony/http-client-contracts/tree/v3.2.1"
            },
            "funding": [
                {
                    "url": "https://symfony.com/sponsor",
                    "type": "custom"
                },
                {
                    "url": "https://github.com/fabpot",
                    "type": "github"
                },
                {
                    "url": "https://tidelift.com/funding/github/packagist/symfony/symfony",
                    "type": "tidelift"
                }
            ],
            "time": "2023-03-01T10:32:47+00:00"
        },
        {
            "name": "symfony/mailer",
            "version": "v6.2.7",
            "source": {
                "type": "git",
                "url": "https://github.com/symfony/mailer.git",
                "reference": "e4f84c633b72ec70efc50b8016871c3bc43e691e"
            },
            "dist": {
                "type": "zip",
                "url": "https://api.github.com/repos/symfony/mailer/zipball/e4f84c633b72ec70efc50b8016871c3bc43e691e",
                "reference": "e4f84c633b72ec70efc50b8016871c3bc43e691e",
                "shasum": ""
            },
            "require": {
                "egulias/email-validator": "^2.1.10|^3|^4",
                "php": ">=8.1",
                "psr/event-dispatcher": "^1",
                "psr/log": "^1|^2|^3",
                "symfony/event-dispatcher": "^5.4|^6.0",
                "symfony/mime": "^6.2",
                "symfony/service-contracts": "^1.1|^2|^3"
            },
            "conflict": {
                "symfony/http-kernel": "<5.4",
                "symfony/messenger": "<6.2",
                "symfony/mime": "<6.2",
                "symfony/twig-bridge": "<6.2.1"
            },
            "require-dev": {
                "symfony/console": "^5.4|^6.0",
                "symfony/http-client": "^5.4|^6.0",
                "symfony/messenger": "^6.2",
                "symfony/twig-bridge": "^6.2"
            },
            "type": "library",
            "autoload": {
                "psr-4": {
                    "Symfony\\Component\\Mailer\\": ""
                },
                "exclude-from-classmap": [
                    "/Tests/"
                ]
            },
            "notification-url": "https://packagist.org/downloads/",
            "license": [
                "MIT"
            ],
            "authors": [
                {
                    "name": "Fabien Potencier",
                    "email": "fabien@symfony.com"
                },
                {
                    "name": "Symfony Community",
                    "homepage": "https://symfony.com/contributors"
                }
            ],
            "description": "Helps sending emails",
            "homepage": "https://symfony.com",
            "support": {
                "source": "https://github.com/symfony/mailer/tree/v6.2.7"
            },
            "funding": [
                {
                    "url": "https://symfony.com/sponsor",
                    "type": "custom"
                },
                {
                    "url": "https://github.com/fabpot",
                    "type": "github"
                },
                {
                    "url": "https://tidelift.com/funding/github/packagist/symfony/symfony",
                    "type": "tidelift"
                }
            ],
            "time": "2023-02-21T10:35:38+00:00"
        },
        {
            "name": "symfony/mime",
            "version": "v6.2.7",
            "source": {
                "type": "git",
                "url": "https://github.com/symfony/mime.git",
                "reference": "62e341f80699badb0ad70b31149c8df89a2d778e"
            },
            "dist": {
                "type": "zip",
                "url": "https://api.github.com/repos/symfony/mime/zipball/62e341f80699badb0ad70b31149c8df89a2d778e",
                "reference": "62e341f80699badb0ad70b31149c8df89a2d778e",
                "shasum": ""
            },
            "require": {
                "php": ">=8.1",
                "symfony/polyfill-intl-idn": "^1.10",
                "symfony/polyfill-mbstring": "^1.0"
            },
            "conflict": {
                "egulias/email-validator": "~3.0.0",
                "phpdocumentor/reflection-docblock": "<3.2.2",
                "phpdocumentor/type-resolver": "<1.4.0",
                "symfony/mailer": "<5.4",
                "symfony/serializer": "<6.2"
            },
            "require-dev": {
                "egulias/email-validator": "^2.1.10|^3.1|^4",
                "league/html-to-markdown": "^5.0",
                "phpdocumentor/reflection-docblock": "^3.0|^4.0|^5.0",
                "symfony/dependency-injection": "^5.4|^6.0",
                "symfony/property-access": "^5.4|^6.0",
                "symfony/property-info": "^5.4|^6.0",
                "symfony/serializer": "^6.2"
            },
            "type": "library",
            "autoload": {
                "psr-4": {
                    "Symfony\\Component\\Mime\\": ""
                },
                "exclude-from-classmap": [
                    "/Tests/"
                ]
            },
            "notification-url": "https://packagist.org/downloads/",
            "license": [
                "MIT"
            ],
            "authors": [
                {
                    "name": "Fabien Potencier",
                    "email": "fabien@symfony.com"
                },
                {
                    "name": "Symfony Community",
                    "homepage": "https://symfony.com/contributors"
                }
            ],
            "description": "Allows manipulating MIME messages",
            "homepage": "https://symfony.com",
            "keywords": [
                "mime",
                "mime-type"
            ],
            "support": {
                "source": "https://github.com/symfony/mime/tree/v6.2.7"
            },
            "funding": [
                {
                    "url": "https://symfony.com/sponsor",
                    "type": "custom"
                },
                {
                    "url": "https://github.com/fabpot",
                    "type": "github"
                },
                {
                    "url": "https://tidelift.com/funding/github/packagist/symfony/symfony",
                    "type": "tidelift"
                }
            ],
            "time": "2023-02-24T10:42:00+00:00"
        },
        {
            "name": "symfony/polyfill-ctype",
            "version": "v1.27.0",
            "source": {
                "type": "git",
                "url": "https://github.com/symfony/polyfill-ctype.git",
                "reference": "5bbc823adecdae860bb64756d639ecfec17b050a"
            },
            "dist": {
                "type": "zip",
                "url": "https://api.github.com/repos/symfony/polyfill-ctype/zipball/5bbc823adecdae860bb64756d639ecfec17b050a",
                "reference": "5bbc823adecdae860bb64756d639ecfec17b050a",
                "shasum": ""
            },
            "require": {
                "php": ">=7.1"
            },
            "provide": {
                "ext-ctype": "*"
            },
            "suggest": {
                "ext-ctype": "For best performance"
            },
            "type": "library",
            "extra": {
                "branch-alias": {
                    "dev-main": "1.27-dev"
                },
                "thanks": {
                    "name": "symfony/polyfill",
                    "url": "https://github.com/symfony/polyfill"
                }
            },
            "autoload": {
                "files": [
                    "bootstrap.php"
                ],
                "psr-4": {
                    "Symfony\\Polyfill\\Ctype\\": ""
                }
            },
            "notification-url": "https://packagist.org/downloads/",
            "license": [
                "MIT"
            ],
            "authors": [
                {
                    "name": "Gert de Pagter",
                    "email": "BackEndTea@gmail.com"
                },
                {
                    "name": "Symfony Community",
                    "homepage": "https://symfony.com/contributors"
                }
            ],
            "description": "Symfony polyfill for ctype functions",
            "homepage": "https://symfony.com",
            "keywords": [
                "compatibility",
                "ctype",
                "polyfill",
                "portable"
            ],
            "support": {
                "source": "https://github.com/symfony/polyfill-ctype/tree/v1.27.0"
            },
            "funding": [
                {
                    "url": "https://symfony.com/sponsor",
                    "type": "custom"
                },
                {
                    "url": "https://github.com/fabpot",
                    "type": "github"
                },
                {
                    "url": "https://tidelift.com/funding/github/packagist/symfony/symfony",
                    "type": "tidelift"
                }
            ],
            "time": "2022-11-03T14:55:06+00:00"
        },
        {
            "name": "symfony/polyfill-iconv",
            "version": "v1.27.0",
            "source": {
                "type": "git",
                "url": "https://github.com/symfony/polyfill-iconv.git",
                "reference": "927013f3aac555983a5059aada98e1907d842695"
            },
            "dist": {
                "type": "zip",
                "url": "https://api.github.com/repos/symfony/polyfill-iconv/zipball/927013f3aac555983a5059aada98e1907d842695",
                "reference": "927013f3aac555983a5059aada98e1907d842695",
                "shasum": ""
            },
            "require": {
                "php": ">=7.1"
            },
            "provide": {
                "ext-iconv": "*"
            },
            "suggest": {
                "ext-iconv": "For best performance"
            },
            "type": "library",
            "extra": {
                "branch-alias": {
                    "dev-main": "1.27-dev"
                },
                "thanks": {
                    "name": "symfony/polyfill",
                    "url": "https://github.com/symfony/polyfill"
                }
            },
            "autoload": {
                "files": [
                    "bootstrap.php"
                ],
                "psr-4": {
                    "Symfony\\Polyfill\\Iconv\\": ""
                }
            },
            "notification-url": "https://packagist.org/downloads/",
            "license": [
                "MIT"
            ],
            "authors": [
                {
                    "name": "Nicolas Grekas",
                    "email": "p@tchwork.com"
                },
                {
                    "name": "Symfony Community",
                    "homepage": "https://symfony.com/contributors"
                }
            ],
            "description": "Symfony polyfill for the Iconv extension",
            "homepage": "https://symfony.com",
            "keywords": [
                "compatibility",
                "iconv",
                "polyfill",
                "portable",
                "shim"
            ],
            "support": {
                "source": "https://github.com/symfony/polyfill-iconv/tree/v1.27.0"
            },
            "funding": [
                {
                    "url": "https://symfony.com/sponsor",
                    "type": "custom"
                },
                {
                    "url": "https://github.com/fabpot",
                    "type": "github"
                },
                {
                    "url": "https://tidelift.com/funding/github/packagist/symfony/symfony",
                    "type": "tidelift"
                }
            ],
            "time": "2022-11-03T14:55:06+00:00"
        },
        {
            "name": "symfony/polyfill-intl-grapheme",
            "version": "v1.27.0",
            "source": {
                "type": "git",
                "url": "https://github.com/symfony/polyfill-intl-grapheme.git",
                "reference": "511a08c03c1960e08a883f4cffcacd219b758354"
            },
            "dist": {
                "type": "zip",
                "url": "https://api.github.com/repos/symfony/polyfill-intl-grapheme/zipball/511a08c03c1960e08a883f4cffcacd219b758354",
                "reference": "511a08c03c1960e08a883f4cffcacd219b758354",
                "shasum": ""
            },
            "require": {
                "php": ">=7.1"
            },
            "suggest": {
                "ext-intl": "For best performance"
            },
            "type": "library",
            "extra": {
                "branch-alias": {
                    "dev-main": "1.27-dev"
                },
                "thanks": {
                    "name": "symfony/polyfill",
                    "url": "https://github.com/symfony/polyfill"
                }
            },
            "autoload": {
                "files": [
                    "bootstrap.php"
                ],
                "psr-4": {
                    "Symfony\\Polyfill\\Intl\\Grapheme\\": ""
                }
            },
            "notification-url": "https://packagist.org/downloads/",
            "license": [
                "MIT"
            ],
            "authors": [
                {
                    "name": "Nicolas Grekas",
                    "email": "p@tchwork.com"
                },
                {
                    "name": "Symfony Community",
                    "homepage": "https://symfony.com/contributors"
                }
            ],
            "description": "Symfony polyfill for intl's grapheme_* functions",
            "homepage": "https://symfony.com",
            "keywords": [
                "compatibility",
                "grapheme",
                "intl",
                "polyfill",
                "portable",
                "shim"
            ],
            "support": {
                "source": "https://github.com/symfony/polyfill-intl-grapheme/tree/v1.27.0"
            },
            "funding": [
                {
                    "url": "https://symfony.com/sponsor",
                    "type": "custom"
                },
                {
                    "url": "https://github.com/fabpot",
                    "type": "github"
                },
                {
                    "url": "https://tidelift.com/funding/github/packagist/symfony/symfony",
                    "type": "tidelift"
                }
            ],
            "time": "2022-11-03T14:55:06+00:00"
        },
        {
            "name": "symfony/polyfill-intl-idn",
            "version": "v1.27.0",
            "source": {
                "type": "git",
                "url": "https://github.com/symfony/polyfill-intl-idn.git",
                "reference": "639084e360537a19f9ee352433b84ce831f3d2da"
            },
            "dist": {
                "type": "zip",
                "url": "https://api.github.com/repos/symfony/polyfill-intl-idn/zipball/639084e360537a19f9ee352433b84ce831f3d2da",
                "reference": "639084e360537a19f9ee352433b84ce831f3d2da",
                "shasum": ""
            },
            "require": {
                "php": ">=7.1",
                "symfony/polyfill-intl-normalizer": "^1.10",
                "symfony/polyfill-php72": "^1.10"
            },
            "suggest": {
                "ext-intl": "For best performance"
            },
            "type": "library",
            "extra": {
                "branch-alias": {
                    "dev-main": "1.27-dev"
                },
                "thanks": {
                    "name": "symfony/polyfill",
                    "url": "https://github.com/symfony/polyfill"
                }
            },
            "autoload": {
                "files": [
                    "bootstrap.php"
                ],
                "psr-4": {
                    "Symfony\\Polyfill\\Intl\\Idn\\": ""
                }
            },
            "notification-url": "https://packagist.org/downloads/",
            "license": [
                "MIT"
            ],
            "authors": [
                {
                    "name": "Laurent Bassin",
                    "email": "laurent@bassin.info"
                },
                {
                    "name": "Trevor Rowbotham",
                    "email": "trevor.rowbotham@pm.me"
                },
                {
                    "name": "Symfony Community",
                    "homepage": "https://symfony.com/contributors"
                }
            ],
            "description": "Symfony polyfill for intl's idn_to_ascii and idn_to_utf8 functions",
            "homepage": "https://symfony.com",
            "keywords": [
                "compatibility",
                "idn",
                "intl",
                "polyfill",
                "portable",
                "shim"
            ],
            "support": {
                "source": "https://github.com/symfony/polyfill-intl-idn/tree/v1.27.0"
            },
            "funding": [
                {
                    "url": "https://symfony.com/sponsor",
                    "type": "custom"
                },
                {
                    "url": "https://github.com/fabpot",
                    "type": "github"
                },
                {
                    "url": "https://tidelift.com/funding/github/packagist/symfony/symfony",
                    "type": "tidelift"
                }
            ],
            "time": "2022-11-03T14:55:06+00:00"
        },
        {
            "name": "symfony/polyfill-intl-normalizer",
            "version": "v1.27.0",
            "source": {
                "type": "git",
                "url": "https://github.com/symfony/polyfill-intl-normalizer.git",
                "reference": "19bd1e4fcd5b91116f14d8533c57831ed00571b6"
            },
            "dist": {
                "type": "zip",
                "url": "https://api.github.com/repos/symfony/polyfill-intl-normalizer/zipball/19bd1e4fcd5b91116f14d8533c57831ed00571b6",
                "reference": "19bd1e4fcd5b91116f14d8533c57831ed00571b6",
                "shasum": ""
            },
            "require": {
                "php": ">=7.1"
            },
            "suggest": {
                "ext-intl": "For best performance"
            },
            "type": "library",
            "extra": {
                "branch-alias": {
                    "dev-main": "1.27-dev"
                },
                "thanks": {
                    "name": "symfony/polyfill",
                    "url": "https://github.com/symfony/polyfill"
                }
            },
            "autoload": {
                "files": [
                    "bootstrap.php"
                ],
                "psr-4": {
                    "Symfony\\Polyfill\\Intl\\Normalizer\\": ""
                },
                "classmap": [
                    "Resources/stubs"
                ]
            },
            "notification-url": "https://packagist.org/downloads/",
            "license": [
                "MIT"
            ],
            "authors": [
                {
                    "name": "Nicolas Grekas",
                    "email": "p@tchwork.com"
                },
                {
                    "name": "Symfony Community",
                    "homepage": "https://symfony.com/contributors"
                }
            ],
            "description": "Symfony polyfill for intl's Normalizer class and related functions",
            "homepage": "https://symfony.com",
            "keywords": [
                "compatibility",
                "intl",
                "normalizer",
                "polyfill",
                "portable",
                "shim"
            ],
            "support": {
                "source": "https://github.com/symfony/polyfill-intl-normalizer/tree/v1.27.0"
            },
            "funding": [
                {
                    "url": "https://symfony.com/sponsor",
                    "type": "custom"
                },
                {
                    "url": "https://github.com/fabpot",
                    "type": "github"
                },
                {
                    "url": "https://tidelift.com/funding/github/packagist/symfony/symfony",
                    "type": "tidelift"
                }
            ],
            "time": "2022-11-03T14:55:06+00:00"
        },
        {
            "name": "symfony/polyfill-mbstring",
            "version": "v1.27.0",
            "source": {
                "type": "git",
                "url": "https://github.com/symfony/polyfill-mbstring.git",
                "reference": "8ad114f6b39e2c98a8b0e3bd907732c207c2b534"
            },
            "dist": {
                "type": "zip",
                "url": "https://api.github.com/repos/symfony/polyfill-mbstring/zipball/8ad114f6b39e2c98a8b0e3bd907732c207c2b534",
                "reference": "8ad114f6b39e2c98a8b0e3bd907732c207c2b534",
                "shasum": ""
            },
            "require": {
                "php": ">=7.1"
            },
            "provide": {
                "ext-mbstring": "*"
            },
            "suggest": {
                "ext-mbstring": "For best performance"
            },
            "type": "library",
            "extra": {
                "branch-alias": {
                    "dev-main": "1.27-dev"
                },
                "thanks": {
                    "name": "symfony/polyfill",
                    "url": "https://github.com/symfony/polyfill"
                }
            },
            "autoload": {
                "files": [
                    "bootstrap.php"
                ],
                "psr-4": {
                    "Symfony\\Polyfill\\Mbstring\\": ""
                }
            },
            "notification-url": "https://packagist.org/downloads/",
            "license": [
                "MIT"
            ],
            "authors": [
                {
                    "name": "Nicolas Grekas",
                    "email": "p@tchwork.com"
                },
                {
                    "name": "Symfony Community",
                    "homepage": "https://symfony.com/contributors"
                }
            ],
            "description": "Symfony polyfill for the Mbstring extension",
            "homepage": "https://symfony.com",
            "keywords": [
                "compatibility",
                "mbstring",
                "polyfill",
                "portable",
                "shim"
            ],
            "support": {
                "source": "https://github.com/symfony/polyfill-mbstring/tree/v1.27.0"
            },
            "funding": [
                {
                    "url": "https://symfony.com/sponsor",
                    "type": "custom"
                },
                {
                    "url": "https://github.com/fabpot",
                    "type": "github"
                },
                {
                    "url": "https://tidelift.com/funding/github/packagist/symfony/symfony",
                    "type": "tidelift"
                }
            ],
            "time": "2022-11-03T14:55:06+00:00"
        },
        {
            "name": "symfony/polyfill-php72",
            "version": "v1.27.0",
            "source": {
                "type": "git",
                "url": "https://github.com/symfony/polyfill-php72.git",
                "reference": "869329b1e9894268a8a61dabb69153029b7a8c97"
            },
            "dist": {
                "type": "zip",
                "url": "https://api.github.com/repos/symfony/polyfill-php72/zipball/869329b1e9894268a8a61dabb69153029b7a8c97",
                "reference": "869329b1e9894268a8a61dabb69153029b7a8c97",
                "shasum": ""
            },
            "require": {
                "php": ">=7.1"
            },
            "type": "library",
            "extra": {
                "branch-alias": {
                    "dev-main": "1.27-dev"
                },
                "thanks": {
                    "name": "symfony/polyfill",
                    "url": "https://github.com/symfony/polyfill"
                }
            },
            "autoload": {
                "files": [
                    "bootstrap.php"
                ],
                "psr-4": {
                    "Symfony\\Polyfill\\Php72\\": ""
                }
            },
            "notification-url": "https://packagist.org/downloads/",
            "license": [
                "MIT"
            ],
            "authors": [
                {
                    "name": "Nicolas Grekas",
                    "email": "p@tchwork.com"
                },
                {
                    "name": "Symfony Community",
                    "homepage": "https://symfony.com/contributors"
                }
            ],
            "description": "Symfony polyfill backporting some PHP 7.2+ features to lower PHP versions",
            "homepage": "https://symfony.com",
            "keywords": [
                "compatibility",
                "polyfill",
                "portable",
                "shim"
            ],
            "support": {
                "source": "https://github.com/symfony/polyfill-php72/tree/v1.27.0"
            },
            "funding": [
                {
                    "url": "https://symfony.com/sponsor",
                    "type": "custom"
                },
                {
                    "url": "https://github.com/fabpot",
                    "type": "github"
                },
                {
                    "url": "https://tidelift.com/funding/github/packagist/symfony/symfony",
                    "type": "tidelift"
                }
            ],
            "time": "2022-11-03T14:55:06+00:00"
        },
        {
            "name": "symfony/polyfill-php73",
            "version": "v1.27.0",
            "source": {
                "type": "git",
                "url": "https://github.com/symfony/polyfill-php73.git",
                "reference": "9e8ecb5f92152187c4799efd3c96b78ccab18ff9"
            },
            "dist": {
                "type": "zip",
                "url": "https://api.github.com/repos/symfony/polyfill-php73/zipball/9e8ecb5f92152187c4799efd3c96b78ccab18ff9",
                "reference": "9e8ecb5f92152187c4799efd3c96b78ccab18ff9",
                "shasum": ""
            },
            "require": {
                "php": ">=7.1"
            },
            "type": "library",
            "extra": {
                "branch-alias": {
                    "dev-main": "1.27-dev"
                },
                "thanks": {
                    "name": "symfony/polyfill",
                    "url": "https://github.com/symfony/polyfill"
                }
            },
            "autoload": {
                "files": [
                    "bootstrap.php"
                ],
                "psr-4": {
                    "Symfony\\Polyfill\\Php73\\": ""
                },
                "classmap": [
                    "Resources/stubs"
                ]
            },
            "notification-url": "https://packagist.org/downloads/",
            "license": [
                "MIT"
            ],
            "authors": [
                {
                    "name": "Nicolas Grekas",
                    "email": "p@tchwork.com"
                },
                {
                    "name": "Symfony Community",
                    "homepage": "https://symfony.com/contributors"
                }
            ],
            "description": "Symfony polyfill backporting some PHP 7.3+ features to lower PHP versions",
            "homepage": "https://symfony.com",
            "keywords": [
                "compatibility",
                "polyfill",
                "portable",
                "shim"
            ],
            "support": {
                "source": "https://github.com/symfony/polyfill-php73/tree/v1.27.0"
            },
            "funding": [
                {
                    "url": "https://symfony.com/sponsor",
                    "type": "custom"
                },
                {
                    "url": "https://github.com/fabpot",
                    "type": "github"
                },
                {
                    "url": "https://tidelift.com/funding/github/packagist/symfony/symfony",
                    "type": "tidelift"
                }
            ],
            "time": "2022-11-03T14:55:06+00:00"
        },
        {
            "name": "symfony/polyfill-php80",
            "version": "v1.27.0",
            "source": {
                "type": "git",
                "url": "https://github.com/symfony/polyfill-php80.git",
                "reference": "7a6ff3f1959bb01aefccb463a0f2cd3d3d2fd936"
            },
            "dist": {
                "type": "zip",
                "url": "https://api.github.com/repos/symfony/polyfill-php80/zipball/7a6ff3f1959bb01aefccb463a0f2cd3d3d2fd936",
                "reference": "7a6ff3f1959bb01aefccb463a0f2cd3d3d2fd936",
                "shasum": ""
            },
            "require": {
                "php": ">=7.1"
            },
            "type": "library",
            "extra": {
                "branch-alias": {
                    "dev-main": "1.27-dev"
                },
                "thanks": {
                    "name": "symfony/polyfill",
                    "url": "https://github.com/symfony/polyfill"
                }
            },
            "autoload": {
                "files": [
                    "bootstrap.php"
                ],
                "psr-4": {
                    "Symfony\\Polyfill\\Php80\\": ""
                },
                "classmap": [
                    "Resources/stubs"
                ]
            },
            "notification-url": "https://packagist.org/downloads/",
            "license": [
                "MIT"
            ],
            "authors": [
                {
                    "name": "Ion Bazan",
                    "email": "ion.bazan@gmail.com"
                },
                {
                    "name": "Nicolas Grekas",
                    "email": "p@tchwork.com"
                },
                {
                    "name": "Symfony Community",
                    "homepage": "https://symfony.com/contributors"
                }
            ],
            "description": "Symfony polyfill backporting some PHP 8.0+ features to lower PHP versions",
            "homepage": "https://symfony.com",
            "keywords": [
                "compatibility",
                "polyfill",
                "portable",
                "shim"
            ],
            "support": {
                "source": "https://github.com/symfony/polyfill-php80/tree/v1.27.0"
            },
            "funding": [
                {
                    "url": "https://symfony.com/sponsor",
                    "type": "custom"
                },
                {
                    "url": "https://github.com/fabpot",
                    "type": "github"
                },
                {
                    "url": "https://tidelift.com/funding/github/packagist/symfony/symfony",
                    "type": "tidelift"
                }
            ],
            "time": "2022-11-03T14:55:06+00:00"
        },
        {
            "name": "symfony/process",
            "version": "v6.2.7",
            "source": {
                "type": "git",
                "url": "https://github.com/symfony/process.git",
                "reference": "680e8a2ea6b3f87aecc07a6a65a203ae573d1902"
            },
            "dist": {
                "type": "zip",
                "url": "https://api.github.com/repos/symfony/process/zipball/680e8a2ea6b3f87aecc07a6a65a203ae573d1902",
                "reference": "680e8a2ea6b3f87aecc07a6a65a203ae573d1902",
                "shasum": ""
            },
            "require": {
                "php": ">=8.1"
            },
            "type": "library",
            "autoload": {
                "psr-4": {
                    "Symfony\\Component\\Process\\": ""
                },
                "exclude-from-classmap": [
                    "/Tests/"
                ]
            },
            "notification-url": "https://packagist.org/downloads/",
            "license": [
                "MIT"
            ],
            "authors": [
                {
                    "name": "Fabien Potencier",
                    "email": "fabien@symfony.com"
                },
                {
                    "name": "Symfony Community",
                    "homepage": "https://symfony.com/contributors"
                }
            ],
            "description": "Executes commands in sub-processes",
            "homepage": "https://symfony.com",
            "support": {
                "source": "https://github.com/symfony/process/tree/v6.2.7"
            },
            "funding": [
                {
                    "url": "https://symfony.com/sponsor",
                    "type": "custom"
                },
                {
                    "url": "https://github.com/fabpot",
                    "type": "github"
                },
                {
                    "url": "https://tidelift.com/funding/github/packagist/symfony/symfony",
                    "type": "tidelift"
                }
            ],
            "time": "2023-02-24T10:42:00+00:00"
        },
        {
            "name": "symfony/service-contracts",
            "version": "v3.2.1",
            "source": {
                "type": "git",
                "url": "https://github.com/symfony/service-contracts.git",
                "reference": "a8c9cedf55f314f3a186041d19537303766df09a"
            },
            "dist": {
                "type": "zip",
                "url": "https://api.github.com/repos/symfony/service-contracts/zipball/a8c9cedf55f314f3a186041d19537303766df09a",
                "reference": "a8c9cedf55f314f3a186041d19537303766df09a",
                "shasum": ""
            },
            "require": {
                "php": ">=8.1",
                "psr/container": "^2.0"
            },
            "conflict": {
                "ext-psr": "<1.1|>=2"
            },
            "suggest": {
                "symfony/service-implementation": ""
            },
            "type": "library",
            "extra": {
                "branch-alias": {
                    "dev-main": "3.3-dev"
                },
                "thanks": {
                    "name": "symfony/contracts",
                    "url": "https://github.com/symfony/contracts"
                }
            },
            "autoload": {
                "psr-4": {
                    "Symfony\\Contracts\\Service\\": ""
                },
                "exclude-from-classmap": [
                    "/Test/"
                ]
            },
            "notification-url": "https://packagist.org/downloads/",
            "license": [
                "MIT"
            ],
            "authors": [
                {
                    "name": "Nicolas Grekas",
                    "email": "p@tchwork.com"
                },
                {
                    "name": "Symfony Community",
                    "homepage": "https://symfony.com/contributors"
                }
            ],
            "description": "Generic abstractions related to writing services",
            "homepage": "https://symfony.com",
            "keywords": [
                "abstractions",
                "contracts",
                "decoupling",
                "interfaces",
                "interoperability",
                "standards"
            ],
            "support": {
                "source": "https://github.com/symfony/service-contracts/tree/v3.2.1"
            },
            "funding": [
                {
                    "url": "https://symfony.com/sponsor",
                    "type": "custom"
                },
                {
                    "url": "https://github.com/fabpot",
                    "type": "github"
                },
                {
                    "url": "https://tidelift.com/funding/github/packagist/symfony/symfony",
                    "type": "tidelift"
                }
            ],
            "time": "2023-03-01T10:32:47+00:00"
        },
        {
            "name": "symfony/string",
            "version": "v6.2.7",
            "source": {
                "type": "git",
                "url": "https://github.com/symfony/string.git",
                "reference": "67b8c1eec78296b85dc1c7d9743830160218993d"
            },
            "dist": {
                "type": "zip",
                "url": "https://api.github.com/repos/symfony/string/zipball/67b8c1eec78296b85dc1c7d9743830160218993d",
                "reference": "67b8c1eec78296b85dc1c7d9743830160218993d",
                "shasum": ""
            },
            "require": {
                "php": ">=8.1",
                "symfony/polyfill-ctype": "~1.8",
                "symfony/polyfill-intl-grapheme": "~1.0",
                "symfony/polyfill-intl-normalizer": "~1.0",
                "symfony/polyfill-mbstring": "~1.0"
            },
            "conflict": {
                "symfony/translation-contracts": "<2.0"
            },
            "require-dev": {
                "symfony/error-handler": "^5.4|^6.0",
                "symfony/http-client": "^5.4|^6.0",
                "symfony/intl": "^6.2",
                "symfony/translation-contracts": "^2.0|^3.0",
                "symfony/var-exporter": "^5.4|^6.0"
            },
            "type": "library",
            "autoload": {
                "files": [
                    "Resources/functions.php"
                ],
                "psr-4": {
                    "Symfony\\Component\\String\\": ""
                },
                "exclude-from-classmap": [
                    "/Tests/"
                ]
            },
            "notification-url": "https://packagist.org/downloads/",
            "license": [
                "MIT"
            ],
            "authors": [
                {
                    "name": "Nicolas Grekas",
                    "email": "p@tchwork.com"
                },
                {
                    "name": "Symfony Community",
                    "homepage": "https://symfony.com/contributors"
                }
            ],
            "description": "Provides an object-oriented API to strings and deals with bytes, UTF-8 code points and grapheme clusters in a unified way",
            "homepage": "https://symfony.com",
            "keywords": [
                "grapheme",
                "i18n",
                "string",
                "unicode",
                "utf-8",
                "utf8"
            ],
            "support": {
                "source": "https://github.com/symfony/string/tree/v6.2.7"
            },
            "funding": [
                {
                    "url": "https://symfony.com/sponsor",
                    "type": "custom"
                },
                {
                    "url": "https://github.com/fabpot",
                    "type": "github"
                },
                {
                    "url": "https://tidelift.com/funding/github/packagist/symfony/symfony",
                    "type": "tidelift"
                }
            ],
            "time": "2023-02-24T10:42:00+00:00"
        },
        {
            "name": "symfony/var-dumper",
            "version": "v6.2.7",
            "source": {
                "type": "git",
                "url": "https://github.com/symfony/var-dumper.git",
                "reference": "cf8d4ca1ddc1e3cc242375deb8fc23e54f5e2a1e"
            },
            "dist": {
                "type": "zip",
                "url": "https://api.github.com/repos/symfony/var-dumper/zipball/cf8d4ca1ddc1e3cc242375deb8fc23e54f5e2a1e",
                "reference": "cf8d4ca1ddc1e3cc242375deb8fc23e54f5e2a1e",
                "shasum": ""
            },
            "require": {
                "php": ">=8.1",
                "symfony/polyfill-mbstring": "~1.0"
            },
            "conflict": {
                "phpunit/phpunit": "<5.4.3",
                "symfony/console": "<5.4"
            },
            "require-dev": {
                "ext-iconv": "*",
                "symfony/console": "^5.4|^6.0",
                "symfony/process": "^5.4|^6.0",
                "symfony/uid": "^5.4|^6.0",
                "twig/twig": "^2.13|^3.0.4"
            },
            "suggest": {
                "ext-iconv": "To convert non-UTF-8 strings to UTF-8 (or symfony/polyfill-iconv in case ext-iconv cannot be used).",
                "ext-intl": "To show region name in time zone dump",
                "symfony/console": "To use the ServerDumpCommand and/or the bin/var-dump-server script"
            },
            "bin": [
                "Resources/bin/var-dump-server"
            ],
            "type": "library",
            "autoload": {
                "files": [
                    "Resources/functions/dump.php"
                ],
                "psr-4": {
                    "Symfony\\Component\\VarDumper\\": ""
                },
                "exclude-from-classmap": [
                    "/Tests/"
                ]
            },
            "notification-url": "https://packagist.org/downloads/",
            "license": [
                "MIT"
            ],
            "authors": [
                {
                    "name": "Nicolas Grekas",
                    "email": "p@tchwork.com"
                },
                {
                    "name": "Symfony Community",
                    "homepage": "https://symfony.com/contributors"
                }
            ],
            "description": "Provides mechanisms for walking through any arbitrary PHP variable",
            "homepage": "https://symfony.com",
            "keywords": [
                "debug",
                "dump"
            ],
            "support": {
                "source": "https://github.com/symfony/var-dumper/tree/v6.2.7"
            },
            "funding": [
                {
                    "url": "https://symfony.com/sponsor",
                    "type": "custom"
                },
                {
                    "url": "https://github.com/fabpot",
                    "type": "github"
                },
                {
                    "url": "https://tidelift.com/funding/github/packagist/symfony/symfony",
                    "type": "tidelift"
                }
            ],
            "time": "2023-02-24T10:42:00+00:00"
        },
        {
            "name": "symfony/yaml",
            "version": "v5.4.21",
            "source": {
                "type": "git",
                "url": "https://github.com/symfony/yaml.git",
                "reference": "3713e20d93e46e681e51605d213027e48dab3469"
            },
            "dist": {
                "type": "zip",
                "url": "https://api.github.com/repos/symfony/yaml/zipball/3713e20d93e46e681e51605d213027e48dab3469",
                "reference": "3713e20d93e46e681e51605d213027e48dab3469",
                "shasum": ""
            },
            "require": {
                "php": ">=7.2.5",
                "symfony/deprecation-contracts": "^2.1|^3",
                "symfony/polyfill-ctype": "^1.8"
            },
            "conflict": {
                "symfony/console": "<5.3"
            },
            "require-dev": {
                "symfony/console": "^5.3|^6.0"
            },
            "suggest": {
                "symfony/console": "For validating YAML files using the lint command"
            },
            "bin": [
                "Resources/bin/yaml-lint"
            ],
            "type": "library",
            "autoload": {
                "psr-4": {
                    "Symfony\\Component\\Yaml\\": ""
                },
                "exclude-from-classmap": [
                    "/Tests/"
                ]
            },
            "notification-url": "https://packagist.org/downloads/",
            "license": [
                "MIT"
            ],
            "authors": [
                {
                    "name": "Fabien Potencier",
                    "email": "fabien@symfony.com"
                },
                {
                    "name": "Symfony Community",
                    "homepage": "https://symfony.com/contributors"
                }
            ],
            "description": "Loads and dumps YAML files",
            "homepage": "https://symfony.com",
            "support": {
                "source": "https://github.com/symfony/yaml/tree/v5.4.21"
            },
            "funding": [
                {
                    "url": "https://symfony.com/sponsor",
                    "type": "custom"
                },
                {
                    "url": "https://github.com/fabpot",
                    "type": "github"
                },
                {
                    "url": "https://tidelift.com/funding/github/packagist/symfony/symfony",
                    "type": "tidelift"
                }
            ],
            "time": "2023-02-21T19:46:44+00:00"
        },
        {
            "name": "theiconic/name-parser",
            "version": "v1.2.11",
            "source": {
                "type": "git",
                "url": "https://github.com/theiconic/name-parser.git",
                "reference": "9a54a713bf5b2e7fd990828147d42de16bf8a253"
            },
            "dist": {
                "type": "zip",
                "url": "https://api.github.com/repos/theiconic/name-parser/zipball/9a54a713bf5b2e7fd990828147d42de16bf8a253",
                "reference": "9a54a713bf5b2e7fd990828147d42de16bf8a253",
                "shasum": ""
            },
            "require": {
                "php": ">=7.1"
            },
            "require-dev": {
                "php-coveralls/php-coveralls": "^2.1",
                "php-mock/php-mock-phpunit": "^2.1",
                "phpunit/phpunit": "^7.0"
            },
            "type": "library",
            "autoload": {
                "psr-4": {
                    "TheIconic\\NameParser\\": [
                        "src/",
                        "tests/"
                    ]
                }
            },
            "notification-url": "https://packagist.org/downloads/",
            "license": [
                "MIT"
            ],
            "authors": [
                {
                    "name": "The Iconic",
                    "email": "engineering@theiconic.com.au"
                }
            ],
            "description": "PHP library for parsing a string containing a full name into its parts",
            "support": {
                "issues": "https://github.com/theiconic/name-parser/issues",
                "source": "https://github.com/theiconic/name-parser/tree/v1.2.11"
            },
            "time": "2019-11-14T14:08:48+00:00"
        },
        {
            "name": "twig/twig",
            "version": "v3.4.3",
            "source": {
                "type": "git",
                "url": "https://github.com/twigphp/Twig.git",
                "reference": "c38fd6b0b7f370c198db91ffd02e23b517426b58"
            },
            "dist": {
                "type": "zip",
                "url": "https://api.github.com/repos/twigphp/Twig/zipball/c38fd6b0b7f370c198db91ffd02e23b517426b58",
                "reference": "c38fd6b0b7f370c198db91ffd02e23b517426b58",
                "shasum": ""
            },
            "require": {
                "php": ">=7.2.5",
                "symfony/polyfill-ctype": "^1.8",
                "symfony/polyfill-mbstring": "^1.3"
            },
            "require-dev": {
                "psr/container": "^1.0",
                "symfony/phpunit-bridge": "^4.4.9|^5.0.9|^6.0"
            },
            "type": "library",
            "extra": {
                "branch-alias": {
                    "dev-master": "3.4-dev"
                }
            },
            "autoload": {
                "psr-4": {
                    "Twig\\": "src/"
                }
            },
            "notification-url": "https://packagist.org/downloads/",
            "license": [
                "BSD-3-Clause"
            ],
            "authors": [
                {
                    "name": "Fabien Potencier",
                    "email": "fabien@symfony.com",
                    "homepage": "http://fabien.potencier.org",
                    "role": "Lead Developer"
                },
                {
                    "name": "Twig Team",
                    "role": "Contributors"
                },
                {
                    "name": "Armin Ronacher",
                    "email": "armin.ronacher@active-4.com",
                    "role": "Project Founder"
                }
            ],
            "description": "Twig, the flexible, fast, and secure template language for PHP",
            "homepage": "https://twig.symfony.com",
            "keywords": [
                "templating"
            ],
            "support": {
                "issues": "https://github.com/twigphp/Twig/issues",
                "source": "https://github.com/twigphp/Twig/tree/v3.4.3"
            },
            "funding": [
                {
                    "url": "https://github.com/fabpot",
                    "type": "github"
                },
                {
                    "url": "https://tidelift.com/funding/github/packagist/twig/twig",
                    "type": "tidelift"
                }
            ],
            "time": "2022-09-28T08:42:51+00:00"
        },
        {
            "name": "voku/anti-xss",
            "version": "4.1.41",
            "source": {
                "type": "git",
                "url": "https://github.com/voku/anti-xss.git",
                "reference": "55a403436494e44a2547a8d42de68e6cad4bca1d"
            },
            "dist": {
                "type": "zip",
                "url": "https://api.github.com/repos/voku/anti-xss/zipball/55a403436494e44a2547a8d42de68e6cad4bca1d",
                "reference": "55a403436494e44a2547a8d42de68e6cad4bca1d",
                "shasum": ""
            },
            "require": {
                "php": ">=7.0.0",
                "voku/portable-utf8": "~6.0.2"
            },
            "require-dev": {
                "phpunit/phpunit": "~6.0 || ~7.0 || ~9.0"
            },
            "type": "library",
            "extra": {
                "branch-alias": {
                    "dev-master": "4.1.x-dev"
                }
            },
            "autoload": {
                "psr-4": {
                    "voku\\helper\\": "src/voku/helper/"
                }
            },
            "notification-url": "https://packagist.org/downloads/",
            "license": [
                "MIT"
            ],
            "authors": [
                {
                    "name": "EllisLab Dev Team",
                    "homepage": "http://ellislab.com/"
                },
                {
                    "name": "Lars Moelleken",
                    "email": "lars@moelleken.org",
                    "homepage": "https://www.moelleken.org/"
                }
            ],
            "description": "anti xss-library",
            "homepage": "https://github.com/voku/anti-xss",
            "keywords": [
                "anti-xss",
                "clean",
                "security",
                "xss"
            ],
            "support": {
                "issues": "https://github.com/voku/anti-xss/issues",
                "source": "https://github.com/voku/anti-xss/tree/4.1.41"
            },
            "funding": [
                {
                    "url": "https://www.paypal.me/moelleken",
                    "type": "custom"
                },
                {
                    "url": "https://github.com/voku",
                    "type": "github"
                },
                {
                    "url": "https://opencollective.com/anti-xss",
                    "type": "open_collective"
                },
                {
                    "url": "https://www.patreon.com/voku",
                    "type": "patreon"
                },
                {
                    "url": "https://tidelift.com/funding/github/packagist/voku/anti-xss",
                    "type": "tidelift"
                }
            ],
            "time": "2023-02-12T15:56:55+00:00"
        },
        {
            "name": "voku/arrayy",
            "version": "7.9.6",
            "source": {
                "type": "git",
                "url": "https://github.com/voku/Arrayy.git",
                "reference": "0e20b8c6eef7fc46694a2906e0eae2f9fc11cade"
            },
            "dist": {
                "type": "zip",
                "url": "https://api.github.com/repos/voku/Arrayy/zipball/0e20b8c6eef7fc46694a2906e0eae2f9fc11cade",
                "reference": "0e20b8c6eef7fc46694a2906e0eae2f9fc11cade",
                "shasum": ""
            },
            "require": {
                "ext-json": "*",
                "php": ">=7.0.0",
                "phpdocumentor/reflection-docblock": "~4.3 || ~5.0",
                "symfony/polyfill-mbstring": "~1.0"
            },
            "require-dev": {
                "phpunit/phpunit": "~6.0 || ~7.0 || ~9.0"
            },
            "type": "library",
            "autoload": {
                "files": [
                    "src/Create.php"
                ],
                "psr-4": {
                    "Arrayy\\": "src/"
                }
            },
            "notification-url": "https://packagist.org/downloads/",
            "license": [
                "MIT"
            ],
            "authors": [
                {
                    "name": "Lars Moelleken",
                    "email": "lars@moelleken.org",
                    "homepage": "https://www.moelleken.org/",
                    "role": "Maintainer"
                }
            ],
            "description": "Array manipulation library for PHP, called Arrayy!",
            "keywords": [
                "Arrayy",
                "array",
                "helpers",
                "manipulation",
                "methods",
                "utility",
                "utils"
            ],
            "support": {
                "docs": "https://voku.github.io/Arrayy/",
                "issues": "https://github.com/voku/Arrayy/issues",
                "source": "https://github.com/voku/Arrayy"
            },
            "funding": [
                {
                    "url": "https://www.paypal.me/moelleken",
                    "type": "custom"
                },
                {
                    "url": "https://github.com/voku",
                    "type": "github"
                },
                {
                    "url": "https://opencollective.com/arrayy",
                    "type": "open_collective"
                },
                {
                    "url": "https://www.patreon.com/voku",
                    "type": "patreon"
                },
                {
                    "url": "https://tidelift.com/funding/github/packagist/voku/arrayy",
                    "type": "tidelift"
                }
            ],
            "time": "2022-12-27T12:58:32+00:00"
        },
        {
            "name": "voku/email-check",
            "version": "3.1.0",
            "source": {
                "type": "git",
                "url": "https://github.com/voku/email-check.git",
                "reference": "6ea842920bbef6758b8c1e619fd1710e7a1a2cac"
            },
            "dist": {
                "type": "zip",
                "url": "https://api.github.com/repos/voku/email-check/zipball/6ea842920bbef6758b8c1e619fd1710e7a1a2cac",
                "reference": "6ea842920bbef6758b8c1e619fd1710e7a1a2cac",
                "shasum": ""
            },
            "require": {
                "php": ">=7.0.0",
                "symfony/polyfill-intl-idn": "~1.10"
            },
            "require-dev": {
                "fzaninotto/faker": "~1.7",
                "phpunit/phpunit": "~6.0 || ~7.0"
            },
            "suggest": {
                "ext-intl": "Use Intl for best performance"
            },
            "type": "library",
            "autoload": {
                "psr-4": {
                    "voku\\helper\\": "src/voku/helper/"
                }
            },
            "notification-url": "https://packagist.org/downloads/",
            "license": [
                "MIT"
            ],
            "authors": [
                {
                    "name": "Lars Moelleken",
                    "homepage": "http://www.moelleken.org/"
                }
            ],
            "description": "email-check (syntax, dns, trash, ...) library",
            "homepage": "https://github.com/voku/email-check",
            "keywords": [
                "check-email",
                "email",
                "mail",
                "mail-check",
                "validate-email",
                "validate-email-address",
                "validate-mail"
            ],
            "support": {
                "issues": "https://github.com/voku/email-check/issues",
                "source": "https://github.com/voku/email-check/tree/3.1.0"
            },
            "funding": [
                {
                    "url": "https://www.paypal.me/moelleken",
                    "type": "custom"
                },
                {
                    "url": "https://github.com/voku",
                    "type": "github"
                },
                {
                    "url": "https://www.patreon.com/voku",
                    "type": "patreon"
                },
                {
                    "url": "https://tidelift.com/funding/github/packagist/voku/email-check",
                    "type": "tidelift"
                }
            ],
            "time": "2021-01-27T14:14:33+00:00"
        },
        {
            "name": "voku/portable-ascii",
            "version": "2.0.1",
            "source": {
                "type": "git",
                "url": "https://github.com/voku/portable-ascii.git",
                "reference": "b56450eed252f6801410d810c8e1727224ae0743"
            },
            "dist": {
                "type": "zip",
                "url": "https://api.github.com/repos/voku/portable-ascii/zipball/b56450eed252f6801410d810c8e1727224ae0743",
                "reference": "b56450eed252f6801410d810c8e1727224ae0743",
                "shasum": ""
            },
            "require": {
                "php": ">=7.0.0"
            },
            "require-dev": {
                "phpunit/phpunit": "~6.0 || ~7.0 || ~9.0"
            },
            "suggest": {
                "ext-intl": "Use Intl for transliterator_transliterate() support"
            },
            "type": "library",
            "autoload": {
                "psr-4": {
                    "voku\\": "src/voku/"
                }
            },
            "notification-url": "https://packagist.org/downloads/",
            "license": [
                "MIT"
            ],
            "authors": [
                {
                    "name": "Lars Moelleken",
                    "homepage": "http://www.moelleken.org/"
                }
            ],
            "description": "Portable ASCII library - performance optimized (ascii) string functions for php.",
            "homepage": "https://github.com/voku/portable-ascii",
            "keywords": [
                "ascii",
                "clean",
                "php"
            ],
            "support": {
                "issues": "https://github.com/voku/portable-ascii/issues",
                "source": "https://github.com/voku/portable-ascii/tree/2.0.1"
            },
            "funding": [
                {
                    "url": "https://www.paypal.me/moelleken",
                    "type": "custom"
                },
                {
                    "url": "https://github.com/voku",
                    "type": "github"
                },
                {
                    "url": "https://opencollective.com/portable-ascii",
                    "type": "open_collective"
                },
                {
                    "url": "https://www.patreon.com/voku",
                    "type": "patreon"
                },
                {
                    "url": "https://tidelift.com/funding/github/packagist/voku/portable-ascii",
                    "type": "tidelift"
                }
            ],
            "time": "2022-03-08T17:03:00+00:00"
        },
        {
            "name": "voku/portable-utf8",
            "version": "6.0.13",
            "source": {
                "type": "git",
                "url": "https://github.com/voku/portable-utf8.git",
                "reference": "b8ce36bf26593e5c2e81b1850ef0ffb299d2043f"
            },
            "dist": {
                "type": "zip",
                "url": "https://api.github.com/repos/voku/portable-utf8/zipball/b8ce36bf26593e5c2e81b1850ef0ffb299d2043f",
                "reference": "b8ce36bf26593e5c2e81b1850ef0ffb299d2043f",
                "shasum": ""
            },
            "require": {
                "php": ">=7.0.0",
                "symfony/polyfill-iconv": "~1.0",
                "symfony/polyfill-intl-grapheme": "~1.0",
                "symfony/polyfill-intl-normalizer": "~1.0",
                "symfony/polyfill-mbstring": "~1.0",
                "symfony/polyfill-php72": "~1.0",
                "voku/portable-ascii": "~2.0.0"
            },
            "require-dev": {
                "phpstan/phpstan": "1.9.*@dev",
                "phpstan/phpstan-strict-rules": "1.4.*@dev",
                "phpunit/phpunit": "~6.0 || ~7.0 || ~9.0",
                "thecodingmachine/phpstan-strict-rules": "1.0.*@dev",
                "voku/phpstan-rules": "3.1.*@dev"
            },
            "suggest": {
                "ext-ctype": "Use Ctype for e.g. hexadecimal digit detection",
                "ext-fileinfo": "Use Fileinfo for better binary file detection",
                "ext-iconv": "Use iconv for best performance",
                "ext-intl": "Use Intl for best performance",
                "ext-json": "Use JSON for string detection",
                "ext-mbstring": "Use Mbstring for best performance"
            },
            "type": "library",
            "autoload": {
                "files": [
                    "bootstrap.php"
                ],
                "psr-4": {
                    "voku\\": "src/voku/"
                }
            },
            "notification-url": "https://packagist.org/downloads/",
            "license": [
                "(Apache-2.0 or GPL-2.0)"
            ],
            "authors": [
                {
                    "name": "Nicolas Grekas",
                    "email": "p@tchwork.com"
                },
                {
                    "name": "Hamid Sarfraz",
                    "homepage": "http://pageconfig.com/"
                },
                {
                    "name": "Lars Moelleken",
                    "homepage": "http://www.moelleken.org/"
                }
            ],
            "description": "Portable UTF-8 library - performance optimized (unicode) string functions for php.",
            "homepage": "https://github.com/voku/portable-utf8",
            "keywords": [
                "UTF",
                "clean",
                "php",
                "unicode",
                "utf-8",
                "utf8"
            ],
            "support": {
                "issues": "https://github.com/voku/portable-utf8/issues",
                "source": "https://github.com/voku/portable-utf8/tree/6.0.13"
            },
            "funding": [
                {
                    "url": "https://www.paypal.me/moelleken",
                    "type": "custom"
                },
                {
                    "url": "https://github.com/voku",
                    "type": "github"
                },
                {
                    "url": "https://opencollective.com/portable-utf8",
                    "type": "open_collective"
                },
                {
                    "url": "https://www.patreon.com/voku",
                    "type": "patreon"
                },
                {
                    "url": "https://tidelift.com/funding/github/packagist/voku/portable-utf8",
                    "type": "tidelift"
                }
            ],
            "time": "2023-03-08T08:35:38+00:00"
        },
        {
            "name": "voku/stop-words",
            "version": "2.0.1",
            "source": {
                "type": "git",
                "url": "https://github.com/voku/stop-words.git",
                "reference": "8e63c0af20f800b1600783764e0ce19e53969f71"
            },
            "dist": {
                "type": "zip",
                "url": "https://api.github.com/repos/voku/stop-words/zipball/8e63c0af20f800b1600783764e0ce19e53969f71",
                "reference": "8e63c0af20f800b1600783764e0ce19e53969f71",
                "shasum": ""
            },
            "require": {
                "php": ">=7.0.0"
            },
            "require-dev": {
                "phpunit/phpunit": "~6.0"
            },
            "type": "library",
            "autoload": {
                "psr-4": {
                    "voku\\": "src/voku/"
                }
            },
            "notification-url": "https://packagist.org/downloads/",
            "license": [
                "MIT"
            ],
            "authors": [
                {
                    "name": "Lars Moelleken",
                    "homepage": "http://www.moelleken.org/"
                }
            ],
            "description": "Stop-Words via PHP",
            "keywords": [
                "stop words",
                "stop-words"
            ],
            "support": {
                "issues": "https://github.com/voku/stop-words/issues",
                "source": "https://github.com/voku/stop-words/tree/master"
            },
            "time": "2018-11-23T01:37:27+00:00"
        },
        {
            "name": "voku/stringy",
            "version": "6.5.3",
            "source": {
                "type": "git",
                "url": "https://github.com/voku/Stringy.git",
                "reference": "c453c88fbff298f042c836ef44306f8703b2d537"
            },
            "dist": {
                "type": "zip",
                "url": "https://api.github.com/repos/voku/Stringy/zipball/c453c88fbff298f042c836ef44306f8703b2d537",
                "reference": "c453c88fbff298f042c836ef44306f8703b2d537",
                "shasum": ""
            },
            "require": {
                "defuse/php-encryption": "~2.0",
                "ext-json": "*",
                "php": ">=7.0.0",
                "voku/anti-xss": "~4.1",
                "voku/arrayy": "~7.8",
                "voku/email-check": "~3.1",
                "voku/portable-ascii": "~2.0",
                "voku/portable-utf8": "~6.0",
                "voku/urlify": "~5.0"
            },
            "replace": {
                "danielstjules/stringy": "~3.0"
            },
            "require-dev": {
                "phpunit/phpunit": "~6.0 || ~7.0 || ~9.0"
            },
            "type": "library",
            "autoload": {
                "files": [
                    "src/Create.php"
                ],
                "psr-4": {
                    "Stringy\\": "src/"
                }
            },
            "notification-url": "https://packagist.org/downloads/",
            "license": [
                "MIT"
            ],
            "authors": [
                {
                    "name": "Daniel St. Jules",
                    "email": "danielst.jules@gmail.com",
                    "homepage": "http://www.danielstjules.com",
                    "role": "Maintainer"
                },
                {
                    "name": "Lars Moelleken",
                    "email": "lars@moelleken.org",
                    "homepage": "https://www.moelleken.org/",
                    "role": "Fork-Maintainer"
                }
            ],
            "description": "A string manipulation library with multibyte support",
            "homepage": "https://github.com/danielstjules/Stringy",
            "keywords": [
                "UTF",
                "helpers",
                "manipulation",
                "methods",
                "multibyte",
                "string",
                "utf-8",
                "utility",
                "utils"
            ],
            "support": {
                "issues": "https://github.com/voku/Stringy/issues",
                "source": "https://github.com/voku/Stringy"
            },
            "funding": [
                {
                    "url": "https://www.paypal.me/moelleken",
                    "type": "custom"
                },
                {
                    "url": "https://github.com/voku",
                    "type": "github"
                },
                {
                    "url": "https://www.patreon.com/voku",
                    "type": "patreon"
                },
                {
                    "url": "https://tidelift.com/funding/github/packagist/voku/stringy",
                    "type": "tidelift"
                }
            ],
            "time": "2022-03-28T14:52:20+00:00"
        },
        {
            "name": "voku/urlify",
            "version": "5.0.7",
            "source": {
                "type": "git",
                "url": "https://github.com/voku/urlify.git",
                "reference": "014b2074407b5db5968f836c27d8731934b330e4"
            },
            "dist": {
                "type": "zip",
                "url": "https://api.github.com/repos/voku/urlify/zipball/014b2074407b5db5968f836c27d8731934b330e4",
                "reference": "014b2074407b5db5968f836c27d8731934b330e4",
                "shasum": ""
            },
            "require": {
                "php": ">=7.0.0",
                "voku/portable-ascii": "~2.0",
                "voku/portable-utf8": "~6.0",
                "voku/stop-words": "~2.0"
            },
            "require-dev": {
                "phpunit/phpunit": "~6.0 || ~7.0 || ~9.0"
            },
            "type": "library",
            "autoload": {
                "psr-4": {
                    "voku\\helper\\": "src/voku/helper/"
                }
            },
            "notification-url": "https://packagist.org/downloads/",
            "license": [
                "BSD-3-Clause"
            ],
            "authors": [
                {
                    "name": "Johnny Broadway",
                    "email": "johnny@johnnybroadway.com",
                    "homepage": "http://www.johnnybroadway.com/"
                },
                {
                    "name": "Lars Moelleken",
                    "email": "lars@moelleken.org",
                    "homepage": "https://moelleken.org/"
                }
            ],
            "description": "PHP port of URLify.js from the Django project. Transliterates non-ascii characters for use in URLs.",
            "homepage": "https://github.com/voku/urlify",
            "keywords": [
                "encode",
                "iconv",
                "link",
                "slug",
                "translit",
                "transliterate",
                "transliteration",
                "url",
                "urlify"
            ],
            "support": {
                "issues": "https://github.com/voku/urlify/issues",
                "source": "https://github.com/voku/urlify/tree/5.0.7"
            },
            "funding": [
                {
                    "url": "https://www.paypal.me/moelleken",
                    "type": "custom"
                },
                {
                    "url": "https://github.com/voku",
                    "type": "github"
                },
                {
                    "url": "https://www.patreon.com/voku",
                    "type": "patreon"
                },
                {
                    "url": "https://tidelift.com/funding/github/packagist/voku/urlify",
                    "type": "tidelift"
                }
            ],
            "time": "2022-01-24T19:08:46+00:00"
        },
        {
            "name": "webmozart/assert",
            "version": "1.11.0",
            "source": {
                "type": "git",
                "url": "https://github.com/webmozarts/assert.git",
                "reference": "11cb2199493b2f8a3b53e7f19068fc6aac760991"
            },
            "dist": {
                "type": "zip",
                "url": "https://api.github.com/repos/webmozarts/assert/zipball/11cb2199493b2f8a3b53e7f19068fc6aac760991",
                "reference": "11cb2199493b2f8a3b53e7f19068fc6aac760991",
                "shasum": ""
            },
            "require": {
                "ext-ctype": "*",
                "php": "^7.2 || ^8.0"
            },
            "conflict": {
                "phpstan/phpstan": "<0.12.20",
                "vimeo/psalm": "<4.6.1 || 4.6.2"
            },
            "require-dev": {
                "phpunit/phpunit": "^8.5.13"
            },
            "type": "library",
            "extra": {
                "branch-alias": {
                    "dev-master": "1.10-dev"
                }
            },
            "autoload": {
                "psr-4": {
                    "Webmozart\\Assert\\": "src/"
                }
            },
            "notification-url": "https://packagist.org/downloads/",
            "license": [
                "MIT"
            ],
            "authors": [
                {
                    "name": "Bernhard Schussek",
                    "email": "bschussek@gmail.com"
                }
            ],
            "description": "Assertions to validate method input/output with nice error messages.",
            "keywords": [
                "assert",
                "check",
                "validate"
            ],
            "support": {
                "issues": "https://github.com/webmozarts/assert/issues",
                "source": "https://github.com/webmozarts/assert/tree/1.11.0"
            },
            "time": "2022-06-03T18:03:27+00:00"
        },
        {
            "name": "webonyx/graphql-php",
            "version": "v14.11.9",
            "source": {
                "type": "git",
                "url": "https://github.com/webonyx/graphql-php.git",
                "reference": "ff91c9f3cf241db702e30b2c42bcc0920e70ac70"
            },
            "dist": {
                "type": "zip",
                "url": "https://api.github.com/repos/webonyx/graphql-php/zipball/ff91c9f3cf241db702e30b2c42bcc0920e70ac70",
                "reference": "ff91c9f3cf241db702e30b2c42bcc0920e70ac70",
                "shasum": ""
            },
            "require": {
                "ext-json": "*",
                "ext-mbstring": "*",
                "php": "^7.1 || ^8"
            },
            "require-dev": {
                "amphp/amp": "^2.3",
                "doctrine/coding-standard": "^6.0",
                "nyholm/psr7": "^1.2",
                "phpbench/phpbench": "^1.2",
                "phpstan/extension-installer": "^1.0",
                "phpstan/phpstan": "0.12.82",
                "phpstan/phpstan-phpunit": "0.12.18",
                "phpstan/phpstan-strict-rules": "0.12.9",
                "phpunit/phpunit": "^7.2 || ^8.5",
                "psr/http-message": "^1.0",
                "react/promise": "2.*",
                "simpod/php-coveralls-mirror": "^3.0",
                "squizlabs/php_codesniffer": "3.5.4"
            },
            "suggest": {
                "psr/http-message": "To use standard GraphQL server",
                "react/promise": "To leverage async resolving on React PHP platform"
            },
            "type": "library",
            "autoload": {
                "psr-4": {
                    "GraphQL\\": "src/"
                }
            },
            "notification-url": "https://packagist.org/downloads/",
            "license": [
                "MIT"
            ],
            "description": "A PHP port of GraphQL reference implementation",
            "homepage": "https://github.com/webonyx/graphql-php",
            "keywords": [
                "api",
                "graphql"
            ],
            "support": {
                "issues": "https://github.com/webonyx/graphql-php/issues",
                "source": "https://github.com/webonyx/graphql-php/tree/v14.11.9"
            },
            "funding": [
                {
                    "url": "https://opencollective.com/webonyx-graphql-php",
                    "type": "open_collective"
                }
            ],
            "time": "2023-01-06T12:12:50+00:00"
        },
        {
            "name": "yiisoft/yii2",
            "version": "2.0.47",
            "source": {
                "type": "git",
                "url": "https://github.com/yiisoft/yii2-framework.git",
                "reference": "8ecf57895d9c4b29cf9658ffe57af5f3d0e25254"
            },
            "dist": {
                "type": "zip",
                "url": "https://api.github.com/repos/yiisoft/yii2-framework/zipball/8ecf57895d9c4b29cf9658ffe57af5f3d0e25254",
                "reference": "8ecf57895d9c4b29cf9658ffe57af5f3d0e25254",
                "shasum": ""
            },
            "require": {
                "bower-asset/inputmask": "~3.2.2 | ~3.3.5",
                "bower-asset/jquery": "3.6.*@stable | 3.5.*@stable | 3.4.*@stable | 3.3.*@stable | 3.2.*@stable | 3.1.*@stable | 2.2.*@stable | 2.1.*@stable | 1.11.*@stable | 1.12.*@stable",
                "bower-asset/punycode": "1.3.*",
                "bower-asset/yii2-pjax": "~2.0.1",
                "cebe/markdown": "~1.0.0 | ~1.1.0 | ~1.2.0",
                "ext-ctype": "*",
                "ext-mbstring": "*",
                "ezyang/htmlpurifier": "~4.6",
                "lib-pcre": "*",
                "paragonie/random_compat": ">=1",
                "php": ">=5.4.0",
                "yiisoft/yii2-composer": "~2.0.4"
            },
            "bin": [
                "yii"
            ],
            "type": "library",
            "extra": {
                "branch-alias": {
                    "dev-master": "2.0.x-dev"
                }
            },
            "autoload": {
                "psr-4": {
                    "yii\\": ""
                }
            },
            "notification-url": "https://packagist.org/downloads/",
            "license": [
                "BSD-3-Clause"
            ],
            "authors": [
                {
                    "name": "Qiang Xue",
                    "email": "qiang.xue@gmail.com",
                    "homepage": "https://www.yiiframework.com/",
                    "role": "Founder and project lead"
                },
                {
                    "name": "Alexander Makarov",
                    "email": "sam@rmcreative.ru",
                    "homepage": "https://rmcreative.ru/",
                    "role": "Core framework development"
                },
                {
                    "name": "Maurizio Domba",
                    "homepage": "http://mdomba.info/",
                    "role": "Core framework development"
                },
                {
                    "name": "Carsten Brandt",
                    "email": "mail@cebe.cc",
                    "homepage": "https://www.cebe.cc/",
                    "role": "Core framework development"
                },
                {
                    "name": "Timur Ruziev",
                    "email": "resurtm@gmail.com",
                    "homepage": "http://resurtm.com/",
                    "role": "Core framework development"
                },
                {
                    "name": "Paul Klimov",
                    "email": "klimov.paul@gmail.com",
                    "role": "Core framework development"
                },
                {
                    "name": "Dmitry Naumenko",
                    "email": "d.naumenko.a@gmail.com",
                    "role": "Core framework development"
                },
                {
                    "name": "Boudewijn Vahrmeijer",
                    "email": "info@dynasource.eu",
                    "homepage": "http://dynasource.eu",
                    "role": "Core framework development"
                }
            ],
            "description": "Yii PHP Framework Version 2",
            "homepage": "https://www.yiiframework.com/",
            "keywords": [
                "framework",
                "yii2"
            ],
            "support": {
                "forum": "https://forum.yiiframework.com/",
                "irc": "ircs://irc.libera.chat:6697/yii",
                "issues": "https://github.com/yiisoft/yii2/issues?state=open",
                "source": "https://github.com/yiisoft/yii2",
                "wiki": "https://www.yiiframework.com/wiki"
            },
            "funding": [
                {
                    "url": "https://github.com/yiisoft",
                    "type": "github"
                },
                {
                    "url": "https://opencollective.com/yiisoft",
                    "type": "open_collective"
                },
                {
                    "url": "https://tidelift.com/funding/github/packagist/yiisoft/yii2",
                    "type": "tidelift"
                }
            ],
            "time": "2022-11-18T16:21:58+00:00"
        },
        {
            "name": "yiisoft/yii2-composer",
            "version": "2.0.10",
            "source": {
                "type": "git",
                "url": "https://github.com/yiisoft/yii2-composer.git",
                "reference": "94bb3f66e779e2774f8776d6e1bdeab402940510"
            },
            "dist": {
                "type": "zip",
                "url": "https://api.github.com/repos/yiisoft/yii2-composer/zipball/94bb3f66e779e2774f8776d6e1bdeab402940510",
                "reference": "94bb3f66e779e2774f8776d6e1bdeab402940510",
                "shasum": ""
            },
            "require": {
                "composer-plugin-api": "^1.0 | ^2.0"
            },
            "require-dev": {
                "composer/composer": "^1.0 | ^2.0@dev",
                "phpunit/phpunit": "<7"
            },
            "type": "composer-plugin",
            "extra": {
                "class": "yii\\composer\\Plugin",
                "branch-alias": {
                    "dev-master": "2.0.x-dev"
                }
            },
            "autoload": {
                "psr-4": {
                    "yii\\composer\\": ""
                }
            },
            "notification-url": "https://packagist.org/downloads/",
            "license": [
                "BSD-3-Clause"
            ],
            "authors": [
                {
                    "name": "Qiang Xue",
                    "email": "qiang.xue@gmail.com"
                },
                {
                    "name": "Carsten Brandt",
                    "email": "mail@cebe.cc"
                }
            ],
            "description": "The composer plugin for Yii extension installer",
            "keywords": [
                "composer",
                "extension installer",
                "yii2"
            ],
            "support": {
                "forum": "http://www.yiiframework.com/forum/",
                "irc": "irc://irc.freenode.net/yii",
                "issues": "https://github.com/yiisoft/yii2-composer/issues",
                "source": "https://github.com/yiisoft/yii2-composer",
                "wiki": "http://www.yiiframework.com/wiki/"
            },
            "funding": [
                {
                    "url": "https://github.com/yiisoft",
                    "type": "github"
                },
                {
                    "url": "https://opencollective.com/yiisoft",
                    "type": "open_collective"
                },
                {
                    "url": "https://tidelift.com/funding/github/packagist/yiisoft/yii2-composer",
                    "type": "tidelift"
                }
            ],
            "time": "2020-06-24T00:04:01+00:00"
        },
        {
            "name": "yiisoft/yii2-debug",
            "version": "2.1.19",
            "source": {
                "type": "git",
                "url": "https://github.com/yiisoft/yii2-debug.git",
                "reference": "84d20d738b0698298f851fcb6fc25e748d759223"
            },
            "dist": {
                "type": "zip",
                "url": "https://api.github.com/repos/yiisoft/yii2-debug/zipball/84d20d738b0698298f851fcb6fc25e748d759223",
                "reference": "84d20d738b0698298f851fcb6fc25e748d759223",
                "shasum": ""
            },
            "require": {
                "ext-mbstring": "*",
                "php": ">=5.4",
                "yiisoft/yii2": "~2.0.13"
            },
            "require-dev": {
                "cweagans/composer-patches": "^1.7",
                "phpunit/phpunit": "4.8.34",
                "yiisoft/yii2-coding-standards": "~2.0",
                "yiisoft/yii2-swiftmailer": "*"
            },
            "type": "yii2-extension",
            "extra": {
                "branch-alias": {
                    "dev-master": "2.0.x-dev"
                },
                "composer-exit-on-patch-failure": true,
                "patches": {
                    "phpunit/phpunit-mock-objects": {
                        "Fix PHP 7 and 8 compatibility": "https://yiisoft.github.io/phpunit-patches/phpunit_mock_objects.patch"
                    },
                    "phpunit/phpunit": {
                        "Fix PHP 7 compatibility": "https://yiisoft.github.io/phpunit-patches/phpunit_php7.patch",
                        "Fix PHP 8 compatibility": "https://yiisoft.github.io/phpunit-patches/phpunit_php8.patch",
                        "Fix PHP 8.1 compatibility": "https://yiisoft.github.io/phpunit-patches/phpunit_php81.patch"
                    }
                }
            },
            "autoload": {
                "psr-4": {
                    "yii\\debug\\": "src"
                }
            },
            "notification-url": "https://packagist.org/downloads/",
            "license": [
                "BSD-3-Clause"
            ],
            "authors": [
                {
                    "name": "Qiang Xue",
                    "email": "qiang.xue@gmail.com"
                },
                {
                    "name": "Simon Karlen",
                    "email": "simi.albi@outlook.com"
                }
            ],
            "description": "The debugger extension for the Yii framework",
            "keywords": [
                "debug",
                "debugger",
                "yii2"
            ],
            "support": {
                "forum": "http://www.yiiframework.com/forum/",
                "irc": "irc://irc.freenode.net/yii",
                "issues": "https://github.com/yiisoft/yii2-debug/issues",
                "source": "https://github.com/yiisoft/yii2-debug",
                "wiki": "http://www.yiiframework.com/wiki/"
            },
            "funding": [
                {
                    "url": "https://github.com/yiisoft",
                    "type": "github"
                },
                {
                    "url": "https://opencollective.com/yiisoft",
                    "type": "open_collective"
                },
                {
                    "url": "https://tidelift.com/funding/github/packagist/yiisoft/yii2-debug",
                    "type": "tidelift"
                }
            ],
            "time": "2022-04-05T20:35:14+00:00"
        },
        {
            "name": "yiisoft/yii2-queue",
            "version": "2.3.5",
            "source": {
                "type": "git",
                "url": "https://github.com/yiisoft/yii2-queue.git",
                "reference": "c1bf0ef5dbe107dc1cf692c1349b9ddd2485a399"
            },
            "dist": {
                "type": "zip",
                "url": "https://api.github.com/repos/yiisoft/yii2-queue/zipball/c1bf0ef5dbe107dc1cf692c1349b9ddd2485a399",
                "reference": "c1bf0ef5dbe107dc1cf692c1349b9ddd2485a399",
                "shasum": ""
            },
            "require": {
                "php": ">=5.5.0",
                "symfony/process": "^3.3||^4.0||^5.0||^6.0",
                "yiisoft/yii2": "~2.0.14"
            },
            "require-dev": {
                "aws/aws-sdk-php": ">=2.4",
                "enqueue/amqp-lib": "^0.8||^0.9.10",
                "enqueue/stomp": "^0.8.39",
                "opis/closure": "*",
                "pda/pheanstalk": "v3.*",
                "php-amqplib/php-amqplib": "*",
                "phpunit/phpunit": "~4.4",
                "yiisoft/yii2-debug": "*",
                "yiisoft/yii2-gii": "*",
                "yiisoft/yii2-redis": "*"
            },
            "suggest": {
                "aws/aws-sdk-php": "Need for aws SQS.",
                "enqueue/amqp-lib": "Need for AMQP interop queue.",
                "enqueue/stomp": "Need for Stomp queue.",
                "ext-gearman": "Need for Gearman queue.",
                "ext-pcntl": "Need for process signals.",
                "pda/pheanstalk": "Need for Beanstalk queue.",
                "php-amqplib/php-amqplib": "Need for AMQP queue.",
                "yiisoft/yii2-redis": "Need for Redis queue."
            },
            "type": "yii2-extension",
            "extra": {
                "branch-alias": {
                    "dev-master": "2.x-dev"
                }
            },
            "autoload": {
                "psr-4": {
                    "yii\\queue\\": "src",
                    "yii\\queue\\db\\": "src/drivers/db",
                    "yii\\queue\\sqs\\": "src/drivers/sqs",
                    "yii\\queue\\amqp\\": "src/drivers/amqp",
                    "yii\\queue\\file\\": "src/drivers/file",
                    "yii\\queue\\sync\\": "src/drivers/sync",
                    "yii\\queue\\redis\\": "src/drivers/redis",
                    "yii\\queue\\stomp\\": "src/drivers/stomp",
                    "yii\\queue\\gearman\\": "src/drivers/gearman",
                    "yii\\queue\\beanstalk\\": "src/drivers/beanstalk",
                    "yii\\queue\\amqp_interop\\": "src/drivers/amqp_interop"
                }
            },
            "notification-url": "https://packagist.org/downloads/",
            "license": [
                "BSD-3-Clause"
            ],
            "authors": [
                {
                    "name": "Roman Zhuravlev",
                    "email": "zhuravljov@gmail.com"
                }
            ],
            "description": "Yii2 Queue Extension which supported DB, Redis, RabbitMQ, Beanstalk, SQS and Gearman",
            "keywords": [
                "async",
                "beanstalk",
                "db",
                "gearman",
                "gii",
                "queue",
                "rabbitmq",
                "redis",
                "sqs",
                "yii"
            ],
            "support": {
                "docs": "https://github.com/yiisoft/yii2-queue/blob/master/docs/guide",
                "issues": "https://github.com/yiisoft/yii2-queue/issues",
                "source": "https://github.com/yiisoft/yii2-queue"
            },
            "funding": [
                {
                    "url": "https://github.com/yiisoft",
                    "type": "github"
                },
                {
                    "url": "https://opencollective.com/yiisoft",
                    "type": "open_collective"
                },
                {
                    "url": "https://tidelift.com/funding/github/packagist/yiisoft/yii2-queue",
                    "type": "tidelift"
                }
            ],
            "time": "2022-11-18T17:16:47+00:00"
        },
        {
            "name": "yiisoft/yii2-symfonymailer",
            "version": "2.0.4",
            "source": {
                "type": "git",
                "url": "https://github.com/yiisoft/yii2-symfonymailer.git",
                "reference": "82f5902551a160633c4734b5096977ce76a809d9"
            },
            "dist": {
                "type": "zip",
                "url": "https://api.github.com/repos/yiisoft/yii2-symfonymailer/zipball/82f5902551a160633c4734b5096977ce76a809d9",
                "reference": "82f5902551a160633c4734b5096977ce76a809d9",
                "shasum": ""
            },
            "require": {
                "php": ">=7.4.0",
                "symfony/mailer": ">=5.4.0",
                "yiisoft/yii2": ">=2.0.4"
            },
            "require-dev": {
                "phpunit/phpunit": "9.5.10"
            },
            "type": "yii2-extension",
            "extra": {
                "branch-alias": {
                    "dev-master": "2.0.x-dev"
                }
            },
            "autoload": {
                "psr-4": {
                    "yii\\symfonymailer\\": "src"
                }
            },
            "notification-url": "https://packagist.org/downloads/",
            "license": [
                "BSD-3-Clause"
            ],
            "authors": [
                {
                    "name": "Kirill Petrov",
                    "email": "archibeardrinker@gmail.com"
                }
            ],
            "description": "The SymfonyMailer integration for the Yii framework",
            "keywords": [
                "email",
                "mail",
                "mailer",
                "symfony",
                "symfonymailer",
                "yii2"
            ],
            "support": {
                "forum": "http://www.yiiframework.com/forum/",
                "irc": "irc://irc.freenode.net/yii",
                "issues": "https://github.com/yiisoft/yii2-symfonymailer/issues",
                "source": "https://github.com/yiisoft/yii2-symfonymailer",
                "wiki": "http://www.yiiframework.com/wiki/"
            },
            "funding": [
                {
                    "url": "https://github.com/yiisoft",
                    "type": "github"
                },
                {
                    "url": "https://opencollective.com/yiisoft",
                    "type": "open_collective"
                },
                {
                    "url": "https://tidelift.com/funding/github/packagist/yiisoft/yii2-symfonymailer",
                    "type": "tidelift"
                }
            ],
            "time": "2022-09-04T10:48:21+00:00"
        }
    ],
    "packages-dev": [
        {
            "name": "behat/gherkin",
            "version": "v4.9.0",
            "source": {
                "type": "git",
                "url": "https://github.com/Behat/Gherkin.git",
                "reference": "0bc8d1e30e96183e4f36db9dc79caead300beff4"
            },
            "dist": {
                "type": "zip",
                "url": "https://api.github.com/repos/Behat/Gherkin/zipball/0bc8d1e30e96183e4f36db9dc79caead300beff4",
                "reference": "0bc8d1e30e96183e4f36db9dc79caead300beff4",
                "shasum": ""
            },
            "require": {
                "php": "~7.2|~8.0"
            },
            "require-dev": {
                "cucumber/cucumber": "dev-gherkin-22.0.0",
                "phpunit/phpunit": "~8|~9",
                "symfony/yaml": "~3|~4|~5"
            },
            "suggest": {
                "symfony/yaml": "If you want to parse features, represented in YAML files"
            },
            "type": "library",
            "extra": {
                "branch-alias": {
                    "dev-master": "4.x-dev"
                }
            },
            "autoload": {
                "psr-0": {
                    "Behat\\Gherkin": "src/"
                }
            },
            "notification-url": "https://packagist.org/downloads/",
            "license": [
                "MIT"
            ],
            "authors": [
                {
                    "name": "Konstantin Kudryashov",
                    "email": "ever.zet@gmail.com",
                    "homepage": "http://everzet.com"
                }
            ],
            "description": "Gherkin DSL parser for PHP",
            "homepage": "http://behat.org/",
            "keywords": [
                "BDD",
                "Behat",
                "Cucumber",
                "DSL",
                "gherkin",
                "parser"
            ],
            "support": {
                "issues": "https://github.com/Behat/Gherkin/issues",
                "source": "https://github.com/Behat/Gherkin/tree/v4.9.0"
            },
            "time": "2021-10-12T13:05:09+00:00"
        },
        {
            "name": "codeception/codeception",
            "version": "4.2.2",
            "source": {
                "type": "git",
                "url": "https://github.com/Codeception/Codeception.git",
                "reference": "b88014f3348c93f3df99dc6d0967b0dbfa804474"
            },
            "dist": {
                "type": "zip",
                "url": "https://api.github.com/repos/Codeception/Codeception/zipball/b88014f3348c93f3df99dc6d0967b0dbfa804474",
                "reference": "b88014f3348c93f3df99dc6d0967b0dbfa804474",
                "shasum": ""
            },
            "require": {
                "behat/gherkin": "^4.4.0",
                "codeception/lib-asserts": "^1.0 | 2.0.*@dev",
                "codeception/phpunit-wrapper": ">6.0.15 <6.1.0 | ^6.6.1 | ^7.7.1 | ^8.1.1 | ^9.0",
                "codeception/stub": "^2.0 | ^3.0 | ^4.0",
                "ext-curl": "*",
                "ext-json": "*",
                "ext-mbstring": "*",
                "guzzlehttp/psr7": "^1.4 | ^2.0",
                "php": ">=5.6.0 <9.0",
                "symfony/console": ">=2.7 <6.0",
                "symfony/css-selector": ">=2.7 <6.0",
                "symfony/event-dispatcher": ">=2.7 <6.0",
                "symfony/finder": ">=2.7 <6.0",
                "symfony/yaml": ">=2.7 <6.0"
            },
            "require-dev": {
                "codeception/module-asserts": "^1.0 | 2.0.*@dev",
                "codeception/module-cli": "^1.0 | 2.0.*@dev",
                "codeception/module-db": "^1.0 | 2.0.*@dev",
                "codeception/module-filesystem": "^1.0 | 2.0.*@dev",
                "codeception/module-phpbrowser": "^1.0 | 2.0.*@dev",
                "codeception/specify": "~0.3",
                "codeception/util-universalframework": "*@dev",
                "monolog/monolog": "~1.8",
                "squizlabs/php_codesniffer": "~2.0",
                "symfony/process": ">=2.7 <6.0",
                "vlucas/phpdotenv": "^2.0 | ^3.0 | ^4.0 | ^5.0"
            },
            "suggest": {
                "codeception/specify": "BDD-style code blocks",
                "codeception/verify": "BDD-style assertions",
                "hoa/console": "For interactive console functionality",
                "stecman/symfony-console-completion": "For BASH autocompletion",
                "symfony/phpunit-bridge": "For phpunit-bridge support"
            },
            "bin": [
                "codecept"
            ],
            "type": "library",
            "extra": {
                "branch-alias": []
            },
            "autoload": {
                "files": [
                    "functions.php"
                ],
                "psr-4": {
                    "Codeception\\": "src/Codeception",
                    "Codeception\\Extension\\": "ext"
                }
            },
            "notification-url": "https://packagist.org/downloads/",
            "license": [
                "MIT"
            ],
            "authors": [
                {
                    "name": "Michael Bodnarchuk",
                    "email": "davert@mail.ua",
                    "homepage": "https://codegyre.com"
                }
            ],
            "description": "BDD-style testing framework",
            "homepage": "https://codeception.com/",
            "keywords": [
                "BDD",
                "TDD",
                "acceptance testing",
                "functional testing",
                "unit testing"
            ],
            "support": {
                "issues": "https://github.com/Codeception/Codeception/issues",
                "source": "https://github.com/Codeception/Codeception/tree/4.2.2"
            },
            "funding": [
                {
                    "url": "https://opencollective.com/codeception",
                    "type": "open_collective"
                }
            ],
            "time": "2022-08-13T13:28:25+00:00"
        },
        {
            "name": "codeception/lib-asserts",
            "version": "1.13.2",
            "source": {
                "type": "git",
                "url": "https://github.com/Codeception/lib-asserts.git",
                "reference": "184231d5eab66bc69afd6b9429344d80c67a33b6"
            },
            "dist": {
                "type": "zip",
                "url": "https://api.github.com/repos/Codeception/lib-asserts/zipball/184231d5eab66bc69afd6b9429344d80c67a33b6",
                "reference": "184231d5eab66bc69afd6b9429344d80c67a33b6",
                "shasum": ""
            },
            "require": {
                "codeception/phpunit-wrapper": ">6.0.15 <6.1.0 | ^6.6.1 | ^7.7.1 | ^8.0.3 | ^9.0",
                "ext-dom": "*",
                "php": ">=5.6.0 <9.0"
            },
            "type": "library",
            "autoload": {
                "classmap": [
                    "src/"
                ]
            },
            "notification-url": "https://packagist.org/downloads/",
            "license": [
                "MIT"
            ],
            "authors": [
                {
                    "name": "Michael Bodnarchuk",
                    "email": "davert@mail.ua",
                    "homepage": "http://codegyre.com"
                },
                {
                    "name": "Gintautas Miselis"
                },
                {
                    "name": "Gustavo Nieves",
                    "homepage": "https://medium.com/@ganieves"
                }
            ],
            "description": "Assertion methods used by Codeception core and Asserts module",
            "homepage": "https://codeception.com/",
            "keywords": [
                "codeception"
            ],
            "support": {
                "issues": "https://github.com/Codeception/lib-asserts/issues",
                "source": "https://github.com/Codeception/lib-asserts/tree/1.13.2"
            },
            "time": "2020-10-21T16:26:20+00:00"
        },
        {
            "name": "codeception/lib-innerbrowser",
            "version": "1.5.1",
            "source": {
                "type": "git",
                "url": "https://github.com/Codeception/lib-innerbrowser.git",
                "reference": "31b4b56ad53c3464fcb2c0a14d55a51a201bd3c2"
            },
            "dist": {
                "type": "zip",
                "url": "https://api.github.com/repos/Codeception/lib-innerbrowser/zipball/31b4b56ad53c3464fcb2c0a14d55a51a201bd3c2",
                "reference": "31b4b56ad53c3464fcb2c0a14d55a51a201bd3c2",
                "shasum": ""
            },
            "require": {
                "codeception/codeception": "4.*@dev",
                "ext-dom": "*",
                "ext-json": "*",
                "ext-mbstring": "*",
                "php": ">=5.6.0 <9.0",
                "symfony/browser-kit": ">=2.7 <6.0",
                "symfony/dom-crawler": ">=2.7 <6.0"
            },
            "conflict": {
                "codeception/codeception": "<4.0"
            },
            "require-dev": {
                "codeception/util-universalframework": "dev-master"
            },
            "type": "library",
            "autoload": {
                "classmap": [
                    "src/"
                ]
            },
            "notification-url": "https://packagist.org/downloads/",
            "license": [
                "MIT"
            ],
            "authors": [
                {
                    "name": "Michael Bodnarchuk",
                    "email": "davert@mail.ua",
                    "homepage": "http://codegyre.com"
                },
                {
                    "name": "Gintautas Miselis"
                }
            ],
            "description": "Parent library for all Codeception framework modules and PhpBrowser",
            "homepage": "https://codeception.com/",
            "keywords": [
                "codeception"
            ],
            "support": {
                "issues": "https://github.com/Codeception/lib-innerbrowser/issues",
                "source": "https://github.com/Codeception/lib-innerbrowser/tree/1.5.1"
            },
            "time": "2021-08-30T15:21:42+00:00"
        },
        {
            "name": "codeception/module-asserts",
            "version": "1.3.1",
            "source": {
                "type": "git",
                "url": "https://github.com/Codeception/module-asserts.git",
                "reference": "59374f2fef0cabb9e8ddb53277e85cdca74328de"
            },
            "dist": {
                "type": "zip",
                "url": "https://api.github.com/repos/Codeception/module-asserts/zipball/59374f2fef0cabb9e8ddb53277e85cdca74328de",
                "reference": "59374f2fef0cabb9e8ddb53277e85cdca74328de",
                "shasum": ""
            },
            "require": {
                "codeception/codeception": "*@dev",
                "codeception/lib-asserts": "^1.13.1",
                "php": ">=5.6.0 <9.0"
            },
            "conflict": {
                "codeception/codeception": "<4.0"
            },
            "type": "library",
            "autoload": {
                "classmap": [
                    "src/"
                ]
            },
            "notification-url": "https://packagist.org/downloads/",
            "license": [
                "MIT"
            ],
            "authors": [
                {
                    "name": "Michael Bodnarchuk"
                },
                {
                    "name": "Gintautas Miselis"
                },
                {
                    "name": "Gustavo Nieves",
                    "homepage": "https://medium.com/@ganieves"
                }
            ],
            "description": "Codeception module containing various assertions",
            "homepage": "https://codeception.com/",
            "keywords": [
                "assertions",
                "asserts",
                "codeception"
            ],
            "support": {
                "issues": "https://github.com/Codeception/module-asserts/issues",
                "source": "https://github.com/Codeception/module-asserts/tree/1.3.1"
            },
            "time": "2020-10-21T16:48:15+00:00"
        },
        {
            "name": "codeception/module-datafactory",
            "version": "1.1.0",
            "source": {
                "type": "git",
                "url": "https://github.com/Codeception/module-datafactory.git",
                "reference": "cf66d54f4084969659ef7fb86409c11d451d7af6"
            },
            "dist": {
                "type": "zip",
                "url": "https://api.github.com/repos/Codeception/module-datafactory/zipball/cf66d54f4084969659ef7fb86409c11d451d7af6",
                "reference": "cf66d54f4084969659ef7fb86409c11d451d7af6",
                "shasum": ""
            },
            "require": {
                "codeception/codeception": "^4.0",
                "league/factory-muffin": "^3.0",
                "league/factory-muffin-faker": "^2.1",
                "php": ">=5.6.0 <9.0"
            },
            "type": "library",
            "autoload": {
                "classmap": [
                    "src/"
                ]
            },
            "notification-url": "https://packagist.org/downloads/",
            "license": [
                "MIT"
            ],
            "authors": [
                {
                    "name": "Michael Bodnarchuk"
                }
            ],
            "description": "DataFactory module for Codeception",
            "homepage": "http://codeception.com/",
            "keywords": [
                "codeception"
            ],
            "support": {
                "issues": "https://github.com/Codeception/module-datafactory/issues",
                "source": "https://github.com/Codeception/module-datafactory/tree/1.1.0"
            },
            "time": "2021-03-16T19:42:07+00:00"
        },
        {
            "name": "codeception/module-phpbrowser",
            "version": "1.0.3",
            "source": {
                "type": "git",
                "url": "https://github.com/Codeception/module-phpbrowser.git",
                "reference": "8ba6bede11d0914e74d98691f427fd8f397f192e"
            },
            "dist": {
                "type": "zip",
                "url": "https://api.github.com/repos/Codeception/module-phpbrowser/zipball/8ba6bede11d0914e74d98691f427fd8f397f192e",
                "reference": "8ba6bede11d0914e74d98691f427fd8f397f192e",
                "shasum": ""
            },
            "require": {
                "codeception/codeception": "^4.1",
                "codeception/lib-innerbrowser": "^1.3",
                "guzzlehttp/guzzle": "^6.3|^7.0",
                "php": ">=5.6.0 <9.0"
            },
            "conflict": {
                "codeception/codeception": "<4.0"
            },
            "require-dev": {
                "codeception/module-rest": "^1.0"
            },
            "suggest": {
                "codeception/phpbuiltinserver": "Start and stop PHP built-in web server for your tests"
            },
            "type": "library",
            "autoload": {
                "classmap": [
                    "src/"
                ]
            },
            "notification-url": "https://packagist.org/downloads/",
            "license": [
                "MIT"
            ],
            "authors": [
                {
                    "name": "Michael Bodnarchuk"
                },
                {
                    "name": "Gintautas Miselis"
                }
            ],
            "description": "Codeception module for testing web application over HTTP",
            "homepage": "http://codeception.com/",
            "keywords": [
                "codeception",
                "functional-testing",
                "http"
            ],
            "support": {
                "issues": "https://github.com/Codeception/module-phpbrowser/issues",
                "source": "https://github.com/Codeception/module-phpbrowser/tree/1.0.3"
            },
            "time": "2022-05-21T13:50:41+00:00"
        },
        {
            "name": "codeception/module-rest",
            "version": "1.4.2",
            "source": {
                "type": "git",
                "url": "https://github.com/Codeception/module-rest.git",
                "reference": "9cd7a87fd9343494e7782f7bdb51687c25046917"
            },
            "dist": {
                "type": "zip",
                "url": "https://api.github.com/repos/Codeception/module-rest/zipball/9cd7a87fd9343494e7782f7bdb51687c25046917",
                "reference": "9cd7a87fd9343494e7782f7bdb51687c25046917",
                "shasum": ""
            },
            "require": {
                "codeception/codeception": "^4.0",
                "justinrainbow/json-schema": "~5.2.9",
                "php": ">=5.6.6 <9.0",
                "softcreatr/jsonpath": "^0.5 || ^0.7"
            },
            "require-dev": {
                "codeception/lib-innerbrowser": "^1.0",
                "codeception/util-universalframework": "^1.0"
            },
            "suggest": {
                "aws/aws-sdk-php": "For using AWS Auth"
            },
            "type": "library",
            "autoload": {
                "classmap": [
                    "src/"
                ]
            },
            "notification-url": "https://packagist.org/downloads/",
            "license": [
                "MIT"
            ],
            "authors": [
                {
                    "name": "Gintautas Miselis"
                }
            ],
            "description": "REST module for Codeception",
            "homepage": "http://codeception.com/",
            "keywords": [
                "codeception",
                "rest"
            ],
            "support": {
                "issues": "https://github.com/Codeception/module-rest/issues",
                "source": "https://github.com/Codeception/module-rest/tree/1.4.2"
            },
            "time": "2021-11-18T18:58:15+00:00"
        },
        {
            "name": "codeception/module-yii2",
            "version": "1.1.5",
            "source": {
                "type": "git",
                "url": "https://github.com/Codeception/module-yii2.git",
                "reference": "14269d059b8eaedf3d414a673907bd874cd4ed04"
            },
            "dist": {
                "type": "zip",
                "url": "https://api.github.com/repos/Codeception/module-yii2/zipball/14269d059b8eaedf3d414a673907bd874cd4ed04",
                "reference": "14269d059b8eaedf3d414a673907bd874cd4ed04",
                "shasum": ""
            },
            "require": {
                "codeception/codeception": "^4.0",
                "codeception/lib-innerbrowser": "^1.0",
                "php": ">=5.6.0 <=8.1 | ~8.1.0"
            },
            "require-dev": {
                "codeception/module-asserts": "^1.3",
                "codeception/module-filesystem": "^1.0",
                "codeception/verify": "<2",
                "codemix/yii2-localeurls": "^1.7",
                "yiisoft/yii2": "dev-master",
                "yiisoft/yii2-app-advanced": "dev-master"
            },
            "type": "library",
            "autoload": {
                "classmap": [
                    "src/"
                ]
            },
            "notification-url": "https://packagist.org/downloads/",
            "license": [
                "MIT"
            ],
            "authors": [
                {
                    "name": "Alexander Makarov"
                },
                {
                    "name": "Sam Mouse"
                },
                {
                    "name": "Michael Bodnarchuk"
                }
            ],
            "description": "Codeception module for Yii2 framework",
            "homepage": "http://codeception.com/",
            "keywords": [
                "codeception",
                "yii2"
            ],
            "support": {
                "issues": "https://github.com/Codeception/module-yii2/issues",
                "source": "https://github.com/Codeception/module-yii2/tree/1.1.5"
            },
            "time": "2021-12-30T09:16:01+00:00"
        },
        {
            "name": "codeception/phpunit-wrapper",
            "version": "9.0.9",
            "source": {
                "type": "git",
                "url": "https://github.com/Codeception/phpunit-wrapper.git",
                "reference": "7439a53ae367986e9c22b2ac00f9d7376bb2f8cf"
            },
            "dist": {
                "type": "zip",
                "url": "https://api.github.com/repos/Codeception/phpunit-wrapper/zipball/7439a53ae367986e9c22b2ac00f9d7376bb2f8cf",
                "reference": "7439a53ae367986e9c22b2ac00f9d7376bb2f8cf",
                "shasum": ""
            },
            "require": {
                "php": ">=7.2",
                "phpunit/phpunit": "^9.0"
            },
            "require-dev": {
                "codeception/specify": "*",
                "consolidation/robo": "^3.0.0-alpha3",
                "vlucas/phpdotenv": "^3.0"
            },
            "type": "library",
            "autoload": {
                "psr-4": {
                    "Codeception\\PHPUnit\\": "src/"
                }
            },
            "notification-url": "https://packagist.org/downloads/",
            "license": [
                "MIT"
            ],
            "authors": [
                {
                    "name": "Davert",
                    "email": "davert.php@resend.cc"
                },
                {
                    "name": "Naktibalda"
                }
            ],
            "description": "PHPUnit classes used by Codeception",
            "support": {
                "issues": "https://github.com/Codeception/phpunit-wrapper/issues",
                "source": "https://github.com/Codeception/phpunit-wrapper/tree/9.0.9"
            },
            "time": "2022-05-23T06:24:11+00:00"
        },
        {
            "name": "codeception/stub",
            "version": "4.0.2",
            "source": {
                "type": "git",
                "url": "https://github.com/Codeception/Stub.git",
                "reference": "18a148dacd293fc7b044042f5aa63a82b08bff5d"
            },
            "dist": {
                "type": "zip",
                "url": "https://api.github.com/repos/Codeception/Stub/zipball/18a148dacd293fc7b044042f5aa63a82b08bff5d",
                "reference": "18a148dacd293fc7b044042f5aa63a82b08bff5d",
                "shasum": ""
            },
            "require": {
                "php": "^7.4 | ^8.0",
                "phpunit/phpunit": "^8.4 | ^9.0 | ^10.0 | 10.0.x-dev"
            },
            "require-dev": {
                "consolidation/robo": "^3.0"
            },
            "type": "library",
            "autoload": {
                "psr-4": {
                    "Codeception\\": "src/"
                }
            },
            "notification-url": "https://packagist.org/downloads/",
            "license": [
                "MIT"
            ],
            "description": "Flexible Stub wrapper for PHPUnit's Mock Builder",
            "support": {
                "issues": "https://github.com/Codeception/Stub/issues",
                "source": "https://github.com/Codeception/Stub/tree/4.0.2"
            },
            "time": "2022-01-31T19:25:15+00:00"
        },
        {
            "name": "craftcms/ecs",
            "version": "dev-main",
            "source": {
                "type": "git",
                "url": "https://github.com/craftcms/ecs.git",
                "reference": "b4ef13140cd808feed5bfb857b3083d6c44ca2b4"
            },
            "dist": {
                "type": "zip",
                "url": "https://api.github.com/repos/craftcms/ecs/zipball/b4ef13140cd808feed5bfb857b3083d6c44ca2b4",
                "reference": "b4ef13140cd808feed5bfb857b3083d6c44ca2b4",
                "shasum": ""
            },
            "require": {
                "php": "^7.2.5|^8.0.2",
                "symplify/easy-coding-standard": "^10.3.3"
            },
            "default-branch": true,
            "type": "library",
            "autoload": {
                "psr-4": {
                    "craft\\ecs\\": "src"
                }
            },
            "notification-url": "https://packagist.org/downloads/",
            "description": "Easy Coding Standard configurations for Craft CMS projects",
            "support": {
                "issues": "https://github.com/craftcms/ecs/issues",
                "source": "https://github.com/craftcms/ecs/tree/main"
            },
            "time": "2022-06-30T16:27:12+00:00"
        },
        {
            "name": "doctrine/instantiator",
            "version": "2.0.0",
            "source": {
                "type": "git",
                "url": "https://github.com/doctrine/instantiator.git",
                "reference": "c6222283fa3f4ac679f8b9ced9a4e23f163e80d0"
            },
            "dist": {
                "type": "zip",
                "url": "https://api.github.com/repos/doctrine/instantiator/zipball/c6222283fa3f4ac679f8b9ced9a4e23f163e80d0",
                "reference": "c6222283fa3f4ac679f8b9ced9a4e23f163e80d0",
                "shasum": ""
            },
            "require": {
                "php": "^8.1"
            },
            "require-dev": {
                "doctrine/coding-standard": "^11",
                "ext-pdo": "*",
                "ext-phar": "*",
                "phpbench/phpbench": "^1.2",
                "phpstan/phpstan": "^1.9.4",
                "phpstan/phpstan-phpunit": "^1.3",
                "phpunit/phpunit": "^9.5.27",
                "vimeo/psalm": "^5.4"
            },
            "type": "library",
            "autoload": {
                "psr-4": {
                    "Doctrine\\Instantiator\\": "src/Doctrine/Instantiator/"
                }
            },
            "notification-url": "https://packagist.org/downloads/",
            "license": [
                "MIT"
            ],
            "authors": [
                {
                    "name": "Marco Pivetta",
                    "email": "ocramius@gmail.com",
                    "homepage": "https://ocramius.github.io/"
                }
            ],
            "description": "A small, lightweight utility to instantiate objects in PHP without invoking their constructors",
            "homepage": "https://www.doctrine-project.org/projects/instantiator.html",
            "keywords": [
                "constructor",
                "instantiate"
            ],
            "support": {
                "issues": "https://github.com/doctrine/instantiator/issues",
                "source": "https://github.com/doctrine/instantiator/tree/2.0.0"
            },
            "funding": [
                {
                    "url": "https://www.doctrine-project.org/sponsorship.html",
                    "type": "custom"
                },
                {
                    "url": "https://www.patreon.com/phpdoctrine",
                    "type": "patreon"
                },
                {
                    "url": "https://tidelift.com/funding/github/packagist/doctrine%2Finstantiator",
                    "type": "tidelift"
                }
            ],
            "time": "2022-12-30T00:23:10+00:00"
        },
        {
            "name": "fakerphp/faker",
            "version": "v1.21.0",
            "source": {
                "type": "git",
                "url": "https://github.com/FakerPHP/Faker.git",
                "reference": "92efad6a967f0b79c499705c69b662f738cc9e4d"
            },
            "dist": {
                "type": "zip",
                "url": "https://api.github.com/repos/FakerPHP/Faker/zipball/92efad6a967f0b79c499705c69b662f738cc9e4d",
                "reference": "92efad6a967f0b79c499705c69b662f738cc9e4d",
                "shasum": ""
            },
            "require": {
                "php": "^7.4 || ^8.0",
                "psr/container": "^1.0 || ^2.0",
                "symfony/deprecation-contracts": "^2.2 || ^3.0"
            },
            "conflict": {
                "fzaninotto/faker": "*"
            },
            "require-dev": {
                "bamarni/composer-bin-plugin": "^1.4.1",
                "doctrine/persistence": "^1.3 || ^2.0",
                "ext-intl": "*",
                "phpunit/phpunit": "^9.5.26",
                "symfony/phpunit-bridge": "^5.4.16"
            },
            "suggest": {
                "doctrine/orm": "Required to use Faker\\ORM\\Doctrine",
                "ext-curl": "Required by Faker\\Provider\\Image to download images.",
                "ext-dom": "Required by Faker\\Provider\\HtmlLorem for generating random HTML.",
                "ext-iconv": "Required by Faker\\Provider\\ru_RU\\Text::realText() for generating real Russian text.",
                "ext-mbstring": "Required for multibyte Unicode string functionality."
            },
            "type": "library",
            "extra": {
                "branch-alias": {
                    "dev-main": "v1.21-dev"
                }
            },
            "autoload": {
                "psr-4": {
                    "Faker\\": "src/Faker/"
                }
            },
            "notification-url": "https://packagist.org/downloads/",
            "license": [
                "MIT"
            ],
            "authors": [
                {
                    "name": "François Zaninotto"
                }
            ],
            "description": "Faker is a PHP library that generates fake data for you.",
            "keywords": [
                "data",
                "faker",
                "fixtures"
            ],
            "support": {
                "issues": "https://github.com/FakerPHP/Faker/issues",
                "source": "https://github.com/FakerPHP/Faker/tree/v1.21.0"
            },
            "time": "2022-12-13T13:54:32+00:00"
        },
        {
            "name": "graham-campbell/result-type",
            "version": "v1.1.1",
            "source": {
                "type": "git",
                "url": "https://github.com/GrahamCampbell/Result-Type.git",
                "reference": "672eff8cf1d6fe1ef09ca0f89c4b287d6a3eb831"
            },
            "dist": {
                "type": "zip",
                "url": "https://api.github.com/repos/GrahamCampbell/Result-Type/zipball/672eff8cf1d6fe1ef09ca0f89c4b287d6a3eb831",
                "reference": "672eff8cf1d6fe1ef09ca0f89c4b287d6a3eb831",
                "shasum": ""
            },
            "require": {
                "php": "^7.2.5 || ^8.0",
                "phpoption/phpoption": "^1.9.1"
            },
            "require-dev": {
                "phpunit/phpunit": "^8.5.32 || ^9.6.3 || ^10.0.12"
            },
            "type": "library",
            "autoload": {
                "psr-4": {
                    "GrahamCampbell\\ResultType\\": "src/"
                }
            },
            "notification-url": "https://packagist.org/downloads/",
            "license": [
                "MIT"
            ],
            "authors": [
                {
                    "name": "Graham Campbell",
                    "email": "hello@gjcampbell.co.uk",
                    "homepage": "https://github.com/GrahamCampbell"
                }
            ],
            "description": "An Implementation Of The Result Type",
            "keywords": [
                "Graham Campbell",
                "GrahamCampbell",
                "Result Type",
                "Result-Type",
                "result"
            ],
            "support": {
                "issues": "https://github.com/GrahamCampbell/Result-Type/issues",
                "source": "https://github.com/GrahamCampbell/Result-Type/tree/v1.1.1"
            },
            "funding": [
                {
                    "url": "https://github.com/GrahamCampbell",
                    "type": "github"
                },
                {
                    "url": "https://tidelift.com/funding/github/packagist/graham-campbell/result-type",
                    "type": "tidelift"
                }
            ],
            "time": "2023-02-25T20:23:15+00:00"
        },
        {
            "name": "league/factory-muffin",
            "version": "v3.3.0",
            "source": {
                "type": "git",
                "url": "https://github.com/thephpleague/factory-muffin.git",
                "reference": "62c8c31d47667523da14e83df36cc897d34173cd"
            },
            "dist": {
                "type": "zip",
                "url": "https://api.github.com/repos/thephpleague/factory-muffin/zipball/62c8c31d47667523da14e83df36cc897d34173cd",
                "reference": "62c8c31d47667523da14e83df36cc897d34173cd",
                "shasum": ""
            },
            "require": {
                "php": ">=5.4.0"
            },
            "replace": {
                "zizaco/factory-muff": "self.version"
            },
            "require-dev": {
                "doctrine/orm": "^2.5",
                "illuminate/database": "5.0.* || 5.1.* || 5.5.* || ^6.0",
                "league/factory-muffin-faker": "^2.3",
                "phpunit/phpunit": "^4.8.36 || ^5.7.27 || ^6.5.14 || ^7.5.20"
            },
            "suggest": {
                "doctrine/orm": "Factory Muffin supports doctrine through the repository store.",
                "illuminate/database": "Factory Muffin supports eloquent through the model store.",
                "league/factory-muffin-faker": "Factory Muffin is very powerful together with faker."
            },
            "type": "library",
            "extra": {
                "branch-alias": {
                    "dev-master": "3.3-dev"
                }
            },
            "autoload": {
                "psr-4": {
                    "League\\FactoryMuffin\\": "src/"
                }
            },
            "notification-url": "https://packagist.org/downloads/",
            "license": [
                "MIT"
            ],
            "authors": [
                {
                    "name": "Graham Campbell",
                    "email": "graham@alt-three.com"
                },
                {
                    "name": "Scott Robertson",
                    "email": "scottymeuk@gmail.com"
                }
            ],
            "description": "The goal of this package is to enable the rapid creation of objects for the purpose of testing.",
            "homepage": "http://factory-muffin.thephpleague.com/",
            "keywords": [
                "factory",
                "testing"
            ],
            "support": {
                "issues": "https://github.com/thephpleague/factory-muffin/issues",
                "source": "https://github.com/thephpleague/factory-muffin/tree/v3.3.0"
            },
            "funding": [
                {
                    "url": "https://github.com/GrahamCampbell",
                    "type": "github"
                },
                {
                    "url": "https://tidelift.com/funding/github/packagist/league/factory-muffin",
                    "type": "tidelift"
                }
            ],
            "time": "2020-12-13T18:38:47+00:00"
        },
        {
            "name": "league/factory-muffin-faker",
            "version": "v2.3.0",
            "source": {
                "type": "git",
                "url": "https://github.com/thephpleague/factory-muffin-faker.git",
                "reference": "258068c840e8fdc45d1cb1636a0890e92f2e864a"
            },
            "dist": {
                "type": "zip",
                "url": "https://api.github.com/repos/thephpleague/factory-muffin-faker/zipball/258068c840e8fdc45d1cb1636a0890e92f2e864a",
                "reference": "258068c840e8fdc45d1cb1636a0890e92f2e864a",
                "shasum": ""
            },
            "require": {
                "fakerphp/faker": "^1.9.1",
                "php": ">=5.4.0"
            },
            "require-dev": {
                "phpunit/phpunit": "^4.8.36 || ^5.7.27 || ^6.5.14 || ^7.5.20"
            },
            "type": "library",
            "extra": {
                "branch-alias": {
                    "dev-master": "2.3-dev"
                }
            },
            "autoload": {
                "psr-4": {
                    "League\\FactoryMuffin\\Faker\\": "src/"
                }
            },
            "notification-url": "https://packagist.org/downloads/",
            "license": [
                "MIT"
            ],
            "authors": [
                {
                    "name": "Graham Campbell",
                    "email": "graham@alt-three.com"
                }
            ],
            "description": "The goal of this package is to wrap faker to make it super easy to use with factory muffin.",
            "homepage": "http://factory-muffin.thephpleague.com/",
            "keywords": [
                "factory",
                "faker",
                "testing"
            ],
            "support": {
                "issues": "https://github.com/thephpleague/factory-muffin-faker/issues",
                "source": "https://github.com/thephpleague/factory-muffin-faker/tree/v2.3.0"
            },
            "funding": [
                {
                    "url": "https://github.com/GrahamCampbell",
                    "type": "github"
                },
                {
                    "url": "https://tidelift.com/funding/github/packagist/league/factory-muffin-faker",
                    "type": "tidelift"
                }
            ],
            "time": "2020-12-13T15:53:28+00:00"
        },
        {
            "name": "myclabs/deep-copy",
            "version": "1.11.1",
            "source": {
                "type": "git",
                "url": "https://github.com/myclabs/DeepCopy.git",
                "reference": "7284c22080590fb39f2ffa3e9057f10a4ddd0e0c"
            },
            "dist": {
                "type": "zip",
                "url": "https://api.github.com/repos/myclabs/DeepCopy/zipball/7284c22080590fb39f2ffa3e9057f10a4ddd0e0c",
                "reference": "7284c22080590fb39f2ffa3e9057f10a4ddd0e0c",
                "shasum": ""
            },
            "require": {
                "php": "^7.1 || ^8.0"
            },
            "conflict": {
                "doctrine/collections": "<1.6.8",
                "doctrine/common": "<2.13.3 || >=3,<3.2.2"
            },
            "require-dev": {
                "doctrine/collections": "^1.6.8",
                "doctrine/common": "^2.13.3 || ^3.2.2",
                "phpunit/phpunit": "^7.5.20 || ^8.5.23 || ^9.5.13"
            },
            "type": "library",
            "autoload": {
                "files": [
                    "src/DeepCopy/deep_copy.php"
                ],
                "psr-4": {
                    "DeepCopy\\": "src/DeepCopy/"
                }
            },
            "notification-url": "https://packagist.org/downloads/",
            "license": [
                "MIT"
            ],
            "description": "Create deep copies (clones) of your objects",
            "keywords": [
                "clone",
                "copy",
                "duplicate",
                "object",
                "object graph"
            ],
            "support": {
                "issues": "https://github.com/myclabs/DeepCopy/issues",
                "source": "https://github.com/myclabs/DeepCopy/tree/1.11.1"
            },
            "funding": [
                {
                    "url": "https://tidelift.com/funding/github/packagist/myclabs/deep-copy",
                    "type": "tidelift"
                }
            ],
            "time": "2023-03-08T13:26:56+00:00"
        },
        {
            "name": "nikic/php-parser",
            "version": "v4.15.4",
            "source": {
                "type": "git",
                "url": "https://github.com/nikic/PHP-Parser.git",
                "reference": "6bb5176bc4af8bcb7d926f88718db9b96a2d4290"
            },
            "dist": {
                "type": "zip",
                "url": "https://api.github.com/repos/nikic/PHP-Parser/zipball/6bb5176bc4af8bcb7d926f88718db9b96a2d4290",
                "reference": "6bb5176bc4af8bcb7d926f88718db9b96a2d4290",
                "shasum": ""
            },
            "require": {
                "ext-tokenizer": "*",
                "php": ">=7.0"
            },
            "require-dev": {
                "ircmaxell/php-yacc": "^0.0.7",
                "phpunit/phpunit": "^6.5 || ^7.0 || ^8.0 || ^9.0"
            },
            "bin": [
                "bin/php-parse"
            ],
            "type": "library",
            "extra": {
                "branch-alias": {
                    "dev-master": "4.9-dev"
                }
            },
            "autoload": {
                "psr-4": {
                    "PhpParser\\": "lib/PhpParser"
                }
            },
            "notification-url": "https://packagist.org/downloads/",
            "license": [
                "BSD-3-Clause"
            ],
            "authors": [
                {
                    "name": "Nikita Popov"
                }
            ],
            "description": "A PHP parser written in PHP",
            "keywords": [
                "parser",
                "php"
            ],
            "support": {
                "issues": "https://github.com/nikic/PHP-Parser/issues",
                "source": "https://github.com/nikic/PHP-Parser/tree/v4.15.4"
            },
            "time": "2023-03-05T19:49:14+00:00"
        },
        {
            "name": "phar-io/manifest",
            "version": "2.0.3",
            "source": {
                "type": "git",
                "url": "https://github.com/phar-io/manifest.git",
                "reference": "97803eca37d319dfa7826cc2437fc020857acb53"
            },
            "dist": {
                "type": "zip",
                "url": "https://api.github.com/repos/phar-io/manifest/zipball/97803eca37d319dfa7826cc2437fc020857acb53",
                "reference": "97803eca37d319dfa7826cc2437fc020857acb53",
                "shasum": ""
            },
            "require": {
                "ext-dom": "*",
                "ext-phar": "*",
                "ext-xmlwriter": "*",
                "phar-io/version": "^3.0.1",
                "php": "^7.2 || ^8.0"
            },
            "type": "library",
            "extra": {
                "branch-alias": {
                    "dev-master": "2.0.x-dev"
                }
            },
            "autoload": {
                "classmap": [
                    "src/"
                ]
            },
            "notification-url": "https://packagist.org/downloads/",
            "license": [
                "BSD-3-Clause"
            ],
            "authors": [
                {
                    "name": "Arne Blankerts",
                    "email": "arne@blankerts.de",
                    "role": "Developer"
                },
                {
                    "name": "Sebastian Heuer",
                    "email": "sebastian@phpeople.de",
                    "role": "Developer"
                },
                {
                    "name": "Sebastian Bergmann",
                    "email": "sebastian@phpunit.de",
                    "role": "Developer"
                }
            ],
            "description": "Component for reading phar.io manifest information from a PHP Archive (PHAR)",
            "support": {
                "issues": "https://github.com/phar-io/manifest/issues",
                "source": "https://github.com/phar-io/manifest/tree/2.0.3"
            },
            "time": "2021-07-20T11:28:43+00:00"
        },
        {
            "name": "phar-io/version",
            "version": "3.2.1",
            "source": {
                "type": "git",
                "url": "https://github.com/phar-io/version.git",
                "reference": "4f7fd7836c6f332bb2933569e566a0d6c4cbed74"
            },
            "dist": {
                "type": "zip",
                "url": "https://api.github.com/repos/phar-io/version/zipball/4f7fd7836c6f332bb2933569e566a0d6c4cbed74",
                "reference": "4f7fd7836c6f332bb2933569e566a0d6c4cbed74",
                "shasum": ""
            },
            "require": {
                "php": "^7.2 || ^8.0"
            },
            "type": "library",
            "autoload": {
                "classmap": [
                    "src/"
                ]
            },
            "notification-url": "https://packagist.org/downloads/",
            "license": [
                "BSD-3-Clause"
            ],
            "authors": [
                {
                    "name": "Arne Blankerts",
                    "email": "arne@blankerts.de",
                    "role": "Developer"
                },
                {
                    "name": "Sebastian Heuer",
                    "email": "sebastian@phpeople.de",
                    "role": "Developer"
                },
                {
                    "name": "Sebastian Bergmann",
                    "email": "sebastian@phpunit.de",
                    "role": "Developer"
                }
            ],
            "description": "Library for handling version information and constraints",
            "support": {
                "issues": "https://github.com/phar-io/version/issues",
                "source": "https://github.com/phar-io/version/tree/3.2.1"
            },
            "time": "2022-02-21T01:04:05+00:00"
        },
        {
            "name": "phpoption/phpoption",
            "version": "1.9.1",
            "source": {
                "type": "git",
                "url": "https://github.com/schmittjoh/php-option.git",
                "reference": "dd3a383e599f49777d8b628dadbb90cae435b87e"
            },
            "dist": {
                "type": "zip",
                "url": "https://api.github.com/repos/schmittjoh/php-option/zipball/dd3a383e599f49777d8b628dadbb90cae435b87e",
                "reference": "dd3a383e599f49777d8b628dadbb90cae435b87e",
                "shasum": ""
            },
            "require": {
                "php": "^7.2.5 || ^8.0"
            },
            "require-dev": {
                "bamarni/composer-bin-plugin": "^1.8.2",
                "phpunit/phpunit": "^8.5.32 || ^9.6.3 || ^10.0.12"
            },
            "type": "library",
            "extra": {
                "bamarni-bin": {
                    "bin-links": true,
                    "forward-command": true
                },
                "branch-alias": {
                    "dev-master": "1.9-dev"
                }
            },
            "autoload": {
                "psr-4": {
                    "PhpOption\\": "src/PhpOption/"
                }
            },
            "notification-url": "https://packagist.org/downloads/",
            "license": [
                "Apache-2.0"
            ],
            "authors": [
                {
                    "name": "Johannes M. Schmitt",
                    "email": "schmittjoh@gmail.com",
                    "homepage": "https://github.com/schmittjoh"
                },
                {
                    "name": "Graham Campbell",
                    "email": "hello@gjcampbell.co.uk",
                    "homepage": "https://github.com/GrahamCampbell"
                }
            ],
            "description": "Option Type for PHP",
            "keywords": [
                "language",
                "option",
                "php",
                "type"
            ],
            "support": {
                "issues": "https://github.com/schmittjoh/php-option/issues",
                "source": "https://github.com/schmittjoh/php-option/tree/1.9.1"
            },
            "funding": [
                {
                    "url": "https://github.com/GrahamCampbell",
                    "type": "github"
                },
                {
                    "url": "https://tidelift.com/funding/github/packagist/phpoption/phpoption",
                    "type": "tidelift"
                }
            ],
            "time": "2023-02-25T19:38:58+00:00"
        },
        {
            "name": "phpstan/phpstan",
<<<<<<< HEAD
            "version": "1.10.8",
            "source": {
                "type": "git",
                "url": "https://github.com/phpstan/phpstan.git",
                "reference": "0166aef76e066f0dd2adc2799bdadfa1635711e9"
            },
            "dist": {
                "type": "zip",
                "url": "https://api.github.com/repos/phpstan/phpstan/zipball/0166aef76e066f0dd2adc2799bdadfa1635711e9",
                "reference": "0166aef76e066f0dd2adc2799bdadfa1635711e9",
=======
            "version": "1.10.10",
            "source": {
                "type": "git",
                "url": "https://github.com/phpstan/phpstan.git",
                "reference": "f1e22c9b17a879987f8743d81533250a5fff47f9"
            },
            "dist": {
                "type": "zip",
                "url": "https://api.github.com/repos/phpstan/phpstan/zipball/f1e22c9b17a879987f8743d81533250a5fff47f9",
                "reference": "f1e22c9b17a879987f8743d81533250a5fff47f9",
>>>>>>> a66ada8b
                "shasum": ""
            },
            "require": {
                "php": "^7.2|^8.0"
            },
            "conflict": {
                "phpstan/phpstan-shim": "*"
            },
            "bin": [
                "phpstan",
                "phpstan.phar"
            ],
            "type": "library",
            "autoload": {
                "files": [
                    "bootstrap.php"
                ]
            },
            "notification-url": "https://packagist.org/downloads/",
            "license": [
                "MIT"
            ],
            "description": "PHPStan - PHP Static Analysis Tool",
            "keywords": [
                "dev",
                "static analysis"
            ],
            "support": {
                "docs": "https://phpstan.org/user-guide/getting-started",
                "forum": "https://github.com/phpstan/phpstan/discussions",
                "issues": "https://github.com/phpstan/phpstan/issues",
                "security": "https://github.com/phpstan/phpstan/security/policy",
                "source": "https://github.com/phpstan/phpstan-src"
            },
            "funding": [
                {
                    "url": "https://github.com/ondrejmirtes",
                    "type": "github"
                },
                {
                    "url": "https://github.com/phpstan",
                    "type": "github"
                },
                {
                    "url": "https://tidelift.com/funding/github/packagist/phpstan/phpstan",
                    "type": "tidelift"
                }
            ],
<<<<<<< HEAD
            "time": "2023-03-24T10:28:16+00:00"
=======
            "time": "2023-04-01T17:06:15+00:00"
>>>>>>> a66ada8b
        },
        {
            "name": "phpunit/php-code-coverage",
            "version": "9.2.26",
            "source": {
                "type": "git",
                "url": "https://github.com/sebastianbergmann/php-code-coverage.git",
                "reference": "443bc6912c9bd5b409254a40f4b0f4ced7c80ea1"
            },
            "dist": {
                "type": "zip",
                "url": "https://api.github.com/repos/sebastianbergmann/php-code-coverage/zipball/443bc6912c9bd5b409254a40f4b0f4ced7c80ea1",
                "reference": "443bc6912c9bd5b409254a40f4b0f4ced7c80ea1",
                "shasum": ""
            },
            "require": {
                "ext-dom": "*",
                "ext-libxml": "*",
                "ext-xmlwriter": "*",
                "nikic/php-parser": "^4.15",
                "php": ">=7.3",
                "phpunit/php-file-iterator": "^3.0.3",
                "phpunit/php-text-template": "^2.0.2",
                "sebastian/code-unit-reverse-lookup": "^2.0.2",
                "sebastian/complexity": "^2.0",
                "sebastian/environment": "^5.1.2",
                "sebastian/lines-of-code": "^1.0.3",
                "sebastian/version": "^3.0.1",
                "theseer/tokenizer": "^1.2.0"
            },
            "require-dev": {
                "phpunit/phpunit": "^9.3"
            },
            "suggest": {
                "ext-pcov": "PHP extension that provides line coverage",
                "ext-xdebug": "PHP extension that provides line coverage as well as branch and path coverage"
            },
            "type": "library",
            "extra": {
                "branch-alias": {
                    "dev-master": "9.2-dev"
                }
            },
            "autoload": {
                "classmap": [
                    "src/"
                ]
            },
            "notification-url": "https://packagist.org/downloads/",
            "license": [
                "BSD-3-Clause"
            ],
            "authors": [
                {
                    "name": "Sebastian Bergmann",
                    "email": "sebastian@phpunit.de",
                    "role": "lead"
                }
            ],
            "description": "Library that provides collection, processing, and rendering functionality for PHP code coverage information.",
            "homepage": "https://github.com/sebastianbergmann/php-code-coverage",
            "keywords": [
                "coverage",
                "testing",
                "xunit"
            ],
            "support": {
                "issues": "https://github.com/sebastianbergmann/php-code-coverage/issues",
                "source": "https://github.com/sebastianbergmann/php-code-coverage/tree/9.2.26"
            },
            "funding": [
                {
                    "url": "https://github.com/sebastianbergmann",
                    "type": "github"
                }
            ],
            "time": "2023-03-06T12:58:08+00:00"
        },
        {
            "name": "phpunit/php-file-iterator",
            "version": "3.0.6",
            "source": {
                "type": "git",
                "url": "https://github.com/sebastianbergmann/php-file-iterator.git",
                "reference": "cf1c2e7c203ac650e352f4cc675a7021e7d1b3cf"
            },
            "dist": {
                "type": "zip",
                "url": "https://api.github.com/repos/sebastianbergmann/php-file-iterator/zipball/cf1c2e7c203ac650e352f4cc675a7021e7d1b3cf",
                "reference": "cf1c2e7c203ac650e352f4cc675a7021e7d1b3cf",
                "shasum": ""
            },
            "require": {
                "php": ">=7.3"
            },
            "require-dev": {
                "phpunit/phpunit": "^9.3"
            },
            "type": "library",
            "extra": {
                "branch-alias": {
                    "dev-master": "3.0-dev"
                }
            },
            "autoload": {
                "classmap": [
                    "src/"
                ]
            },
            "notification-url": "https://packagist.org/downloads/",
            "license": [
                "BSD-3-Clause"
            ],
            "authors": [
                {
                    "name": "Sebastian Bergmann",
                    "email": "sebastian@phpunit.de",
                    "role": "lead"
                }
            ],
            "description": "FilterIterator implementation that filters files based on a list of suffixes.",
            "homepage": "https://github.com/sebastianbergmann/php-file-iterator/",
            "keywords": [
                "filesystem",
                "iterator"
            ],
            "support": {
                "issues": "https://github.com/sebastianbergmann/php-file-iterator/issues",
                "source": "https://github.com/sebastianbergmann/php-file-iterator/tree/3.0.6"
            },
            "funding": [
                {
                    "url": "https://github.com/sebastianbergmann",
                    "type": "github"
                }
            ],
            "time": "2021-12-02T12:48:52+00:00"
        },
        {
            "name": "phpunit/php-invoker",
            "version": "3.1.1",
            "source": {
                "type": "git",
                "url": "https://github.com/sebastianbergmann/php-invoker.git",
                "reference": "5a10147d0aaf65b58940a0b72f71c9ac0423cc67"
            },
            "dist": {
                "type": "zip",
                "url": "https://api.github.com/repos/sebastianbergmann/php-invoker/zipball/5a10147d0aaf65b58940a0b72f71c9ac0423cc67",
                "reference": "5a10147d0aaf65b58940a0b72f71c9ac0423cc67",
                "shasum": ""
            },
            "require": {
                "php": ">=7.3"
            },
            "require-dev": {
                "ext-pcntl": "*",
                "phpunit/phpunit": "^9.3"
            },
            "suggest": {
                "ext-pcntl": "*"
            },
            "type": "library",
            "extra": {
                "branch-alias": {
                    "dev-master": "3.1-dev"
                }
            },
            "autoload": {
                "classmap": [
                    "src/"
                ]
            },
            "notification-url": "https://packagist.org/downloads/",
            "license": [
                "BSD-3-Clause"
            ],
            "authors": [
                {
                    "name": "Sebastian Bergmann",
                    "email": "sebastian@phpunit.de",
                    "role": "lead"
                }
            ],
            "description": "Invoke callables with a timeout",
            "homepage": "https://github.com/sebastianbergmann/php-invoker/",
            "keywords": [
                "process"
            ],
            "support": {
                "issues": "https://github.com/sebastianbergmann/php-invoker/issues",
                "source": "https://github.com/sebastianbergmann/php-invoker/tree/3.1.1"
            },
            "funding": [
                {
                    "url": "https://github.com/sebastianbergmann",
                    "type": "github"
                }
            ],
            "time": "2020-09-28T05:58:55+00:00"
        },
        {
            "name": "phpunit/php-text-template",
            "version": "2.0.4",
            "source": {
                "type": "git",
                "url": "https://github.com/sebastianbergmann/php-text-template.git",
                "reference": "5da5f67fc95621df9ff4c4e5a84d6a8a2acf7c28"
            },
            "dist": {
                "type": "zip",
                "url": "https://api.github.com/repos/sebastianbergmann/php-text-template/zipball/5da5f67fc95621df9ff4c4e5a84d6a8a2acf7c28",
                "reference": "5da5f67fc95621df9ff4c4e5a84d6a8a2acf7c28",
                "shasum": ""
            },
            "require": {
                "php": ">=7.3"
            },
            "require-dev": {
                "phpunit/phpunit": "^9.3"
            },
            "type": "library",
            "extra": {
                "branch-alias": {
                    "dev-master": "2.0-dev"
                }
            },
            "autoload": {
                "classmap": [
                    "src/"
                ]
            },
            "notification-url": "https://packagist.org/downloads/",
            "license": [
                "BSD-3-Clause"
            ],
            "authors": [
                {
                    "name": "Sebastian Bergmann",
                    "email": "sebastian@phpunit.de",
                    "role": "lead"
                }
            ],
            "description": "Simple template engine.",
            "homepage": "https://github.com/sebastianbergmann/php-text-template/",
            "keywords": [
                "template"
            ],
            "support": {
                "issues": "https://github.com/sebastianbergmann/php-text-template/issues",
                "source": "https://github.com/sebastianbergmann/php-text-template/tree/2.0.4"
            },
            "funding": [
                {
                    "url": "https://github.com/sebastianbergmann",
                    "type": "github"
                }
            ],
            "time": "2020-10-26T05:33:50+00:00"
        },
        {
            "name": "phpunit/php-timer",
            "version": "5.0.3",
            "source": {
                "type": "git",
                "url": "https://github.com/sebastianbergmann/php-timer.git",
                "reference": "5a63ce20ed1b5bf577850e2c4e87f4aa902afbd2"
            },
            "dist": {
                "type": "zip",
                "url": "https://api.github.com/repos/sebastianbergmann/php-timer/zipball/5a63ce20ed1b5bf577850e2c4e87f4aa902afbd2",
                "reference": "5a63ce20ed1b5bf577850e2c4e87f4aa902afbd2",
                "shasum": ""
            },
            "require": {
                "php": ">=7.3"
            },
            "require-dev": {
                "phpunit/phpunit": "^9.3"
            },
            "type": "library",
            "extra": {
                "branch-alias": {
                    "dev-master": "5.0-dev"
                }
            },
            "autoload": {
                "classmap": [
                    "src/"
                ]
            },
            "notification-url": "https://packagist.org/downloads/",
            "license": [
                "BSD-3-Clause"
            ],
            "authors": [
                {
                    "name": "Sebastian Bergmann",
                    "email": "sebastian@phpunit.de",
                    "role": "lead"
                }
            ],
            "description": "Utility class for timing",
            "homepage": "https://github.com/sebastianbergmann/php-timer/",
            "keywords": [
                "timer"
            ],
            "support": {
                "issues": "https://github.com/sebastianbergmann/php-timer/issues",
                "source": "https://github.com/sebastianbergmann/php-timer/tree/5.0.3"
            },
            "funding": [
                {
                    "url": "https://github.com/sebastianbergmann",
                    "type": "github"
                }
            ],
            "time": "2020-10-26T13:16:10+00:00"
        },
        {
            "name": "phpunit/phpunit",
            "version": "9.6.6",
            "source": {
                "type": "git",
                "url": "https://github.com/sebastianbergmann/phpunit.git",
                "reference": "b65d59a059d3004a040c16a82e07bbdf6cfdd115"
            },
            "dist": {
                "type": "zip",
                "url": "https://api.github.com/repos/sebastianbergmann/phpunit/zipball/b65d59a059d3004a040c16a82e07bbdf6cfdd115",
                "reference": "b65d59a059d3004a040c16a82e07bbdf6cfdd115",
                "shasum": ""
            },
            "require": {
                "doctrine/instantiator": "^1.3.1 || ^2",
                "ext-dom": "*",
                "ext-json": "*",
                "ext-libxml": "*",
                "ext-mbstring": "*",
                "ext-xml": "*",
                "ext-xmlwriter": "*",
                "myclabs/deep-copy": "^1.10.1",
                "phar-io/manifest": "^2.0.3",
                "phar-io/version": "^3.0.2",
                "php": ">=7.3",
                "phpunit/php-code-coverage": "^9.2.13",
                "phpunit/php-file-iterator": "^3.0.5",
                "phpunit/php-invoker": "^3.1.1",
                "phpunit/php-text-template": "^2.0.3",
                "phpunit/php-timer": "^5.0.2",
                "sebastian/cli-parser": "^1.0.1",
                "sebastian/code-unit": "^1.0.6",
                "sebastian/comparator": "^4.0.8",
                "sebastian/diff": "^4.0.3",
                "sebastian/environment": "^5.1.3",
                "sebastian/exporter": "^4.0.5",
                "sebastian/global-state": "^5.0.1",
                "sebastian/object-enumerator": "^4.0.3",
                "sebastian/resource-operations": "^3.0.3",
                "sebastian/type": "^3.2",
                "sebastian/version": "^3.0.2"
            },
            "suggest": {
                "ext-soap": "To be able to generate mocks based on WSDL files",
                "ext-xdebug": "PHP extension that provides line coverage as well as branch and path coverage"
            },
            "bin": [
                "phpunit"
            ],
            "type": "library",
            "extra": {
                "branch-alias": {
                    "dev-master": "9.6-dev"
                }
            },
            "autoload": {
                "files": [
                    "src/Framework/Assert/Functions.php"
                ],
                "classmap": [
                    "src/"
                ]
            },
            "notification-url": "https://packagist.org/downloads/",
            "license": [
                "BSD-3-Clause"
            ],
            "authors": [
                {
                    "name": "Sebastian Bergmann",
                    "email": "sebastian@phpunit.de",
                    "role": "lead"
                }
            ],
            "description": "The PHP Unit Testing framework.",
            "homepage": "https://phpunit.de/",
            "keywords": [
                "phpunit",
                "testing",
                "xunit"
            ],
            "support": {
                "issues": "https://github.com/sebastianbergmann/phpunit/issues",
                "security": "https://github.com/sebastianbergmann/phpunit/security/policy",
                "source": "https://github.com/sebastianbergmann/phpunit/tree/9.6.6"
            },
            "funding": [
                {
                    "url": "https://phpunit.de/sponsors.html",
                    "type": "custom"
                },
                {
                    "url": "https://github.com/sebastianbergmann",
                    "type": "github"
                },
                {
                    "url": "https://tidelift.com/funding/github/packagist/phpunit/phpunit",
                    "type": "tidelift"
                }
            ],
            "time": "2023-03-27T11:43:46+00:00"
        },
        {
            "name": "sebastian/cli-parser",
            "version": "1.0.1",
            "source": {
                "type": "git",
                "url": "https://github.com/sebastianbergmann/cli-parser.git",
                "reference": "442e7c7e687e42adc03470c7b668bc4b2402c0b2"
            },
            "dist": {
                "type": "zip",
                "url": "https://api.github.com/repos/sebastianbergmann/cli-parser/zipball/442e7c7e687e42adc03470c7b668bc4b2402c0b2",
                "reference": "442e7c7e687e42adc03470c7b668bc4b2402c0b2",
                "shasum": ""
            },
            "require": {
                "php": ">=7.3"
            },
            "require-dev": {
                "phpunit/phpunit": "^9.3"
            },
            "type": "library",
            "extra": {
                "branch-alias": {
                    "dev-master": "1.0-dev"
                }
            },
            "autoload": {
                "classmap": [
                    "src/"
                ]
            },
            "notification-url": "https://packagist.org/downloads/",
            "license": [
                "BSD-3-Clause"
            ],
            "authors": [
                {
                    "name": "Sebastian Bergmann",
                    "email": "sebastian@phpunit.de",
                    "role": "lead"
                }
            ],
            "description": "Library for parsing CLI options",
            "homepage": "https://github.com/sebastianbergmann/cli-parser",
            "support": {
                "issues": "https://github.com/sebastianbergmann/cli-parser/issues",
                "source": "https://github.com/sebastianbergmann/cli-parser/tree/1.0.1"
            },
            "funding": [
                {
                    "url": "https://github.com/sebastianbergmann",
                    "type": "github"
                }
            ],
            "time": "2020-09-28T06:08:49+00:00"
        },
        {
            "name": "sebastian/code-unit",
            "version": "1.0.8",
            "source": {
                "type": "git",
                "url": "https://github.com/sebastianbergmann/code-unit.git",
                "reference": "1fc9f64c0927627ef78ba436c9b17d967e68e120"
            },
            "dist": {
                "type": "zip",
                "url": "https://api.github.com/repos/sebastianbergmann/code-unit/zipball/1fc9f64c0927627ef78ba436c9b17d967e68e120",
                "reference": "1fc9f64c0927627ef78ba436c9b17d967e68e120",
                "shasum": ""
            },
            "require": {
                "php": ">=7.3"
            },
            "require-dev": {
                "phpunit/phpunit": "^9.3"
            },
            "type": "library",
            "extra": {
                "branch-alias": {
                    "dev-master": "1.0-dev"
                }
            },
            "autoload": {
                "classmap": [
                    "src/"
                ]
            },
            "notification-url": "https://packagist.org/downloads/",
            "license": [
                "BSD-3-Clause"
            ],
            "authors": [
                {
                    "name": "Sebastian Bergmann",
                    "email": "sebastian@phpunit.de",
                    "role": "lead"
                }
            ],
            "description": "Collection of value objects that represent the PHP code units",
            "homepage": "https://github.com/sebastianbergmann/code-unit",
            "support": {
                "issues": "https://github.com/sebastianbergmann/code-unit/issues",
                "source": "https://github.com/sebastianbergmann/code-unit/tree/1.0.8"
            },
            "funding": [
                {
                    "url": "https://github.com/sebastianbergmann",
                    "type": "github"
                }
            ],
            "time": "2020-10-26T13:08:54+00:00"
        },
        {
            "name": "sebastian/code-unit-reverse-lookup",
            "version": "2.0.3",
            "source": {
                "type": "git",
                "url": "https://github.com/sebastianbergmann/code-unit-reverse-lookup.git",
                "reference": "ac91f01ccec49fb77bdc6fd1e548bc70f7faa3e5"
            },
            "dist": {
                "type": "zip",
                "url": "https://api.github.com/repos/sebastianbergmann/code-unit-reverse-lookup/zipball/ac91f01ccec49fb77bdc6fd1e548bc70f7faa3e5",
                "reference": "ac91f01ccec49fb77bdc6fd1e548bc70f7faa3e5",
                "shasum": ""
            },
            "require": {
                "php": ">=7.3"
            },
            "require-dev": {
                "phpunit/phpunit": "^9.3"
            },
            "type": "library",
            "extra": {
                "branch-alias": {
                    "dev-master": "2.0-dev"
                }
            },
            "autoload": {
                "classmap": [
                    "src/"
                ]
            },
            "notification-url": "https://packagist.org/downloads/",
            "license": [
                "BSD-3-Clause"
            ],
            "authors": [
                {
                    "name": "Sebastian Bergmann",
                    "email": "sebastian@phpunit.de"
                }
            ],
            "description": "Looks up which function or method a line of code belongs to",
            "homepage": "https://github.com/sebastianbergmann/code-unit-reverse-lookup/",
            "support": {
                "issues": "https://github.com/sebastianbergmann/code-unit-reverse-lookup/issues",
                "source": "https://github.com/sebastianbergmann/code-unit-reverse-lookup/tree/2.0.3"
            },
            "funding": [
                {
                    "url": "https://github.com/sebastianbergmann",
                    "type": "github"
                }
            ],
            "time": "2020-09-28T05:30:19+00:00"
        },
        {
            "name": "sebastian/comparator",
            "version": "4.0.8",
            "source": {
                "type": "git",
                "url": "https://github.com/sebastianbergmann/comparator.git",
                "reference": "fa0f136dd2334583309d32b62544682ee972b51a"
            },
            "dist": {
                "type": "zip",
                "url": "https://api.github.com/repos/sebastianbergmann/comparator/zipball/fa0f136dd2334583309d32b62544682ee972b51a",
                "reference": "fa0f136dd2334583309d32b62544682ee972b51a",
                "shasum": ""
            },
            "require": {
                "php": ">=7.3",
                "sebastian/diff": "^4.0",
                "sebastian/exporter": "^4.0"
            },
            "require-dev": {
                "phpunit/phpunit": "^9.3"
            },
            "type": "library",
            "extra": {
                "branch-alias": {
                    "dev-master": "4.0-dev"
                }
            },
            "autoload": {
                "classmap": [
                    "src/"
                ]
            },
            "notification-url": "https://packagist.org/downloads/",
            "license": [
                "BSD-3-Clause"
            ],
            "authors": [
                {
                    "name": "Sebastian Bergmann",
                    "email": "sebastian@phpunit.de"
                },
                {
                    "name": "Jeff Welch",
                    "email": "whatthejeff@gmail.com"
                },
                {
                    "name": "Volker Dusch",
                    "email": "github@wallbash.com"
                },
                {
                    "name": "Bernhard Schussek",
                    "email": "bschussek@2bepublished.at"
                }
            ],
            "description": "Provides the functionality to compare PHP values for equality",
            "homepage": "https://github.com/sebastianbergmann/comparator",
            "keywords": [
                "comparator",
                "compare",
                "equality"
            ],
            "support": {
                "issues": "https://github.com/sebastianbergmann/comparator/issues",
                "source": "https://github.com/sebastianbergmann/comparator/tree/4.0.8"
            },
            "funding": [
                {
                    "url": "https://github.com/sebastianbergmann",
                    "type": "github"
                }
            ],
            "time": "2022-09-14T12:41:17+00:00"
        },
        {
            "name": "sebastian/complexity",
            "version": "2.0.2",
            "source": {
                "type": "git",
                "url": "https://github.com/sebastianbergmann/complexity.git",
                "reference": "739b35e53379900cc9ac327b2147867b8b6efd88"
            },
            "dist": {
                "type": "zip",
                "url": "https://api.github.com/repos/sebastianbergmann/complexity/zipball/739b35e53379900cc9ac327b2147867b8b6efd88",
                "reference": "739b35e53379900cc9ac327b2147867b8b6efd88",
                "shasum": ""
            },
            "require": {
                "nikic/php-parser": "^4.7",
                "php": ">=7.3"
            },
            "require-dev": {
                "phpunit/phpunit": "^9.3"
            },
            "type": "library",
            "extra": {
                "branch-alias": {
                    "dev-master": "2.0-dev"
                }
            },
            "autoload": {
                "classmap": [
                    "src/"
                ]
            },
            "notification-url": "https://packagist.org/downloads/",
            "license": [
                "BSD-3-Clause"
            ],
            "authors": [
                {
                    "name": "Sebastian Bergmann",
                    "email": "sebastian@phpunit.de",
                    "role": "lead"
                }
            ],
            "description": "Library for calculating the complexity of PHP code units",
            "homepage": "https://github.com/sebastianbergmann/complexity",
            "support": {
                "issues": "https://github.com/sebastianbergmann/complexity/issues",
                "source": "https://github.com/sebastianbergmann/complexity/tree/2.0.2"
            },
            "funding": [
                {
                    "url": "https://github.com/sebastianbergmann",
                    "type": "github"
                }
            ],
            "time": "2020-10-26T15:52:27+00:00"
        },
        {
            "name": "sebastian/diff",
            "version": "4.0.4",
            "source": {
                "type": "git",
                "url": "https://github.com/sebastianbergmann/diff.git",
                "reference": "3461e3fccc7cfdfc2720be910d3bd73c69be590d"
            },
            "dist": {
                "type": "zip",
                "url": "https://api.github.com/repos/sebastianbergmann/diff/zipball/3461e3fccc7cfdfc2720be910d3bd73c69be590d",
                "reference": "3461e3fccc7cfdfc2720be910d3bd73c69be590d",
                "shasum": ""
            },
            "require": {
                "php": ">=7.3"
            },
            "require-dev": {
                "phpunit/phpunit": "^9.3",
                "symfony/process": "^4.2 || ^5"
            },
            "type": "library",
            "extra": {
                "branch-alias": {
                    "dev-master": "4.0-dev"
                }
            },
            "autoload": {
                "classmap": [
                    "src/"
                ]
            },
            "notification-url": "https://packagist.org/downloads/",
            "license": [
                "BSD-3-Clause"
            ],
            "authors": [
                {
                    "name": "Sebastian Bergmann",
                    "email": "sebastian@phpunit.de"
                },
                {
                    "name": "Kore Nordmann",
                    "email": "mail@kore-nordmann.de"
                }
            ],
            "description": "Diff implementation",
            "homepage": "https://github.com/sebastianbergmann/diff",
            "keywords": [
                "diff",
                "udiff",
                "unidiff",
                "unified diff"
            ],
            "support": {
                "issues": "https://github.com/sebastianbergmann/diff/issues",
                "source": "https://github.com/sebastianbergmann/diff/tree/4.0.4"
            },
            "funding": [
                {
                    "url": "https://github.com/sebastianbergmann",
                    "type": "github"
                }
            ],
            "time": "2020-10-26T13:10:38+00:00"
        },
        {
            "name": "sebastian/environment",
            "version": "5.1.5",
            "source": {
                "type": "git",
                "url": "https://github.com/sebastianbergmann/environment.git",
                "reference": "830c43a844f1f8d5b7a1f6d6076b784454d8b7ed"
            },
            "dist": {
                "type": "zip",
                "url": "https://api.github.com/repos/sebastianbergmann/environment/zipball/830c43a844f1f8d5b7a1f6d6076b784454d8b7ed",
                "reference": "830c43a844f1f8d5b7a1f6d6076b784454d8b7ed",
                "shasum": ""
            },
            "require": {
                "php": ">=7.3"
            },
            "require-dev": {
                "phpunit/phpunit": "^9.3"
            },
            "suggest": {
                "ext-posix": "*"
            },
            "type": "library",
            "extra": {
                "branch-alias": {
                    "dev-master": "5.1-dev"
                }
            },
            "autoload": {
                "classmap": [
                    "src/"
                ]
            },
            "notification-url": "https://packagist.org/downloads/",
            "license": [
                "BSD-3-Clause"
            ],
            "authors": [
                {
                    "name": "Sebastian Bergmann",
                    "email": "sebastian@phpunit.de"
                }
            ],
            "description": "Provides functionality to handle HHVM/PHP environments",
            "homepage": "http://www.github.com/sebastianbergmann/environment",
            "keywords": [
                "Xdebug",
                "environment",
                "hhvm"
            ],
            "support": {
                "issues": "https://github.com/sebastianbergmann/environment/issues",
                "source": "https://github.com/sebastianbergmann/environment/tree/5.1.5"
            },
            "funding": [
                {
                    "url": "https://github.com/sebastianbergmann",
                    "type": "github"
                }
            ],
            "time": "2023-02-03T06:03:51+00:00"
        },
        {
            "name": "sebastian/exporter",
            "version": "4.0.5",
            "source": {
                "type": "git",
                "url": "https://github.com/sebastianbergmann/exporter.git",
                "reference": "ac230ed27f0f98f597c8a2b6eb7ac563af5e5b9d"
            },
            "dist": {
                "type": "zip",
                "url": "https://api.github.com/repos/sebastianbergmann/exporter/zipball/ac230ed27f0f98f597c8a2b6eb7ac563af5e5b9d",
                "reference": "ac230ed27f0f98f597c8a2b6eb7ac563af5e5b9d",
                "shasum": ""
            },
            "require": {
                "php": ">=7.3",
                "sebastian/recursion-context": "^4.0"
            },
            "require-dev": {
                "ext-mbstring": "*",
                "phpunit/phpunit": "^9.3"
            },
            "type": "library",
            "extra": {
                "branch-alias": {
                    "dev-master": "4.0-dev"
                }
            },
            "autoload": {
                "classmap": [
                    "src/"
                ]
            },
            "notification-url": "https://packagist.org/downloads/",
            "license": [
                "BSD-3-Clause"
            ],
            "authors": [
                {
                    "name": "Sebastian Bergmann",
                    "email": "sebastian@phpunit.de"
                },
                {
                    "name": "Jeff Welch",
                    "email": "whatthejeff@gmail.com"
                },
                {
                    "name": "Volker Dusch",
                    "email": "github@wallbash.com"
                },
                {
                    "name": "Adam Harvey",
                    "email": "aharvey@php.net"
                },
                {
                    "name": "Bernhard Schussek",
                    "email": "bschussek@gmail.com"
                }
            ],
            "description": "Provides the functionality to export PHP variables for visualization",
            "homepage": "https://www.github.com/sebastianbergmann/exporter",
            "keywords": [
                "export",
                "exporter"
            ],
            "support": {
                "issues": "https://github.com/sebastianbergmann/exporter/issues",
                "source": "https://github.com/sebastianbergmann/exporter/tree/4.0.5"
            },
            "funding": [
                {
                    "url": "https://github.com/sebastianbergmann",
                    "type": "github"
                }
            ],
            "time": "2022-09-14T06:03:37+00:00"
        },
        {
            "name": "sebastian/global-state",
            "version": "5.0.5",
            "source": {
                "type": "git",
                "url": "https://github.com/sebastianbergmann/global-state.git",
                "reference": "0ca8db5a5fc9c8646244e629625ac486fa286bf2"
            },
            "dist": {
                "type": "zip",
                "url": "https://api.github.com/repos/sebastianbergmann/global-state/zipball/0ca8db5a5fc9c8646244e629625ac486fa286bf2",
                "reference": "0ca8db5a5fc9c8646244e629625ac486fa286bf2",
                "shasum": ""
            },
            "require": {
                "php": ">=7.3",
                "sebastian/object-reflector": "^2.0",
                "sebastian/recursion-context": "^4.0"
            },
            "require-dev": {
                "ext-dom": "*",
                "phpunit/phpunit": "^9.3"
            },
            "suggest": {
                "ext-uopz": "*"
            },
            "type": "library",
            "extra": {
                "branch-alias": {
                    "dev-master": "5.0-dev"
                }
            },
            "autoload": {
                "classmap": [
                    "src/"
                ]
            },
            "notification-url": "https://packagist.org/downloads/",
            "license": [
                "BSD-3-Clause"
            ],
            "authors": [
                {
                    "name": "Sebastian Bergmann",
                    "email": "sebastian@phpunit.de"
                }
            ],
            "description": "Snapshotting of global state",
            "homepage": "http://www.github.com/sebastianbergmann/global-state",
            "keywords": [
                "global state"
            ],
            "support": {
                "issues": "https://github.com/sebastianbergmann/global-state/issues",
                "source": "https://github.com/sebastianbergmann/global-state/tree/5.0.5"
            },
            "funding": [
                {
                    "url": "https://github.com/sebastianbergmann",
                    "type": "github"
                }
            ],
            "time": "2022-02-14T08:28:10+00:00"
        },
        {
            "name": "sebastian/lines-of-code",
            "version": "1.0.3",
            "source": {
                "type": "git",
                "url": "https://github.com/sebastianbergmann/lines-of-code.git",
                "reference": "c1c2e997aa3146983ed888ad08b15470a2e22ecc"
            },
            "dist": {
                "type": "zip",
                "url": "https://api.github.com/repos/sebastianbergmann/lines-of-code/zipball/c1c2e997aa3146983ed888ad08b15470a2e22ecc",
                "reference": "c1c2e997aa3146983ed888ad08b15470a2e22ecc",
                "shasum": ""
            },
            "require": {
                "nikic/php-parser": "^4.6",
                "php": ">=7.3"
            },
            "require-dev": {
                "phpunit/phpunit": "^9.3"
            },
            "type": "library",
            "extra": {
                "branch-alias": {
                    "dev-master": "1.0-dev"
                }
            },
            "autoload": {
                "classmap": [
                    "src/"
                ]
            },
            "notification-url": "https://packagist.org/downloads/",
            "license": [
                "BSD-3-Clause"
            ],
            "authors": [
                {
                    "name": "Sebastian Bergmann",
                    "email": "sebastian@phpunit.de",
                    "role": "lead"
                }
            ],
            "description": "Library for counting the lines of code in PHP source code",
            "homepage": "https://github.com/sebastianbergmann/lines-of-code",
            "support": {
                "issues": "https://github.com/sebastianbergmann/lines-of-code/issues",
                "source": "https://github.com/sebastianbergmann/lines-of-code/tree/1.0.3"
            },
            "funding": [
                {
                    "url": "https://github.com/sebastianbergmann",
                    "type": "github"
                }
            ],
            "time": "2020-11-28T06:42:11+00:00"
        },
        {
            "name": "sebastian/object-enumerator",
            "version": "4.0.4",
            "source": {
                "type": "git",
                "url": "https://github.com/sebastianbergmann/object-enumerator.git",
                "reference": "5c9eeac41b290a3712d88851518825ad78f45c71"
            },
            "dist": {
                "type": "zip",
                "url": "https://api.github.com/repos/sebastianbergmann/object-enumerator/zipball/5c9eeac41b290a3712d88851518825ad78f45c71",
                "reference": "5c9eeac41b290a3712d88851518825ad78f45c71",
                "shasum": ""
            },
            "require": {
                "php": ">=7.3",
                "sebastian/object-reflector": "^2.0",
                "sebastian/recursion-context": "^4.0"
            },
            "require-dev": {
                "phpunit/phpunit": "^9.3"
            },
            "type": "library",
            "extra": {
                "branch-alias": {
                    "dev-master": "4.0-dev"
                }
            },
            "autoload": {
                "classmap": [
                    "src/"
                ]
            },
            "notification-url": "https://packagist.org/downloads/",
            "license": [
                "BSD-3-Clause"
            ],
            "authors": [
                {
                    "name": "Sebastian Bergmann",
                    "email": "sebastian@phpunit.de"
                }
            ],
            "description": "Traverses array structures and object graphs to enumerate all referenced objects",
            "homepage": "https://github.com/sebastianbergmann/object-enumerator/",
            "support": {
                "issues": "https://github.com/sebastianbergmann/object-enumerator/issues",
                "source": "https://github.com/sebastianbergmann/object-enumerator/tree/4.0.4"
            },
            "funding": [
                {
                    "url": "https://github.com/sebastianbergmann",
                    "type": "github"
                }
            ],
            "time": "2020-10-26T13:12:34+00:00"
        },
        {
            "name": "sebastian/object-reflector",
            "version": "2.0.4",
            "source": {
                "type": "git",
                "url": "https://github.com/sebastianbergmann/object-reflector.git",
                "reference": "b4f479ebdbf63ac605d183ece17d8d7fe49c15c7"
            },
            "dist": {
                "type": "zip",
                "url": "https://api.github.com/repos/sebastianbergmann/object-reflector/zipball/b4f479ebdbf63ac605d183ece17d8d7fe49c15c7",
                "reference": "b4f479ebdbf63ac605d183ece17d8d7fe49c15c7",
                "shasum": ""
            },
            "require": {
                "php": ">=7.3"
            },
            "require-dev": {
                "phpunit/phpunit": "^9.3"
            },
            "type": "library",
            "extra": {
                "branch-alias": {
                    "dev-master": "2.0-dev"
                }
            },
            "autoload": {
                "classmap": [
                    "src/"
                ]
            },
            "notification-url": "https://packagist.org/downloads/",
            "license": [
                "BSD-3-Clause"
            ],
            "authors": [
                {
                    "name": "Sebastian Bergmann",
                    "email": "sebastian@phpunit.de"
                }
            ],
            "description": "Allows reflection of object attributes, including inherited and non-public ones",
            "homepage": "https://github.com/sebastianbergmann/object-reflector/",
            "support": {
                "issues": "https://github.com/sebastianbergmann/object-reflector/issues",
                "source": "https://github.com/sebastianbergmann/object-reflector/tree/2.0.4"
            },
            "funding": [
                {
                    "url": "https://github.com/sebastianbergmann",
                    "type": "github"
                }
            ],
            "time": "2020-10-26T13:14:26+00:00"
        },
        {
            "name": "sebastian/recursion-context",
            "version": "4.0.5",
            "source": {
                "type": "git",
                "url": "https://github.com/sebastianbergmann/recursion-context.git",
                "reference": "e75bd0f07204fec2a0af9b0f3cfe97d05f92efc1"
            },
            "dist": {
                "type": "zip",
                "url": "https://api.github.com/repos/sebastianbergmann/recursion-context/zipball/e75bd0f07204fec2a0af9b0f3cfe97d05f92efc1",
                "reference": "e75bd0f07204fec2a0af9b0f3cfe97d05f92efc1",
                "shasum": ""
            },
            "require": {
                "php": ">=7.3"
            },
            "require-dev": {
                "phpunit/phpunit": "^9.3"
            },
            "type": "library",
            "extra": {
                "branch-alias": {
                    "dev-master": "4.0-dev"
                }
            },
            "autoload": {
                "classmap": [
                    "src/"
                ]
            },
            "notification-url": "https://packagist.org/downloads/",
            "license": [
                "BSD-3-Clause"
            ],
            "authors": [
                {
                    "name": "Sebastian Bergmann",
                    "email": "sebastian@phpunit.de"
                },
                {
                    "name": "Jeff Welch",
                    "email": "whatthejeff@gmail.com"
                },
                {
                    "name": "Adam Harvey",
                    "email": "aharvey@php.net"
                }
            ],
            "description": "Provides functionality to recursively process PHP variables",
            "homepage": "https://github.com/sebastianbergmann/recursion-context",
            "support": {
                "issues": "https://github.com/sebastianbergmann/recursion-context/issues",
                "source": "https://github.com/sebastianbergmann/recursion-context/tree/4.0.5"
            },
            "funding": [
                {
                    "url": "https://github.com/sebastianbergmann",
                    "type": "github"
                }
            ],
            "time": "2023-02-03T06:07:39+00:00"
        },
        {
            "name": "sebastian/resource-operations",
            "version": "3.0.3",
            "source": {
                "type": "git",
                "url": "https://github.com/sebastianbergmann/resource-operations.git",
                "reference": "0f4443cb3a1d92ce809899753bc0d5d5a8dd19a8"
            },
            "dist": {
                "type": "zip",
                "url": "https://api.github.com/repos/sebastianbergmann/resource-operations/zipball/0f4443cb3a1d92ce809899753bc0d5d5a8dd19a8",
                "reference": "0f4443cb3a1d92ce809899753bc0d5d5a8dd19a8",
                "shasum": ""
            },
            "require": {
                "php": ">=7.3"
            },
            "require-dev": {
                "phpunit/phpunit": "^9.0"
            },
            "type": "library",
            "extra": {
                "branch-alias": {
                    "dev-master": "3.0-dev"
                }
            },
            "autoload": {
                "classmap": [
                    "src/"
                ]
            },
            "notification-url": "https://packagist.org/downloads/",
            "license": [
                "BSD-3-Clause"
            ],
            "authors": [
                {
                    "name": "Sebastian Bergmann",
                    "email": "sebastian@phpunit.de"
                }
            ],
            "description": "Provides a list of PHP built-in functions that operate on resources",
            "homepage": "https://www.github.com/sebastianbergmann/resource-operations",
            "support": {
                "issues": "https://github.com/sebastianbergmann/resource-operations/issues",
                "source": "https://github.com/sebastianbergmann/resource-operations/tree/3.0.3"
            },
            "funding": [
                {
                    "url": "https://github.com/sebastianbergmann",
                    "type": "github"
                }
            ],
            "time": "2020-09-28T06:45:17+00:00"
        },
        {
            "name": "sebastian/type",
            "version": "3.2.1",
            "source": {
                "type": "git",
                "url": "https://github.com/sebastianbergmann/type.git",
                "reference": "75e2c2a32f5e0b3aef905b9ed0b179b953b3d7c7"
            },
            "dist": {
                "type": "zip",
                "url": "https://api.github.com/repos/sebastianbergmann/type/zipball/75e2c2a32f5e0b3aef905b9ed0b179b953b3d7c7",
                "reference": "75e2c2a32f5e0b3aef905b9ed0b179b953b3d7c7",
                "shasum": ""
            },
            "require": {
                "php": ">=7.3"
            },
            "require-dev": {
                "phpunit/phpunit": "^9.5"
            },
            "type": "library",
            "extra": {
                "branch-alias": {
                    "dev-master": "3.2-dev"
                }
            },
            "autoload": {
                "classmap": [
                    "src/"
                ]
            },
            "notification-url": "https://packagist.org/downloads/",
            "license": [
                "BSD-3-Clause"
            ],
            "authors": [
                {
                    "name": "Sebastian Bergmann",
                    "email": "sebastian@phpunit.de",
                    "role": "lead"
                }
            ],
            "description": "Collection of value objects that represent the types of the PHP type system",
            "homepage": "https://github.com/sebastianbergmann/type",
            "support": {
                "issues": "https://github.com/sebastianbergmann/type/issues",
                "source": "https://github.com/sebastianbergmann/type/tree/3.2.1"
            },
            "funding": [
                {
                    "url": "https://github.com/sebastianbergmann",
                    "type": "github"
                }
            ],
            "time": "2023-02-03T06:13:03+00:00"
        },
        {
            "name": "sebastian/version",
            "version": "3.0.2",
            "source": {
                "type": "git",
                "url": "https://github.com/sebastianbergmann/version.git",
                "reference": "c6c1022351a901512170118436c764e473f6de8c"
            },
            "dist": {
                "type": "zip",
                "url": "https://api.github.com/repos/sebastianbergmann/version/zipball/c6c1022351a901512170118436c764e473f6de8c",
                "reference": "c6c1022351a901512170118436c764e473f6de8c",
                "shasum": ""
            },
            "require": {
                "php": ">=7.3"
            },
            "type": "library",
            "extra": {
                "branch-alias": {
                    "dev-master": "3.0-dev"
                }
            },
            "autoload": {
                "classmap": [
                    "src/"
                ]
            },
            "notification-url": "https://packagist.org/downloads/",
            "license": [
                "BSD-3-Clause"
            ],
            "authors": [
                {
                    "name": "Sebastian Bergmann",
                    "email": "sebastian@phpunit.de",
                    "role": "lead"
                }
            ],
            "description": "Library that helps with managing the version number of Git-hosted PHP projects",
            "homepage": "https://github.com/sebastianbergmann/version",
            "support": {
                "issues": "https://github.com/sebastianbergmann/version/issues",
                "source": "https://github.com/sebastianbergmann/version/tree/3.0.2"
            },
            "funding": [
                {
                    "url": "https://github.com/sebastianbergmann",
                    "type": "github"
                }
            ],
            "time": "2020-09-28T06:39:44+00:00"
        },
        {
            "name": "softcreatr/jsonpath",
            "version": "0.7.5",
            "source": {
                "type": "git",
                "url": "https://github.com/SoftCreatR/JSONPath.git",
                "reference": "008569bf80aa3584834f7890781576bc7b65afa7"
            },
            "dist": {
                "type": "zip",
                "url": "https://api.github.com/repos/SoftCreatR/JSONPath/zipball/008569bf80aa3584834f7890781576bc7b65afa7",
                "reference": "008569bf80aa3584834f7890781576bc7b65afa7",
                "shasum": ""
            },
            "require": {
                "ext-json": "*",
                "php": ">=7.1"
            },
            "replace": {
                "flow/jsonpath": "*"
            },
            "require-dev": {
                "phpunit/phpunit": ">=7.0",
                "roave/security-advisories": "dev-master",
                "squizlabs/php_codesniffer": "^3.5"
            },
            "type": "library",
            "autoload": {
                "psr-4": {
                    "Flow\\JSONPath\\": "src/"
                }
            },
            "notification-url": "https://packagist.org/downloads/",
            "license": [
                "MIT"
            ],
            "authors": [
                {
                    "name": "Stephen Frank",
                    "email": "stephen@flowsa.com",
                    "homepage": "https://prismaticbytes.com",
                    "role": "Developer"
                },
                {
                    "name": "Sascha Greuel",
                    "email": "hello@1-2.dev",
                    "homepage": "http://1-2.dev",
                    "role": "Developer"
                }
            ],
            "description": "JSONPath implementation for parsing, searching and flattening arrays",
            "support": {
                "email": "hello@1-2.dev",
                "forum": "https://github.com/SoftCreatR/JSONPath/discussions",
                "issues": "https://github.com/SoftCreatR/JSONPath/issues",
                "source": "https://github.com/SoftCreatR/JSONPath"
            },
            "funding": [
                {
                    "url": "https://github.com/softcreatr",
                    "type": "github"
                }
            ],
            "time": "2021-06-02T22:15:26+00:00"
        },
        {
            "name": "symfony/browser-kit",
            "version": "v5.4.21",
            "source": {
                "type": "git",
                "url": "https://github.com/symfony/browser-kit.git",
                "reference": "a866ca7e396f15d7efb6d74a8a7d364d4e05b704"
            },
            "dist": {
                "type": "zip",
                "url": "https://api.github.com/repos/symfony/browser-kit/zipball/a866ca7e396f15d7efb6d74a8a7d364d4e05b704",
                "reference": "a866ca7e396f15d7efb6d74a8a7d364d4e05b704",
                "shasum": ""
            },
            "require": {
                "php": ">=7.2.5",
                "symfony/dom-crawler": "^4.4|^5.0|^6.0",
                "symfony/polyfill-php80": "^1.16"
            },
            "require-dev": {
                "symfony/css-selector": "^4.4|^5.0|^6.0",
                "symfony/http-client": "^4.4|^5.0|^6.0",
                "symfony/mime": "^4.4|^5.0|^6.0",
                "symfony/process": "^4.4|^5.0|^6.0"
            },
            "suggest": {
                "symfony/process": ""
            },
            "type": "library",
            "autoload": {
                "psr-4": {
                    "Symfony\\Component\\BrowserKit\\": ""
                },
                "exclude-from-classmap": [
                    "/Tests/"
                ]
            },
            "notification-url": "https://packagist.org/downloads/",
            "license": [
                "MIT"
            ],
            "authors": [
                {
                    "name": "Fabien Potencier",
                    "email": "fabien@symfony.com"
                },
                {
                    "name": "Symfony Community",
                    "homepage": "https://symfony.com/contributors"
                }
            ],
            "description": "Simulates the behavior of a web browser, allowing you to make requests, click on links and submit forms programmatically",
            "homepage": "https://symfony.com",
            "support": {
                "source": "https://github.com/symfony/browser-kit/tree/v5.4.21"
            },
            "funding": [
                {
                    "url": "https://symfony.com/sponsor",
                    "type": "custom"
                },
                {
                    "url": "https://github.com/fabpot",
                    "type": "github"
                },
                {
                    "url": "https://tidelift.com/funding/github/packagist/symfony/symfony",
                    "type": "tidelift"
                }
            ],
            "time": "2023-02-14T08:03:56+00:00"
        },
        {
            "name": "symfony/css-selector",
            "version": "v5.4.21",
            "source": {
                "type": "git",
                "url": "https://github.com/symfony/css-selector.git",
                "reference": "95f3c7468db1da8cc360b24fa2a26e7cefcb355d"
            },
            "dist": {
                "type": "zip",
                "url": "https://api.github.com/repos/symfony/css-selector/zipball/95f3c7468db1da8cc360b24fa2a26e7cefcb355d",
                "reference": "95f3c7468db1da8cc360b24fa2a26e7cefcb355d",
                "shasum": ""
            },
            "require": {
                "php": ">=7.2.5",
                "symfony/polyfill-php80": "^1.16"
            },
            "type": "library",
            "autoload": {
                "psr-4": {
                    "Symfony\\Component\\CssSelector\\": ""
                },
                "exclude-from-classmap": [
                    "/Tests/"
                ]
            },
            "notification-url": "https://packagist.org/downloads/",
            "license": [
                "MIT"
            ],
            "authors": [
                {
                    "name": "Fabien Potencier",
                    "email": "fabien@symfony.com"
                },
                {
                    "name": "Jean-François Simon",
                    "email": "jeanfrancois.simon@sensiolabs.com"
                },
                {
                    "name": "Symfony Community",
                    "homepage": "https://symfony.com/contributors"
                }
            ],
            "description": "Converts CSS selectors to XPath expressions",
            "homepage": "https://symfony.com",
            "support": {
                "source": "https://github.com/symfony/css-selector/tree/v5.4.21"
            },
            "funding": [
                {
                    "url": "https://symfony.com/sponsor",
                    "type": "custom"
                },
                {
                    "url": "https://github.com/fabpot",
                    "type": "github"
                },
                {
                    "url": "https://tidelift.com/funding/github/packagist/symfony/symfony",
                    "type": "tidelift"
                }
            ],
            "time": "2023-02-14T08:03:56+00:00"
        },
        {
            "name": "symfony/dom-crawler",
            "version": "v5.4.22",
            "source": {
                "type": "git",
                "url": "https://github.com/symfony/dom-crawler.git",
                "reference": "4c633facee8da59998e0c90e337a586cf07a21e7"
            },
            "dist": {
                "type": "zip",
                "url": "https://api.github.com/repos/symfony/dom-crawler/zipball/4c633facee8da59998e0c90e337a586cf07a21e7",
                "reference": "4c633facee8da59998e0c90e337a586cf07a21e7",
                "shasum": ""
            },
            "require": {
                "php": ">=7.2.5",
                "symfony/deprecation-contracts": "^2.1|^3",
                "symfony/polyfill-ctype": "~1.8",
                "symfony/polyfill-mbstring": "~1.0",
                "symfony/polyfill-php80": "^1.16"
            },
            "conflict": {
                "masterminds/html5": "<2.6"
            },
            "require-dev": {
                "masterminds/html5": "^2.6",
                "symfony/css-selector": "^4.4|^5.0|^6.0"
            },
            "suggest": {
                "symfony/css-selector": ""
            },
            "type": "library",
            "autoload": {
                "psr-4": {
                    "Symfony\\Component\\DomCrawler\\": ""
                },
                "exclude-from-classmap": [
                    "/Tests/"
                ]
            },
            "notification-url": "https://packagist.org/downloads/",
            "license": [
                "MIT"
            ],
            "authors": [
                {
                    "name": "Fabien Potencier",
                    "email": "fabien@symfony.com"
                },
                {
                    "name": "Symfony Community",
                    "homepage": "https://symfony.com/contributors"
                }
            ],
            "description": "Eases DOM navigation for HTML and XML documents",
            "homepage": "https://symfony.com",
            "support": {
                "source": "https://github.com/symfony/dom-crawler/tree/v5.4.22"
            },
            "funding": [
                {
                    "url": "https://symfony.com/sponsor",
                    "type": "custom"
                },
                {
                    "url": "https://github.com/fabpot",
                    "type": "github"
                },
                {
                    "url": "https://tidelift.com/funding/github/packagist/symfony/symfony",
                    "type": "tidelift"
                }
            ],
            "time": "2023-03-06T21:29:33+00:00"
        },
        {
            "name": "symplify/easy-coding-standard",
            "version": "10.3.3",
            "source": {
                "type": "git",
                "url": "https://github.com/symplify/easy-coding-standard.git",
                "reference": "c93878b3c052321231519b6540e227380f90be17"
            },
            "dist": {
                "type": "zip",
                "url": "https://api.github.com/repos/symplify/easy-coding-standard/zipball/c93878b3c052321231519b6540e227380f90be17",
                "reference": "c93878b3c052321231519b6540e227380f90be17",
                "shasum": ""
            },
            "require": {
                "php": ">=7.2"
            },
            "conflict": {
                "friendsofphp/php-cs-fixer": "<3.0",
                "squizlabs/php_codesniffer": "<3.6"
            },
            "bin": [
                "bin/ecs"
            ],
            "type": "library",
            "extra": {
                "branch-alias": {
                    "dev-main": "10.3-dev"
                }
            },
            "autoload": {
                "files": [
                    "bootstrap.php"
                ]
            },
            "notification-url": "https://packagist.org/downloads/",
            "license": [
                "MIT"
            ],
            "description": "Prefixed scoped version of ECS package",
            "support": {
                "source": "https://github.com/symplify/easy-coding-standard/tree/10.3.3"
            },
            "funding": [
                {
                    "url": "https://www.paypal.me/rectorphp",
                    "type": "custom"
                },
                {
                    "url": "https://github.com/tomasvotruba",
                    "type": "github"
                }
            ],
            "time": "2022-06-13T14:03:37+00:00"
        },
        {
            "name": "theseer/tokenizer",
            "version": "1.2.1",
            "source": {
                "type": "git",
                "url": "https://github.com/theseer/tokenizer.git",
                "reference": "34a41e998c2183e22995f158c581e7b5e755ab9e"
            },
            "dist": {
                "type": "zip",
                "url": "https://api.github.com/repos/theseer/tokenizer/zipball/34a41e998c2183e22995f158c581e7b5e755ab9e",
                "reference": "34a41e998c2183e22995f158c581e7b5e755ab9e",
                "shasum": ""
            },
            "require": {
                "ext-dom": "*",
                "ext-tokenizer": "*",
                "ext-xmlwriter": "*",
                "php": "^7.2 || ^8.0"
            },
            "type": "library",
            "autoload": {
                "classmap": [
                    "src/"
                ]
            },
            "notification-url": "https://packagist.org/downloads/",
            "license": [
                "BSD-3-Clause"
            ],
            "authors": [
                {
                    "name": "Arne Blankerts",
                    "email": "arne@blankerts.de",
                    "role": "Developer"
                }
            ],
            "description": "A small library for converting tokenized PHP source code into XML and potentially other formats",
            "support": {
                "issues": "https://github.com/theseer/tokenizer/issues",
                "source": "https://github.com/theseer/tokenizer/tree/1.2.1"
            },
            "funding": [
                {
                    "url": "https://github.com/theseer",
                    "type": "github"
                }
            ],
            "time": "2021-07-28T10:34:58+00:00"
        },
        {
            "name": "vlucas/phpdotenv",
            "version": "v5.5.0",
            "source": {
                "type": "git",
                "url": "https://github.com/vlucas/phpdotenv.git",
                "reference": "1a7ea2afc49c3ee6d87061f5a233e3a035d0eae7"
            },
            "dist": {
                "type": "zip",
                "url": "https://api.github.com/repos/vlucas/phpdotenv/zipball/1a7ea2afc49c3ee6d87061f5a233e3a035d0eae7",
                "reference": "1a7ea2afc49c3ee6d87061f5a233e3a035d0eae7",
                "shasum": ""
            },
            "require": {
                "ext-pcre": "*",
                "graham-campbell/result-type": "^1.0.2",
                "php": "^7.1.3 || ^8.0",
                "phpoption/phpoption": "^1.8",
                "symfony/polyfill-ctype": "^1.23",
                "symfony/polyfill-mbstring": "^1.23.1",
                "symfony/polyfill-php80": "^1.23.1"
            },
            "require-dev": {
                "bamarni/composer-bin-plugin": "^1.4.1",
                "ext-filter": "*",
                "phpunit/phpunit": "^7.5.20 || ^8.5.30 || ^9.5.25"
            },
            "suggest": {
                "ext-filter": "Required to use the boolean validator."
            },
            "type": "library",
            "extra": {
                "bamarni-bin": {
                    "bin-links": true,
                    "forward-command": true
                },
                "branch-alias": {
                    "dev-master": "5.5-dev"
                }
            },
            "autoload": {
                "psr-4": {
                    "Dotenv\\": "src/"
                }
            },
            "notification-url": "https://packagist.org/downloads/",
            "license": [
                "BSD-3-Clause"
            ],
            "authors": [
                {
                    "name": "Graham Campbell",
                    "email": "hello@gjcampbell.co.uk",
                    "homepage": "https://github.com/GrahamCampbell"
                },
                {
                    "name": "Vance Lucas",
                    "email": "vance@vancelucas.com",
                    "homepage": "https://github.com/vlucas"
                }
            ],
            "description": "Loads environment variables from `.env` to `getenv()`, `$_ENV` and `$_SERVER` automagically.",
            "keywords": [
                "dotenv",
                "env",
                "environment"
            ],
            "support": {
                "issues": "https://github.com/vlucas/phpdotenv/issues",
                "source": "https://github.com/vlucas/phpdotenv/tree/v5.5.0"
            },
            "funding": [
                {
                    "url": "https://github.com/GrahamCampbell",
                    "type": "github"
                },
                {
                    "url": "https://tidelift.com/funding/github/packagist/vlucas/phpdotenv",
                    "type": "tidelift"
                }
            ],
            "time": "2022-10-16T01:01:54+00:00"
        },
        {
            "name": "yiisoft/yii2-redis",
            "version": "2.0.18",
            "source": {
                "type": "git",
                "url": "https://github.com/yiisoft/yii2-redis.git",
                "reference": "08aecdf44e091c5fae3411e719ac0fdb803ef594"
            },
            "dist": {
                "type": "zip",
                "url": "https://api.github.com/repos/yiisoft/yii2-redis/zipball/08aecdf44e091c5fae3411e719ac0fdb803ef594",
                "reference": "08aecdf44e091c5fae3411e719ac0fdb803ef594",
                "shasum": ""
            },
            "require": {
                "ext-openssl": "*",
                "yiisoft/yii2": "~2.0.39"
            },
            "require-dev": {
                "phpunit/phpunit": "<7",
                "yiisoft/yii2-dev": "~2.0.39"
            },
            "type": "yii2-extension",
            "extra": {
                "branch-alias": {
                    "dev-master": "2.0.x-dev"
                }
            },
            "autoload": {
                "psr-4": {
                    "yii\\redis\\": "src"
                }
            },
            "notification-url": "https://packagist.org/downloads/",
            "license": [
                "BSD-3-Clause"
            ],
            "authors": [
                {
                    "name": "Carsten Brandt",
                    "email": "mail@cebe.cc"
                }
            ],
            "description": "Redis Cache, Session and ActiveRecord for the Yii framework",
            "keywords": [
                "active-record",
                "cache",
                "redis",
                "session",
                "yii2"
            ],
            "support": {
                "forum": "http://www.yiiframework.com/forum/",
                "irc": "irc://irc.freenode.net/yii",
                "issues": "https://github.com/yiisoft/yii2-redis/issues",
                "source": "https://github.com/yiisoft/yii2-redis",
                "wiki": "http://www.yiiframework.com/wiki/"
            },
            "funding": [
                {
                    "url": "https://github.com/yiisoft",
                    "type": "github"
                },
                {
                    "url": "https://opencollective.com/yiisoft",
                    "type": "open_collective"
                },
                {
                    "url": "https://tidelift.com/funding/github/packagist/yiisoft/yii2-redis",
                    "type": "tidelift"
                }
            ],
            "time": "2022-09-04T10:34:42+00:00"
        }
    ],
    "aliases": [],
    "minimum-stability": "stable",
    "stability-flags": {
        "craftcms/ecs": 20
    },
    "prefer-stable": false,
    "prefer-lowest": false,
    "platform": {
        "php": "^8.1",
        "ext-bcmath": "*",
        "ext-curl": "*",
        "ext-dom": "*",
        "ext-intl": "*",
        "ext-json": "*",
        "ext-mbstring": "*",
        "ext-openssl": "*",
        "ext-pcre": "*",
        "ext-pdo": "*",
        "ext-zip": "*"
    },
    "platform-dev": [],
    "platform-overrides": {
        "php": "8.1"
    },
    "plugin-api-version": "2.3.0"
}<|MERGE_RESOLUTION|>--- conflicted
+++ resolved
@@ -4,11 +4,7 @@
         "Read more about it at https://getcomposer.org/doc/01-basic-usage.md#installing-dependencies",
         "This file is @generated automatically"
     ],
-<<<<<<< HEAD
-    "content-hash": "74ef53e20ca870ef3b7bde224a5d58d1",
-=======
-    "content-hash": "f33fc8c4d8cde3ed0cbeffda6c69fa02",
->>>>>>> a66ada8b
+    "content-hash": "e02b8b2cc134f061aec267bfc8db4bee",
     "packages": [
         {
             "name": "cebe/markdown",
@@ -3761,16 +3757,16 @@
         },
         {
             "name": "symfony/http-client",
-            "version": "v6.2.7",
+            "version": "v6.2.8",
             "source": {
                 "type": "git",
                 "url": "https://github.com/symfony/http-client.git",
-                "reference": "0a5be6cbc570ae23b51b49d67341f378629d78e4"
-            },
-            "dist": {
-                "type": "zip",
-                "url": "https://api.github.com/repos/symfony/http-client/zipball/0a5be6cbc570ae23b51b49d67341f378629d78e4",
-                "reference": "0a5be6cbc570ae23b51b49d67341f378629d78e4",
+                "reference": "66391ba3a8862c560e1d9134c96d9bd2a619b477"
+            },
+            "dist": {
+                "type": "zip",
+                "url": "https://api.github.com/repos/symfony/http-client/zipball/66391ba3a8862c560e1d9134c96d9bd2a619b477",
+                "reference": "66391ba3a8862c560e1d9134c96d9bd2a619b477",
                 "shasum": ""
             },
             "require": {
@@ -3825,8 +3821,11 @@
             ],
             "description": "Provides powerful methods to fetch HTTP resources synchronously or asynchronously",
             "homepage": "https://symfony.com",
-            "support": {
-                "source": "https://github.com/symfony/http-client/tree/v6.2.7"
+            "keywords": [
+                "http"
+            ],
+            "support": {
+                "source": "https://github.com/symfony/http-client/tree/v6.2.8"
             },
             "funding": [
                 {
@@ -3842,7 +3841,7 @@
                     "type": "tidelift"
                 }
             ],
-            "time": "2023-02-21T10:54:55+00:00"
+            "time": "2023-03-31T09:14:44+00:00"
         },
         {
             "name": "symfony/http-client-contracts",
@@ -3927,16 +3926,16 @@
         },
         {
             "name": "symfony/mailer",
-            "version": "v6.2.7",
+            "version": "v6.2.8",
             "source": {
                 "type": "git",
                 "url": "https://github.com/symfony/mailer.git",
-                "reference": "e4f84c633b72ec70efc50b8016871c3bc43e691e"
-            },
-            "dist": {
-                "type": "zip",
-                "url": "https://api.github.com/repos/symfony/mailer/zipball/e4f84c633b72ec70efc50b8016871c3bc43e691e",
-                "reference": "e4f84c633b72ec70efc50b8016871c3bc43e691e",
+                "reference": "bfcfa015c67e19c6fdb7ca6fe70700af1e740a17"
+            },
+            "dist": {
+                "type": "zip",
+                "url": "https://api.github.com/repos/symfony/mailer/zipball/bfcfa015c67e19c6fdb7ca6fe70700af1e740a17",
+                "reference": "bfcfa015c67e19c6fdb7ca6fe70700af1e740a17",
                 "shasum": ""
             },
             "require": {
@@ -3986,7 +3985,7 @@
             "description": "Helps sending emails",
             "homepage": "https://symfony.com",
             "support": {
-                "source": "https://github.com/symfony/mailer/tree/v6.2.7"
+                "source": "https://github.com/symfony/mailer/tree/v6.2.8"
             },
             "funding": [
                 {
@@ -4002,7 +4001,7 @@
                     "type": "tidelift"
                 }
             ],
-            "time": "2023-02-21T10:35:38+00:00"
+            "time": "2023-03-14T15:00:05+00:00"
         },
         {
             "name": "symfony/mime",
@@ -4827,16 +4826,16 @@
         },
         {
             "name": "symfony/process",
-            "version": "v6.2.7",
+            "version": "v6.2.8",
             "source": {
                 "type": "git",
                 "url": "https://github.com/symfony/process.git",
-                "reference": "680e8a2ea6b3f87aecc07a6a65a203ae573d1902"
-            },
-            "dist": {
-                "type": "zip",
-                "url": "https://api.github.com/repos/symfony/process/zipball/680e8a2ea6b3f87aecc07a6a65a203ae573d1902",
-                "reference": "680e8a2ea6b3f87aecc07a6a65a203ae573d1902",
+                "reference": "75ed64103df4f6615e15a7fe38b8111099f47416"
+            },
+            "dist": {
+                "type": "zip",
+                "url": "https://api.github.com/repos/symfony/process/zipball/75ed64103df4f6615e15a7fe38b8111099f47416",
+                "reference": "75ed64103df4f6615e15a7fe38b8111099f47416",
                 "shasum": ""
             },
             "require": {
@@ -4868,7 +4867,7 @@
             "description": "Executes commands in sub-processes",
             "homepage": "https://symfony.com",
             "support": {
-                "source": "https://github.com/symfony/process/tree/v6.2.7"
+                "source": "https://github.com/symfony/process/tree/v6.2.8"
             },
             "funding": [
                 {
@@ -4884,7 +4883,7 @@
                     "type": "tidelift"
                 }
             ],
-            "time": "2023-02-24T10:42:00+00:00"
+            "time": "2023-03-09T16:20:02+00:00"
         },
         {
             "name": "symfony/service-contracts",
@@ -4973,16 +4972,16 @@
         },
         {
             "name": "symfony/string",
-            "version": "v6.2.7",
+            "version": "v6.2.8",
             "source": {
                 "type": "git",
                 "url": "https://github.com/symfony/string.git",
-                "reference": "67b8c1eec78296b85dc1c7d9743830160218993d"
-            },
-            "dist": {
-                "type": "zip",
-                "url": "https://api.github.com/repos/symfony/string/zipball/67b8c1eec78296b85dc1c7d9743830160218993d",
-                "reference": "67b8c1eec78296b85dc1c7d9743830160218993d",
+                "reference": "193e83bbd6617d6b2151c37fff10fa7168ebddef"
+            },
+            "dist": {
+                "type": "zip",
+                "url": "https://api.github.com/repos/symfony/string/zipball/193e83bbd6617d6b2151c37fff10fa7168ebddef",
+                "reference": "193e83bbd6617d6b2151c37fff10fa7168ebddef",
                 "shasum": ""
             },
             "require": {
@@ -5039,7 +5038,7 @@
                 "utf8"
             ],
             "support": {
-                "source": "https://github.com/symfony/string/tree/v6.2.7"
+                "source": "https://github.com/symfony/string/tree/v6.2.8"
             },
             "funding": [
                 {
@@ -5055,20 +5054,20 @@
                     "type": "tidelift"
                 }
             ],
-            "time": "2023-02-24T10:42:00+00:00"
+            "time": "2023-03-20T16:06:02+00:00"
         },
         {
             "name": "symfony/var-dumper",
-            "version": "v6.2.7",
+            "version": "v6.2.8",
             "source": {
                 "type": "git",
                 "url": "https://github.com/symfony/var-dumper.git",
-                "reference": "cf8d4ca1ddc1e3cc242375deb8fc23e54f5e2a1e"
-            },
-            "dist": {
-                "type": "zip",
-                "url": "https://api.github.com/repos/symfony/var-dumper/zipball/cf8d4ca1ddc1e3cc242375deb8fc23e54f5e2a1e",
-                "reference": "cf8d4ca1ddc1e3cc242375deb8fc23e54f5e2a1e",
+                "reference": "d37ab6787be2db993747b6218fcc96e8e3bb4bd0"
+            },
+            "dist": {
+                "type": "zip",
+                "url": "https://api.github.com/repos/symfony/var-dumper/zipball/d37ab6787be2db993747b6218fcc96e8e3bb4bd0",
+                "reference": "d37ab6787be2db993747b6218fcc96e8e3bb4bd0",
                 "shasum": ""
             },
             "require": {
@@ -5127,7 +5126,7 @@
                 "dump"
             ],
             "support": {
-                "source": "https://github.com/symfony/var-dumper/tree/v6.2.7"
+                "source": "https://github.com/symfony/var-dumper/tree/v6.2.8"
             },
             "funding": [
                 {
@@ -5143,7 +5142,7 @@
                     "type": "tidelift"
                 }
             ],
-            "time": "2023-02-24T10:42:00+00:00"
+            "time": "2023-03-29T21:42:15+00:00"
         },
         {
             "name": "symfony/yaml",
@@ -7900,18 +7899,6 @@
         },
         {
             "name": "phpstan/phpstan",
-<<<<<<< HEAD
-            "version": "1.10.8",
-            "source": {
-                "type": "git",
-                "url": "https://github.com/phpstan/phpstan.git",
-                "reference": "0166aef76e066f0dd2adc2799bdadfa1635711e9"
-            },
-            "dist": {
-                "type": "zip",
-                "url": "https://api.github.com/repos/phpstan/phpstan/zipball/0166aef76e066f0dd2adc2799bdadfa1635711e9",
-                "reference": "0166aef76e066f0dd2adc2799bdadfa1635711e9",
-=======
             "version": "1.10.10",
             "source": {
                 "type": "git",
@@ -7922,7 +7909,6 @@
                 "type": "zip",
                 "url": "https://api.github.com/repos/phpstan/phpstan/zipball/f1e22c9b17a879987f8743d81533250a5fff47f9",
                 "reference": "f1e22c9b17a879987f8743d81533250a5fff47f9",
->>>>>>> a66ada8b
                 "shasum": ""
             },
             "require": {
@@ -7971,11 +7957,7 @@
                     "type": "tidelift"
                 }
             ],
-<<<<<<< HEAD
-            "time": "2023-03-24T10:28:16+00:00"
-=======
             "time": "2023-04-01T17:06:15+00:00"
->>>>>>> a66ada8b
         },
         {
             "name": "phpunit/php-code-coverage",
