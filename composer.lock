--- conflicted
+++ resolved
@@ -4,11 +4,7 @@
         "Read more about it at https://getcomposer.org/doc/01-basic-usage.md#installing-dependencies",
         "This file is @generated automatically"
     ],
-<<<<<<< HEAD
-    "content-hash": "99ea997430274bd609b1cc036ee9b0ca",
-=======
-    "content-hash": "6c754a04c7e2cce37333d188f846ea77",
->>>>>>> 4764694f
+    "content-hash": "0f491c03670f08f279cc17f0029fa3c2",
     "packages": [
         {
             "name": "cebe/markdown",
@@ -1790,65 +1786,6 @@
                 "source": "https://github.com/thephpleague/oauth2-client/tree/2.6.0"
             },
             "time": "2020-10-28T02:03:40+00:00"
-<<<<<<< HEAD
-=======
-        },
-        {
-            "name": "marcusschwarz/lesserphp",
-            "version": "v0.5.4",
-            "source": {
-                "type": "git",
-                "url": "https://github.com/MarcusSchwarz/lesserphp.git",
-                "reference": "3a0f5ae0d63cbb661b5f4afd2f96875e73b3ad7e"
-            },
-            "dist": {
-                "type": "zip",
-                "url": "https://api.github.com/repos/MarcusSchwarz/lesserphp/zipball/3a0f5ae0d63cbb661b5f4afd2f96875e73b3ad7e",
-                "reference": "3a0f5ae0d63cbb661b5f4afd2f96875e73b3ad7e",
-                "shasum": ""
-            },
-            "require-dev": {
-                "phpunit/phpunit": "~4.3"
-            },
-            "bin": [
-                "plessc"
-            ],
-            "type": "library",
-            "extra": {
-                "branch-alias": {
-                    "dev-master": "0.5.1-dev"
-                }
-            },
-            "autoload": {
-                "classmap": [
-                    "lessc.inc.php"
-                ]
-            },
-            "notification-url": "https://packagist.org/downloads/",
-            "license": [
-                "MIT",
-                "GPL-3.0"
-            ],
-            "authors": [
-                {
-                    "name": "Leaf Corcoran",
-                    "email": "leafot@gmail.com",
-                    "homepage": "http://leafo.net"
-                },
-                {
-                    "name": "Marcus Schwarz",
-                    "email": "github@maswaba.de",
-                    "homepage": "https://www.maswaba.de"
-                }
-            ],
-            "description": "lesserphp is a compiler for LESS written in PHP based on leafo's lessphp.",
-            "homepage": "http://leafo.net/lessphp/",
-            "support": {
-                "issues": "https://github.com/MarcusSchwarz/lesserphp/issues",
-                "source": "https://github.com/MarcusSchwarz/lesserphp/tree/v0.5.4"
-            },
-            "time": "2020-01-19T19:18:49+00:00"
->>>>>>> 4764694f
         },
         {
             "name": "mikehaertl/php-shellcommand",
@@ -2823,7 +2760,6 @@
         },
         {
             "name": "symfony/console",
-<<<<<<< HEAD
             "version": "v5.1.8",
             "source": {
                 "type": "git",
@@ -2834,18 +2770,6 @@
                 "type": "zip",
                 "url": "https://api.github.com/repos/symfony/console/zipball/e0b2c29c0fa6a69089209bbe8fcff4df2a313d0e",
                 "reference": "e0b2c29c0fa6a69089209bbe8fcff4df2a313d0e",
-=======
-            "version": "v4.4.16",
-            "source": {
-                "type": "git",
-                "url": "https://github.com/symfony/console.git",
-                "reference": "20f73dd143a5815d475e0838ff867bce1eebd9d5"
-            },
-            "dist": {
-                "type": "zip",
-                "url": "https://api.github.com/repos/symfony/console/zipball/20f73dd143a5815d475e0838ff867bce1eebd9d5",
-                "reference": "20f73dd143a5815d475e0838ff867bce1eebd9d5",
->>>>>>> 4764694f
                 "shasum": ""
             },
             "require": {
@@ -2907,11 +2831,7 @@
             "description": "Symfony Console Component",
             "homepage": "https://symfony.com",
             "support": {
-<<<<<<< HEAD
                 "source": "https://github.com/symfony/console/tree/v5.1.8"
-=======
-                "source": "https://github.com/symfony/console/tree/v4.4.16"
->>>>>>> 4764694f
             },
             "funding": [
                 {
@@ -2927,7 +2847,6 @@
                     "type": "tidelift"
                 }
             ],
-<<<<<<< HEAD
             "time": "2020-10-24T12:01:57+00:00"
         },
         {
@@ -2942,29 +2861,12 @@
                 "type": "zip",
                 "url": "https://api.github.com/repos/symfony/deprecation-contracts/zipball/5fa56b4074d1ae755beb55617ddafe6f5d78f665",
                 "reference": "5fa56b4074d1ae755beb55617ddafe6f5d78f665",
-=======
-            "time": "2020-10-24T11:50:19+00:00"
-        },
-        {
-            "name": "symfony/filesystem",
-            "version": "v4.4.16",
-            "source": {
-                "type": "git",
-                "url": "https://github.com/symfony/filesystem.git",
-                "reference": "e74b873395b7213d44d1397bd4a605cd1632a68a"
-            },
-            "dist": {
-                "type": "zip",
-                "url": "https://api.github.com/repos/symfony/filesystem/zipball/e74b873395b7213d44d1397bd4a605cd1632a68a",
-                "reference": "e74b873395b7213d44d1397bd4a605cd1632a68a",
->>>>>>> 4764694f
                 "shasum": ""
             },
             "require": {
                 "php": ">=7.1"
             },
             "type": "library",
-<<<<<<< HEAD
             "extra": {
                 "branch-alias": {
                     "dev-master": "2.2-dev"
@@ -3033,8 +2935,6 @@
                 "symfony/polyfill-ctype": "~1.8"
             },
             "type": "library",
-=======
->>>>>>> 4764694f
             "autoload": {
                 "psr-4": {
                     "Symfony\\Component\\Filesystem\\": ""
@@ -3060,11 +2960,7 @@
             "description": "Symfony Filesystem Component",
             "homepage": "https://symfony.com",
             "support": {
-<<<<<<< HEAD
                 "source": "https://github.com/symfony/filesystem/tree/v5.1.8"
-=======
-                "source": "https://github.com/symfony/filesystem/tree/v4.4.16"
->>>>>>> 4764694f
             },
             "funding": [
                 {
@@ -3080,7 +2976,6 @@
                     "type": "tidelift"
                 }
             ],
-<<<<<<< HEAD
             "time": "2020-10-24T12:01:57+00:00"
         },
         {
@@ -3095,22 +2990,6 @@
                 "type": "zip",
                 "url": "https://api.github.com/repos/symfony/finder/zipball/e70eb5a69c2ff61ea135a13d2266e8914a67b3a0",
                 "reference": "e70eb5a69c2ff61ea135a13d2266e8914a67b3a0",
-=======
-            "time": "2020-10-24T11:50:19+00:00"
-        },
-        {
-            "name": "symfony/finder",
-            "version": "v4.4.16",
-            "source": {
-                "type": "git",
-                "url": "https://github.com/symfony/finder.git",
-                "reference": "26f63b8d4e92f2eecd90f6791a563ebb001abe31"
-            },
-            "dist": {
-                "type": "zip",
-                "url": "https://api.github.com/repos/symfony/finder/zipball/26f63b8d4e92f2eecd90f6791a563ebb001abe31",
-                "reference": "26f63b8d4e92f2eecd90f6791a563ebb001abe31",
->>>>>>> 4764694f
                 "shasum": ""
             },
             "require": {
@@ -3142,11 +3021,7 @@
             "description": "Symfony Finder Component",
             "homepage": "https://symfony.com",
             "support": {
-<<<<<<< HEAD
                 "source": "https://github.com/symfony/finder/tree/v5.1.8"
-=======
-                "source": "https://github.com/symfony/finder/tree/v4.4.16"
->>>>>>> 4764694f
             },
             "funding": [
                 {
@@ -3162,11 +3037,7 @@
                     "type": "tidelift"
                 }
             ],
-<<<<<<< HEAD
             "time": "2020-10-24T12:01:57+00:00"
-=======
-            "time": "2020-10-24T11:50:19+00:00"
->>>>>>> 4764694f
         },
         {
             "name": "symfony/polyfill-ctype",
@@ -4038,7 +3909,6 @@
             "time": "2020-09-07T11:33:47+00:00"
         },
         {
-<<<<<<< HEAD
             "name": "symfony/string",
             "version": "v5.1.8",
             "source": {
@@ -4050,19 +3920,6 @@
                 "type": "zip",
                 "url": "https://api.github.com/repos/symfony/string/zipball/a97573e960303db71be0dd8fda9be3bca5e0feea",
                 "reference": "a97573e960303db71be0dd8fda9be3bca5e0feea",
-=======
-            "name": "symfony/yaml",
-            "version": "v4.4.16",
-            "source": {
-                "type": "git",
-                "url": "https://github.com/symfony/yaml.git",
-                "reference": "543cb4dbd45ed803f08a9a65f27fb149b5dd20c2"
-            },
-            "dist": {
-                "type": "zip",
-                "url": "https://api.github.com/repos/symfony/yaml/zipball/543cb4dbd45ed803f08a9a65f27fb149b5dd20c2",
-                "reference": "543cb4dbd45ed803f08a9a65f27fb149b5dd20c2",
->>>>>>> 4764694f
                 "shasum": ""
             },
             "require": {
@@ -4116,11 +3973,7 @@
                 "utf8"
             ],
             "support": {
-<<<<<<< HEAD
                 "source": "https://github.com/symfony/string/tree/v5.1.8"
-=======
-                "source": "https://github.com/symfony/yaml/tree/v4.4.16"
->>>>>>> 4764694f
             },
             "funding": [
                 {
@@ -4136,11 +3989,7 @@
                     "type": "tidelift"
                 }
             ],
-<<<<<<< HEAD
             "time": "2020-10-24T12:01:57+00:00"
-=======
-            "time": "2020-10-24T11:50:19+00:00"
->>>>>>> 4764694f
         },
         {
             "name": "symfony/yaml",
@@ -7837,7 +7686,6 @@
         },
         {
             "name": "symfony/browser-kit",
-<<<<<<< HEAD
             "version": "v5.1.8",
             "source": {
                 "type": "git",
@@ -7848,18 +7696,6 @@
                 "type": "zip",
                 "url": "https://api.github.com/repos/symfony/browser-kit/zipball/65b7d208280f2700f43ba44a8059a25d7b01347b",
                 "reference": "65b7d208280f2700f43ba44a8059a25d7b01347b",
-=======
-            "version": "v4.4.16",
-            "source": {
-                "type": "git",
-                "url": "https://github.com/symfony/browser-kit.git",
-                "reference": "99b640fd5d06877e3242ba0393b40a7877dfe534"
-            },
-            "dist": {
-                "type": "zip",
-                "url": "https://api.github.com/repos/symfony/browser-kit/zipball/99b640fd5d06877e3242ba0393b40a7877dfe534",
-                "reference": "99b640fd5d06877e3242ba0393b40a7877dfe534",
->>>>>>> 4764694f
                 "shasum": ""
             },
             "require": {
@@ -7901,11 +7737,7 @@
             "description": "Symfony BrowserKit Component",
             "homepage": "https://symfony.com",
             "support": {
-<<<<<<< HEAD
                 "source": "https://github.com/symfony/browser-kit/tree/v5.1.8"
-=======
-                "source": "https://github.com/symfony/browser-kit/tree/v4.4.16"
->>>>>>> 4764694f
             },
             "funding": [
                 {
@@ -7921,7 +7753,6 @@
                     "type": "tidelift"
                 }
             ],
-<<<<<<< HEAD
             "time": "2020-10-24T12:01:57+00:00"
         },
         {
@@ -7936,22 +7767,6 @@
                 "type": "zip",
                 "url": "https://api.github.com/repos/symfony/css-selector/zipball/6cbebda22ffc0d4bb8fea0c1311c2ca54c4c8fa0",
                 "reference": "6cbebda22ffc0d4bb8fea0c1311c2ca54c4c8fa0",
-=======
-            "time": "2020-10-24T11:50:19+00:00"
-        },
-        {
-            "name": "symfony/css-selector",
-            "version": "v4.4.16",
-            "source": {
-                "type": "git",
-                "url": "https://github.com/symfony/css-selector.git",
-                "reference": "719506cffda9dba80c75d94ac50f1a2561520e4f"
-            },
-            "dist": {
-                "type": "zip",
-                "url": "https://api.github.com/repos/symfony/css-selector/zipball/719506cffda9dba80c75d94ac50f1a2561520e4f",
-                "reference": "719506cffda9dba80c75d94ac50f1a2561520e4f",
->>>>>>> 4764694f
                 "shasum": ""
             },
             "require": {
@@ -7987,11 +7802,7 @@
             "description": "Symfony CssSelector Component",
             "homepage": "https://symfony.com",
             "support": {
-<<<<<<< HEAD
                 "source": "https://github.com/symfony/css-selector/tree/v5.1.8"
-=======
-                "source": "https://github.com/symfony/css-selector/tree/v4.4.16"
->>>>>>> 4764694f
             },
             "funding": [
                 {
@@ -8007,7 +7818,6 @@
                     "type": "tidelift"
                 }
             ],
-<<<<<<< HEAD
             "time": "2020-10-24T12:01:57+00:00"
         },
         {
@@ -8022,22 +7832,6 @@
                 "type": "zip",
                 "url": "https://api.github.com/repos/symfony/dom-crawler/zipball/0969122fe144dd8ab2e8c98c7e03eedc621b368c",
                 "reference": "0969122fe144dd8ab2e8c98c7e03eedc621b368c",
-=======
-            "time": "2020-10-24T11:50:19+00:00"
-        },
-        {
-            "name": "symfony/dom-crawler",
-            "version": "v4.4.16",
-            "source": {
-                "type": "git",
-                "url": "https://github.com/symfony/dom-crawler.git",
-                "reference": "30ad9ac96a01913195bf0328d48e29d54fa53e6e"
-            },
-            "dist": {
-                "type": "zip",
-                "url": "https://api.github.com/repos/symfony/dom-crawler/zipball/30ad9ac96a01913195bf0328d48e29d54fa53e6e",
-                "reference": "30ad9ac96a01913195bf0328d48e29d54fa53e6e",
->>>>>>> 4764694f
                 "shasum": ""
             },
             "require": {
@@ -8082,11 +7876,7 @@
             "description": "Symfony DomCrawler Component",
             "homepage": "https://symfony.com",
             "support": {
-<<<<<<< HEAD
                 "source": "https://github.com/symfony/dom-crawler/tree/v5.1.8"
-=======
-                "source": "https://github.com/symfony/dom-crawler/tree/v4.4.16"
->>>>>>> 4764694f
             },
             "funding": [
                 {
@@ -8102,7 +7892,6 @@
                     "type": "tidelift"
                 }
             ],
-<<<<<<< HEAD
             "time": "2020-10-24T12:01:57+00:00"
         },
         {
@@ -8117,22 +7906,6 @@
                 "type": "zip",
                 "url": "https://api.github.com/repos/symfony/event-dispatcher/zipball/26f4edae48c913fc183a3da0553fe63bdfbd361a",
                 "reference": "26f4edae48c913fc183a3da0553fe63bdfbd361a",
-=======
-            "time": "2020-10-24T11:50:19+00:00"
-        },
-        {
-            "name": "symfony/event-dispatcher",
-            "version": "v4.4.16",
-            "source": {
-                "type": "git",
-                "url": "https://github.com/symfony/event-dispatcher.git",
-                "reference": "4204f13d2d0b7ad09454f221bb2195fccdf1fe98"
-            },
-            "dist": {
-                "type": "zip",
-                "url": "https://api.github.com/repos/symfony/event-dispatcher/zipball/4204f13d2d0b7ad09454f221bb2195fccdf1fe98",
-                "reference": "4204f13d2d0b7ad09454f221bb2195fccdf1fe98",
->>>>>>> 4764694f
                 "shasum": ""
             },
             "require": {
@@ -8188,11 +7961,7 @@
             "description": "Symfony EventDispatcher Component",
             "homepage": "https://symfony.com",
             "support": {
-<<<<<<< HEAD
                 "source": "https://github.com/symfony/event-dispatcher/tree/v5.1.8"
-=======
-                "source": "https://github.com/symfony/event-dispatcher/tree/v4.4.16"
->>>>>>> 4764694f
             },
             "funding": [
                 {
@@ -8208,11 +7977,7 @@
                     "type": "tidelift"
                 }
             ],
-<<<<<<< HEAD
             "time": "2020-10-24T12:01:57+00:00"
-=======
-            "time": "2020-10-24T11:50:19+00:00"
->>>>>>> 4764694f
         },
         {
             "name": "symfony/event-dispatcher-contracts",
