{
    "_readme": [
        "This file locks the dependencies of your project to a known state",
        "Read more about it at https://getcomposer.org/doc/01-basic-usage.md#installing-dependencies",
        "This file is @generated automatically"
    ],
<<<<<<< HEAD
    "content-hash": "2650f323dcd279857758e79c2c53e796",
=======
    "content-hash": "2d996ce82b0d4eec0fb933e0ec60668c",
>>>>>>> b18ea9da
    "packages": [
        {
            "name": "cebe/markdown",
            "version": "1.2.1",
            "source": {
                "type": "git",
                "url": "https://github.com/cebe/markdown.git",
                "reference": "9bac5e971dd391e2802dca5400bbeacbaea9eb86"
            },
            "dist": {
                "type": "zip",
                "url": "https://api.github.com/repos/cebe/markdown/zipball/9bac5e971dd391e2802dca5400bbeacbaea9eb86",
                "reference": "9bac5e971dd391e2802dca5400bbeacbaea9eb86",
                "shasum": ""
            },
            "require": {
                "lib-pcre": "*",
                "php": ">=5.4.0"
            },
            "require-dev": {
                "cebe/indent": "*",
                "facebook/xhprof": "*@dev",
                "phpunit/phpunit": "4.1.*"
            },
            "bin": [
                "bin/markdown"
            ],
            "type": "library",
            "extra": {
                "branch-alias": {
                    "dev-master": "1.2.x-dev"
                }
            },
            "autoload": {
                "psr-4": {
                    "cebe\\markdown\\": ""
                }
            },
            "notification-url": "https://packagist.org/downloads/",
            "license": [
                "MIT"
            ],
            "authors": [
                {
                    "name": "Carsten Brandt",
                    "email": "mail@cebe.cc",
                    "homepage": "http://cebe.cc/",
                    "role": "Creator"
                }
            ],
            "description": "A super fast, highly extensible markdown parser for PHP",
            "homepage": "https://github.com/cebe/markdown#readme",
            "keywords": [
                "extensible",
                "fast",
                "gfm",
                "markdown",
                "markdown-extra"
            ],
            "time": "2018-03-26T11:24:36+00:00"
        },
        {
            "name": "composer/ca-bundle",
            "version": "1.2.4",
            "source": {
                "type": "git",
                "url": "https://github.com/composer/ca-bundle.git",
                "reference": "10bb96592168a0f8e8f6dcde3532d9fa50b0b527"
            },
            "dist": {
                "type": "zip",
                "url": "https://api.github.com/repos/composer/ca-bundle/zipball/10bb96592168a0f8e8f6dcde3532d9fa50b0b527",
                "reference": "10bb96592168a0f8e8f6dcde3532d9fa50b0b527",
                "shasum": ""
            },
            "require": {
                "ext-openssl": "*",
                "ext-pcre": "*",
                "php": "^5.3.2 || ^7.0 || ^8.0"
            },
            "require-dev": {
                "phpunit/phpunit": "^4.8.35 || ^5.7 || 6.5 - 8",
                "psr/log": "^1.0",
                "symfony/process": "^2.5 || ^3.0 || ^4.0"
            },
            "type": "library",
            "extra": {
                "branch-alias": {
                    "dev-master": "1.x-dev"
                }
            },
            "autoload": {
                "psr-4": {
                    "Composer\\CaBundle\\": "src"
                }
            },
            "notification-url": "https://packagist.org/downloads/",
            "license": [
                "MIT"
            ],
            "authors": [
                {
                    "name": "Jordi Boggiano",
                    "email": "j.boggiano@seld.be",
                    "homepage": "http://seld.be"
                }
            ],
            "description": "Lets you find a path to the system CA bundle, and includes a fallback to the Mozilla CA bundle.",
            "keywords": [
                "cabundle",
                "cacert",
                "certificate",
                "ssl",
                "tls"
            ],
            "time": "2019-08-30T08:44:50+00:00"
        },
        {
            "name": "composer/composer",
            "version": "1.6.3",
            "source": {
                "type": "git",
                "url": "https://github.com/composer/composer.git",
                "reference": "88a69fda0f2187ad8714cedffd7a8872dceaa4c2"
            },
            "dist": {
                "type": "zip",
                "url": "https://api.github.com/repos/composer/composer/zipball/88a69fda0f2187ad8714cedffd7a8872dceaa4c2",
                "reference": "88a69fda0f2187ad8714cedffd7a8872dceaa4c2",
                "shasum": ""
            },
            "require": {
                "composer/ca-bundle": "^1.0",
                "composer/semver": "^1.0",
                "composer/spdx-licenses": "^1.2",
                "justinrainbow/json-schema": "^3.0 || ^4.0 || ^5.0",
                "php": "^5.3.2 || ^7.0",
                "psr/log": "^1.0",
                "seld/cli-prompt": "^1.0",
                "seld/jsonlint": "^1.4",
                "seld/phar-utils": "^1.0",
                "symfony/console": "^2.7 || ^3.0 || ^4.0",
                "symfony/filesystem": "^2.7 || ^3.0 || ^4.0",
                "symfony/finder": "^2.7 || ^3.0 || ^4.0",
                "symfony/process": "^2.7 || ^3.0 || ^4.0"
            },
            "require-dev": {
                "phpunit/phpunit": "^4.8.35 || ^5.7",
                "phpunit/phpunit-mock-objects": "^2.3 || ^3.0"
            },
            "suggest": {
                "ext-openssl": "Enabling the openssl extension allows you to access https URLs for repositories and packages",
                "ext-zip": "Enabling the zip extension allows you to unzip archives",
                "ext-zlib": "Allow gzip compression of HTTP requests"
            },
            "bin": [
                "bin/composer"
            ],
            "type": "library",
            "extra": {
                "branch-alias": {
                    "dev-master": "1.6-dev"
                }
            },
            "autoload": {
                "psr-4": {
                    "Composer\\": "src/Composer"
                }
            },
            "notification-url": "https://packagist.org/downloads/",
            "license": [
                "MIT"
            ],
            "authors": [
                {
                    "name": "Nils Adermann",
                    "email": "naderman@naderman.de",
                    "homepage": "http://www.naderman.de"
                },
                {
                    "name": "Jordi Boggiano",
                    "email": "j.boggiano@seld.be",
                    "homepage": "http://seld.be"
                }
            ],
            "description": "Composer helps you declare, manage and install dependencies of PHP projects, ensuring you have the right stack everywhere.",
            "homepage": "https://getcomposer.org/",
            "keywords": [
                "autoload",
                "dependency",
                "package"
            ],
            "time": "2018-01-31T15:28:18+00:00"
        },
        {
            "name": "composer/semver",
            "version": "1.5.0",
            "source": {
                "type": "git",
                "url": "https://github.com/composer/semver.git",
                "reference": "46d9139568ccb8d9e7cdd4539cab7347568a5e2e"
            },
            "dist": {
                "type": "zip",
                "url": "https://api.github.com/repos/composer/semver/zipball/46d9139568ccb8d9e7cdd4539cab7347568a5e2e",
                "reference": "46d9139568ccb8d9e7cdd4539cab7347568a5e2e",
                "shasum": ""
            },
            "require": {
                "php": "^5.3.2 || ^7.0"
            },
            "require-dev": {
                "phpunit/phpunit": "^4.5 || ^5.0.5",
                "phpunit/phpunit-mock-objects": "2.3.0 || ^3.0"
            },
            "type": "library",
            "extra": {
                "branch-alias": {
                    "dev-master": "1.x-dev"
                }
            },
            "autoload": {
                "psr-4": {
                    "Composer\\Semver\\": "src"
                }
            },
            "notification-url": "https://packagist.org/downloads/",
            "license": [
                "MIT"
            ],
            "authors": [
                {
                    "name": "Nils Adermann",
                    "email": "naderman@naderman.de",
                    "homepage": "http://www.naderman.de"
                },
                {
                    "name": "Jordi Boggiano",
                    "email": "j.boggiano@seld.be",
                    "homepage": "http://seld.be"
                },
                {
                    "name": "Rob Bast",
                    "email": "rob.bast@gmail.com",
                    "homepage": "http://robbast.nl"
                }
            ],
            "description": "Semver library that offers utilities, version constraint parsing and validation.",
            "keywords": [
                "semantic",
                "semver",
                "validation",
                "versioning"
            ],
            "time": "2019-03-19T17:25:45+00:00"
        },
        {
            "name": "composer/spdx-licenses",
            "version": "1.5.2",
            "source": {
                "type": "git",
                "url": "https://github.com/composer/spdx-licenses.git",
                "reference": "7ac1e6aec371357df067f8a688c3d6974df68fa5"
            },
            "dist": {
                "type": "zip",
                "url": "https://api.github.com/repos/composer/spdx-licenses/zipball/7ac1e6aec371357df067f8a688c3d6974df68fa5",
                "reference": "7ac1e6aec371357df067f8a688c3d6974df68fa5",
                "shasum": ""
            },
            "require": {
                "php": "^5.3.2 || ^7.0 || ^8.0"
            },
            "require-dev": {
                "phpunit/phpunit": "^4.8.35 || ^5.7 || 6.5 - 7"
            },
            "type": "library",
            "extra": {
                "branch-alias": {
                    "dev-master": "1.x-dev"
                }
            },
            "autoload": {
                "psr-4": {
                    "Composer\\Spdx\\": "src"
                }
            },
            "notification-url": "https://packagist.org/downloads/",
            "license": [
                "MIT"
            ],
            "authors": [
                {
                    "name": "Nils Adermann",
                    "email": "naderman@naderman.de",
                    "homepage": "http://www.naderman.de"
                },
                {
                    "name": "Jordi Boggiano",
                    "email": "j.boggiano@seld.be",
                    "homepage": "http://seld.be"
                },
                {
                    "name": "Rob Bast",
                    "email": "rob.bast@gmail.com",
                    "homepage": "http://robbast.nl"
                }
            ],
            "description": "SPDX licenses list and validation library.",
            "keywords": [
                "license",
                "spdx",
                "validator"
            ],
            "time": "2019-07-29T10:31:59+00:00"
        },
        {
            "name": "container-interop/container-interop",
            "version": "1.2.0",
            "source": {
                "type": "git",
                "url": "https://github.com/container-interop/container-interop.git",
                "reference": "79cbf1341c22ec75643d841642dd5d6acd83bdb8"
            },
            "dist": {
                "type": "zip",
                "url": "https://api.github.com/repos/container-interop/container-interop/zipball/79cbf1341c22ec75643d841642dd5d6acd83bdb8",
                "reference": "79cbf1341c22ec75643d841642dd5d6acd83bdb8",
                "shasum": ""
            },
            "require": {
                "psr/container": "^1.0"
            },
            "type": "library",
            "autoload": {
                "psr-4": {
                    "Interop\\Container\\": "src/Interop/Container/"
                }
            },
            "notification-url": "https://packagist.org/downloads/",
            "license": [
                "MIT"
            ],
            "description": "Promoting the interoperability of container objects (DIC, SL, etc.)",
            "homepage": "https://github.com/container-interop/container-interop",
            "time": "2017-02-14T19:40:03+00:00"
        },
        {
            "name": "craftcms/oauth2-craftid",
            "version": "1.0.0.1",
            "source": {
                "type": "git",
                "url": "https://github.com/craftcms/oauth2-craftid.git",
                "reference": "3f18364139d72d83fb50546d85130beaaa868836"
            },
            "dist": {
                "type": "zip",
                "url": "https://api.github.com/repos/craftcms/oauth2-craftid/zipball/3f18364139d72d83fb50546d85130beaaa868836",
                "reference": "3f18364139d72d83fb50546d85130beaaa868836",
                "shasum": ""
            },
            "require": {
                "league/oauth2-client": "^2.2.1"
            },
            "require-dev": {
                "phpunit/phpunit": "^5.0",
                "satooshi/php-coveralls": "^1.0",
                "squizlabs/php_codesniffer": "^2.0"
            },
            "type": "library",
            "autoload": {
                "psr-4": {
                    "craftcms\\oauth2\\client\\": "src/"
                }
            },
            "notification-url": "https://packagist.org/downloads/",
            "license": [
                "MIT"
            ],
            "authors": [
                {
                    "name": "Pixel & Tonic",
                    "homepage": "https://pixelandtonic.com/"
                }
            ],
            "description": "Craft OAuth 2.0 Client Provider for The PHP League OAuth2-Client",
            "keywords": [
                "Authentication",
                "authorization",
                "client",
                "cms",
                "craftcms",
                "craftid",
                "oauth",
                "oauth2"
            ],
            "time": "2017-11-22T19:46:18+00:00"
        },
        {
            "name": "craftcms/plugin-installer",
            "version": "1.5.4",
            "source": {
                "type": "git",
                "url": "https://github.com/craftcms/plugin-installer.git",
                "reference": "4989a9d57babdf53da0bd70cf6a3145635d653e8"
            },
            "dist": {
                "type": "zip",
                "url": "https://api.github.com/repos/craftcms/plugin-installer/zipball/4989a9d57babdf53da0bd70cf6a3145635d653e8",
                "reference": "4989a9d57babdf53da0bd70cf6a3145635d653e8",
                "shasum": ""
            },
            "require": {
                "composer-plugin-api": "^1.0"
            },
            "type": "composer-plugin",
            "extra": {
                "class": "craft\\composer\\Plugin"
            },
            "autoload": {
                "psr-4": {
                    "craft\\composer\\": "src/"
                }
            },
            "notification-url": "https://packagist.org/downloads/",
            "license": [
                "MIT"
            ],
            "description": "Craft CMS Plugin Installer",
            "homepage": "https://craftcms.com/",
            "keywords": [
                "cms",
                "composer",
                "craftcms",
                "installer",
                "plugin"
            ],
            "time": "2019-05-23T13:16:39+00:00"
        },
        {
            "name": "craftcms/server-check",
            "version": "1.1.7",
            "source": {
                "type": "git",
                "url": "https://github.com/craftcms/server-check.git",
                "reference": "b379bbcdd32f2db78d204bc4d6f3f97e63fa8e04"
            },
            "dist": {
                "type": "zip",
                "url": "https://api.github.com/repos/craftcms/server-check/zipball/b379bbcdd32f2db78d204bc4d6f3f97e63fa8e04",
                "reference": "b379bbcdd32f2db78d204bc4d6f3f97e63fa8e04",
                "shasum": ""
            },
            "type": "library",
            "autoload": {
                "classmap": [
                    "server/requirements"
                ]
            },
            "notification-url": "https://packagist.org/downloads/",
            "license": [
                "MIT"
            ],
            "description": "Craft CMS Server Check",
            "homepage": "https://craftcms.com/",
            "keywords": [
                "cms",
                "craftcms",
                "requirements",
                "yii2"
            ],
            "time": "2019-01-31T19:59:15+00:00"
        },
        {
            "name": "creocoder/yii2-nested-sets",
            "version": "0.9.0",
            "source": {
                "type": "git",
                "url": "https://github.com/creocoder/yii2-nested-sets.git",
                "reference": "cb8635a459b6246e5a144f096b992dcc30cf9954"
            },
            "dist": {
                "type": "zip",
                "url": "https://api.github.com/repos/creocoder/yii2-nested-sets/zipball/cb8635a459b6246e5a144f096b992dcc30cf9954",
                "reference": "cb8635a459b6246e5a144f096b992dcc30cf9954",
                "shasum": ""
            },
            "require": {
                "yiisoft/yii2": "*"
            },
            "type": "yii2-extension",
            "autoload": {
                "psr-4": {
                    "creocoder\\nestedsets\\": "src"
                }
            },
            "notification-url": "https://packagist.org/downloads/",
            "license": [
                "BSD-3-Clause"
            ],
            "authors": [
                {
                    "name": "Alexander Kochetov",
                    "email": "creocoder@gmail.com"
                }
            ],
            "description": "The nested sets behavior for the Yii framework",
            "keywords": [
                "nested sets",
                "yii2"
            ],
            "time": "2015-01-27T10:53:51+00:00"
        },
        {
            "name": "doctrine/lexer",
            "version": "1.0.2",
            "source": {
                "type": "git",
                "url": "https://github.com/doctrine/lexer.git",
                "reference": "1febd6c3ef84253d7c815bed85fc622ad207a9f8"
            },
            "dist": {
                "type": "zip",
                "url": "https://api.github.com/repos/doctrine/lexer/zipball/1febd6c3ef84253d7c815bed85fc622ad207a9f8",
                "reference": "1febd6c3ef84253d7c815bed85fc622ad207a9f8",
                "shasum": ""
            },
            "require": {
                "php": ">=5.3.2"
            },
            "require-dev": {
                "phpunit/phpunit": "^4.5"
            },
            "type": "library",
            "extra": {
                "branch-alias": {
                    "dev-master": "1.0.x-dev"
                }
            },
            "autoload": {
                "psr-4": {
                    "Doctrine\\Common\\Lexer\\": "lib/Doctrine/Common/Lexer"
                }
            },
            "notification-url": "https://packagist.org/downloads/",
            "license": [
                "MIT"
            ],
            "authors": [
                {
                    "name": "Roman Borschel",
                    "email": "roman@code-factory.org"
                },
                {
                    "name": "Guilherme Blanco",
                    "email": "guilhermeblanco@gmail.com"
                },
                {
                    "name": "Johannes Schmitt",
                    "email": "schmittjoh@gmail.com"
                }
            ],
            "description": "PHP Doctrine Lexer parser library that can be used in Top-Down, Recursive Descent Parsers.",
            "homepage": "https://www.doctrine-project.org/projects/lexer.html",
            "keywords": [
                "annotations",
                "docblock",
                "lexer",
                "parser",
                "php"
            ],
            "time": "2019-06-08T11:03:04+00:00"
        },
        {
            "name": "egulias/email-validator",
            "version": "2.1.11",
            "source": {
                "type": "git",
                "url": "https://github.com/egulias/EmailValidator.git",
                "reference": "92dd169c32f6f55ba570c309d83f5209cefb5e23"
            },
            "dist": {
                "type": "zip",
                "url": "https://api.github.com/repos/egulias/EmailValidator/zipball/92dd169c32f6f55ba570c309d83f5209cefb5e23",
                "reference": "92dd169c32f6f55ba570c309d83f5209cefb5e23",
                "shasum": ""
            },
            "require": {
                "doctrine/lexer": "^1.0.1",
                "php": ">= 5.5"
            },
            "require-dev": {
                "dominicsayers/isemail": "dev-master",
                "phpunit/phpunit": "^4.8.35||^5.7||^6.0",
                "satooshi/php-coveralls": "^1.0.1",
                "symfony/phpunit-bridge": "^4.4@dev"
            },
            "suggest": {
                "ext-intl": "PHP Internationalization Libraries are required to use the SpoofChecking validation"
            },
            "type": "library",
            "extra": {
                "branch-alias": {
                    "dev-master": "2.1.x-dev"
                }
            },
            "autoload": {
                "psr-4": {
                    "Egulias\\EmailValidator\\": "EmailValidator"
                }
            },
            "notification-url": "https://packagist.org/downloads/",
            "license": [
                "MIT"
            ],
            "authors": [
                {
                    "name": "Eduardo Gulias Davis"
                }
            ],
            "description": "A library for validating emails against several RFCs",
            "homepage": "https://github.com/egulias/EmailValidator",
            "keywords": [
                "email",
                "emailvalidation",
                "emailvalidator",
                "validation",
                "validator"
            ],
            "time": "2019-08-13T17:33:27+00:00"
        },
        {
            "name": "elvanto/litemoji",
            "version": "1.4.4",
            "source": {
                "type": "git",
                "url": "https://github.com/elvanto/litemoji.git",
                "reference": "17bf635e4d1a5b4d35d2cadf153cd589b78af7f0"
            },
            "dist": {
                "type": "zip",
                "url": "https://api.github.com/repos/elvanto/litemoji/zipball/17bf635e4d1a5b4d35d2cadf153cd589b78af7f0",
                "reference": "17bf635e4d1a5b4d35d2cadf153cd589b78af7f0",
                "shasum": ""
            },
            "require": {
                "php": ">=5.4"
            },
            "require-dev": {
                "milesj/emojibase": "3.1.0",
                "phpunit/phpunit": "^5.0"
            },
            "type": "library",
            "autoload": {
                "psr-4": {
                    "LitEmoji\\": "src/"
                }
            },
            "notification-url": "https://packagist.org/downloads/",
            "license": [
                "MIT"
            ],
            "description": "A PHP library simplifying the conversion of unicode, HTML and shortcode emoji.",
            "keywords": [
                "emoji",
                "php-emoji"
            ],
            "time": "2018-09-28T05:23:38+00:00"
        },
        {
            "name": "enshrined/svg-sanitize",
            "version": "0.9.2",
            "source": {
                "type": "git",
                "url": "https://github.com/darylldoyle/svg-sanitizer.git",
                "reference": "e0cb5ad3abea5459e0962cf79a92d34714c74dfa"
            },
            "dist": {
                "type": "zip",
                "url": "https://api.github.com/repos/darylldoyle/svg-sanitizer/zipball/e0cb5ad3abea5459e0962cf79a92d34714c74dfa",
                "reference": "e0cb5ad3abea5459e0962cf79a92d34714c74dfa",
                "shasum": ""
            },
            "require-dev": {
                "codeclimate/php-test-reporter": "^0.1.2",
                "phpunit/phpunit": "^6"
            },
            "type": "library",
            "autoload": {
                "psr-4": {
                    "enshrined\\svgSanitize\\": "src"
                }
            },
            "notification-url": "https://packagist.org/downloads/",
            "license": [
                "GPL-2.0+"
            ],
            "authors": [
                {
                    "name": "Daryll Doyle",
                    "email": "daryll@enshrined.co.uk"
                }
            ],
            "description": "An SVG sanitizer for PHP",
            "time": "2018-10-01T17:11:02+00:00"
        },
        {
            "name": "ezyang/htmlpurifier",
            "version": "v4.12.0",
            "source": {
                "type": "git",
                "url": "https://github.com/ezyang/htmlpurifier.git",
                "reference": "a617e55bc62a87eec73bd456d146d134ad716f03"
            },
            "dist": {
                "type": "zip",
                "url": "https://api.github.com/repos/ezyang/htmlpurifier/zipball/a617e55bc62a87eec73bd456d146d134ad716f03",
                "reference": "a617e55bc62a87eec73bd456d146d134ad716f03",
                "shasum": ""
            },
            "require": {
                "php": ">=5.2"
            },
            "require-dev": {
                "simpletest/simpletest": "dev-master#72de02a7b80c6bb8864ef9bf66d41d2f58f826bd"
            },
            "type": "library",
            "autoload": {
                "psr-0": {
                    "HTMLPurifier": "library/"
                },
                "files": [
                    "library/HTMLPurifier.composer.php"
                ]
            },
            "notification-url": "https://packagist.org/downloads/",
            "license": [
                "LGPL-2.1-or-later"
            ],
            "authors": [
                {
                    "name": "Edward Z. Yang",
                    "email": "admin@htmlpurifier.org",
                    "homepage": "http://ezyang.com"
                }
            ],
            "description": "Standards compliant HTML filter written in PHP",
            "homepage": "http://htmlpurifier.org/",
            "keywords": [
                "html"
            ],
            "time": "2019-10-28T03:44:26+00:00"
        },
        {
            "name": "guzzlehttp/guzzle",
            "version": "6.4.1",
            "source": {
                "type": "git",
                "url": "https://github.com/guzzle/guzzle.git",
                "reference": "0895c932405407fd3a7368b6910c09a24d26db11"
            },
            "dist": {
                "type": "zip",
                "url": "https://api.github.com/repos/guzzle/guzzle/zipball/0895c932405407fd3a7368b6910c09a24d26db11",
                "reference": "0895c932405407fd3a7368b6910c09a24d26db11",
                "shasum": ""
            },
            "require": {
                "ext-json": "*",
                "guzzlehttp/promises": "^1.0",
                "guzzlehttp/psr7": "^1.6.1",
                "php": ">=5.5"
            },
            "require-dev": {
                "ext-curl": "*",
                "phpunit/phpunit": "^4.8.35 || ^5.7 || ^6.4 || ^7.0",
                "psr/log": "^1.1"
            },
            "suggest": {
                "psr/log": "Required for using the Log middleware"
            },
            "type": "library",
            "extra": {
                "branch-alias": {
                    "dev-master": "6.3-dev"
                }
            },
            "autoload": {
                "psr-4": {
                    "GuzzleHttp\\": "src/"
                },
                "files": [
                    "src/functions_include.php"
                ]
            },
            "notification-url": "https://packagist.org/downloads/",
            "license": [
                "MIT"
            ],
            "authors": [
                {
                    "name": "Michael Dowling",
                    "email": "mtdowling@gmail.com",
                    "homepage": "https://github.com/mtdowling"
                }
            ],
            "description": "Guzzle is a PHP HTTP client library",
            "homepage": "http://guzzlephp.org/",
            "keywords": [
                "client",
                "curl",
                "framework",
                "http",
                "http client",
                "rest",
                "web service"
            ],
            "time": "2019-10-23T15:58:00+00:00"
        },
        {
            "name": "guzzlehttp/promises",
            "version": "v1.3.1",
            "source": {
                "type": "git",
                "url": "https://github.com/guzzle/promises.git",
                "reference": "a59da6cf61d80060647ff4d3eb2c03a2bc694646"
            },
            "dist": {
                "type": "zip",
                "url": "https://api.github.com/repos/guzzle/promises/zipball/a59da6cf61d80060647ff4d3eb2c03a2bc694646",
                "reference": "a59da6cf61d80060647ff4d3eb2c03a2bc694646",
                "shasum": ""
            },
            "require": {
                "php": ">=5.5.0"
            },
            "require-dev": {
                "phpunit/phpunit": "^4.0"
            },
            "type": "library",
            "extra": {
                "branch-alias": {
                    "dev-master": "1.4-dev"
                }
            },
            "autoload": {
                "psr-4": {
                    "GuzzleHttp\\Promise\\": "src/"
                },
                "files": [
                    "src/functions_include.php"
                ]
            },
            "notification-url": "https://packagist.org/downloads/",
            "license": [
                "MIT"
            ],
            "authors": [
                {
                    "name": "Michael Dowling",
                    "email": "mtdowling@gmail.com",
                    "homepage": "https://github.com/mtdowling"
                }
            ],
            "description": "Guzzle promises library",
            "keywords": [
                "promise"
            ],
            "time": "2016-12-20T10:07:11+00:00"
        },
        {
            "name": "guzzlehttp/psr7",
            "version": "1.6.1",
            "source": {
                "type": "git",
                "url": "https://github.com/guzzle/psr7.git",
                "reference": "239400de7a173fe9901b9ac7c06497751f00727a"
            },
            "dist": {
                "type": "zip",
                "url": "https://api.github.com/repos/guzzle/psr7/zipball/239400de7a173fe9901b9ac7c06497751f00727a",
                "reference": "239400de7a173fe9901b9ac7c06497751f00727a",
                "shasum": ""
            },
            "require": {
                "php": ">=5.4.0",
                "psr/http-message": "~1.0",
                "ralouphie/getallheaders": "^2.0.5 || ^3.0.0"
            },
            "provide": {
                "psr/http-message-implementation": "1.0"
            },
            "require-dev": {
                "ext-zlib": "*",
                "phpunit/phpunit": "~4.8.36 || ^5.7.27 || ^6.5.8"
            },
            "suggest": {
                "zendframework/zend-httphandlerrunner": "Emit PSR-7 responses"
            },
            "type": "library",
            "extra": {
                "branch-alias": {
                    "dev-master": "1.6-dev"
                }
            },
            "autoload": {
                "psr-4": {
                    "GuzzleHttp\\Psr7\\": "src/"
                },
                "files": [
                    "src/functions_include.php"
                ]
            },
            "notification-url": "https://packagist.org/downloads/",
            "license": [
                "MIT"
            ],
            "authors": [
                {
                    "name": "Michael Dowling",
                    "email": "mtdowling@gmail.com",
                    "homepage": "https://github.com/mtdowling"
                },
                {
                    "name": "Tobias Schultze",
                    "homepage": "https://github.com/Tobion"
                }
            ],
            "description": "PSR-7 message implementation that also provides common utility methods",
            "keywords": [
                "http",
                "message",
                "psr-7",
                "request",
                "response",
                "stream",
                "uri",
                "url"
            ],
            "time": "2019-07-01T23:21:34+00:00"
        },
        {
            "name": "intervention/httpauth",
            "version": "2.1.0",
            "source": {
                "type": "git",
                "url": "https://github.com/Intervention/httpauth.git",
                "reference": "3d67894b28b9ff3887fb9e4474c6b81ca5614543"
            },
            "dist": {
                "type": "zip",
                "url": "https://api.github.com/repos/Intervention/httpauth/zipball/3d67894b28b9ff3887fb9e4474c6b81ca5614543",
                "reference": "3d67894b28b9ff3887fb9e4474c6b81ca5614543",
                "shasum": ""
            },
            "require": {
                "php": ">=5.3.0"
            },
            "require-dev": {
                "phpunit/phpunit": "~4.0"
            },
            "type": "library",
            "extra": {
                "laravel": {
                    "providers": [
                        "Intervention\\Httpauth\\HttpauthServiceProvider"
                    ],
                    "aliases": {
                        "Httpauth": "Intervention\\Httpauth\\Facades\\Httpauth"
                    }
                }
            },
            "autoload": {
                "psr-4": {
                    "Intervention\\Httpauth\\": "src/Intervention/Httpauth"
                }
            },
            "notification-url": "https://packagist.org/downloads/",
            "license": [
                "MIT"
            ],
            "authors": [
                {
                    "name": "Oliver Vogel",
                    "email": "oliver@olivervogel.com",
                    "homepage": "http://olivervogel.com/"
                }
            ],
            "description": "HTTP authentication (Basic & Digest) including ServiceProviders for easy Laravel integration",
            "homepage": "https://github.com/Intervention/httpauth",
            "keywords": [
                "Authentication",
                "http",
                "laravel"
            ],
            "time": "2019-09-09T11:59:51+00:00"
        },
        {
            "name": "justinrainbow/json-schema",
            "version": "5.2.9",
            "source": {
                "type": "git",
                "url": "https://github.com/justinrainbow/json-schema.git",
                "reference": "44c6787311242a979fa15c704327c20e7221a0e4"
            },
            "dist": {
                "type": "zip",
                "url": "https://api.github.com/repos/justinrainbow/json-schema/zipball/44c6787311242a979fa15c704327c20e7221a0e4",
                "reference": "44c6787311242a979fa15c704327c20e7221a0e4",
                "shasum": ""
            },
            "require": {
                "php": ">=5.3.3"
            },
            "require-dev": {
                "friendsofphp/php-cs-fixer": "~2.2.20||~2.15.1",
                "json-schema/json-schema-test-suite": "1.2.0",
                "phpunit/phpunit": "^4.8.35"
            },
            "bin": [
                "bin/validate-json"
            ],
            "type": "library",
            "extra": {
                "branch-alias": {
                    "dev-master": "5.0.x-dev"
                }
            },
            "autoload": {
                "psr-4": {
                    "JsonSchema\\": "src/JsonSchema/"
                }
            },
            "notification-url": "https://packagist.org/downloads/",
            "license": [
                "MIT"
            ],
            "authors": [
                {
                    "name": "Bruno Prieto Reis",
                    "email": "bruno.p.reis@gmail.com"
                },
                {
                    "name": "Justin Rainbow",
                    "email": "justin.rainbow@gmail.com"
                },
                {
                    "name": "Igor Wiedler",
                    "email": "igor@wiedler.ch"
                },
                {
                    "name": "Robert Schönthal",
                    "email": "seroscho@googlemail.com"
                }
            ],
            "description": "A library to validate a json schema.",
            "homepage": "https://github.com/justinrainbow/json-schema",
            "keywords": [
                "json",
                "schema"
            ],
            "time": "2019-09-25T14:49:45+00:00"
        },
        {
            "name": "league/flysystem",
            "version": "1.0.57",
            "source": {
                "type": "git",
                "url": "https://github.com/thephpleague/flysystem.git",
                "reference": "0e9db7f0b96b9f12dcf6f65bc34b72b1a30ea55a"
            },
            "dist": {
                "type": "zip",
                "url": "https://api.github.com/repos/thephpleague/flysystem/zipball/0e9db7f0b96b9f12dcf6f65bc34b72b1a30ea55a",
                "reference": "0e9db7f0b96b9f12dcf6f65bc34b72b1a30ea55a",
                "shasum": ""
            },
            "require": {
                "ext-fileinfo": "*",
                "php": ">=5.5.9"
            },
            "conflict": {
                "league/flysystem-sftp": "<1.0.6"
            },
            "require-dev": {
                "phpspec/phpspec": "^3.4",
                "phpunit/phpunit": "^5.7.10"
            },
            "suggest": {
                "ext-fileinfo": "Required for MimeType",
                "ext-ftp": "Allows you to use FTP server storage",
                "ext-openssl": "Allows you to use FTPS server storage",
                "league/flysystem-aws-s3-v2": "Allows you to use S3 storage with AWS SDK v2",
                "league/flysystem-aws-s3-v3": "Allows you to use S3 storage with AWS SDK v3",
                "league/flysystem-azure": "Allows you to use Windows Azure Blob storage",
                "league/flysystem-cached-adapter": "Flysystem adapter decorator for metadata caching",
                "league/flysystem-eventable-filesystem": "Allows you to use EventableFilesystem",
                "league/flysystem-rackspace": "Allows you to use Rackspace Cloud Files",
                "league/flysystem-sftp": "Allows you to use SFTP server storage via phpseclib",
                "league/flysystem-webdav": "Allows you to use WebDAV storage",
                "league/flysystem-ziparchive": "Allows you to use ZipArchive adapter",
                "spatie/flysystem-dropbox": "Allows you to use Dropbox storage",
                "srmklive/flysystem-dropbox-v2": "Allows you to use Dropbox storage for PHP 5 applications"
            },
            "type": "library",
            "extra": {
                "branch-alias": {
                    "dev-master": "1.1-dev"
                }
            },
            "autoload": {
                "psr-4": {
                    "League\\Flysystem\\": "src/"
                }
            },
            "notification-url": "https://packagist.org/downloads/",
            "license": [
                "MIT"
            ],
            "authors": [
                {
                    "name": "Frank de Jonge",
                    "email": "info@frenky.net"
                }
            ],
            "description": "Filesystem abstraction: Many filesystems, one API.",
            "keywords": [
                "Cloud Files",
                "WebDAV",
                "abstraction",
                "aws",
                "cloud",
                "copy.com",
                "dropbox",
                "file systems",
                "files",
                "filesystem",
                "filesystems",
                "ftp",
                "rackspace",
                "remote",
                "s3",
                "sftp",
                "storage"
            ],
            "time": "2019-10-16T21:01:05+00:00"
        },
        {
            "name": "league/oauth2-client",
            "version": "2.4.1",
            "source": {
                "type": "git",
                "url": "https://github.com/thephpleague/oauth2-client.git",
                "reference": "cc114abc622a53af969e8664722e84ca36257530"
            },
            "dist": {
                "type": "zip",
                "url": "https://api.github.com/repos/thephpleague/oauth2-client/zipball/cc114abc622a53af969e8664722e84ca36257530",
                "reference": "cc114abc622a53af969e8664722e84ca36257530",
                "shasum": ""
            },
            "require": {
                "guzzlehttp/guzzle": "^6.0",
                "paragonie/random_compat": "^1|^2|^9.99",
                "php": "^5.6|^7.0"
            },
            "require-dev": {
                "eloquent/liberator": "^2.0",
                "eloquent/phony-phpunit": "^1.0|^3.0",
                "jakub-onderka/php-parallel-lint": "^0.9.2",
                "phpunit/phpunit": "^5.7|^6.0",
                "squizlabs/php_codesniffer": "^2.3|^3.0"
            },
            "type": "library",
            "extra": {
                "branch-alias": {
                    "dev-2.x": "2.0.x-dev"
                }
            },
            "autoload": {
                "psr-4": {
                    "League\\OAuth2\\Client\\": "src/"
                }
            },
            "notification-url": "https://packagist.org/downloads/",
            "license": [
                "MIT"
            ],
            "authors": [
                {
                    "name": "Alex Bilbie",
                    "email": "hello@alexbilbie.com",
                    "homepage": "http://www.alexbilbie.com",
                    "role": "Developer"
                },
                {
                    "name": "Woody Gilk",
                    "homepage": "https://github.com/shadowhand",
                    "role": "Contributor"
                }
            ],
            "description": "OAuth 2.0 Client Library",
            "keywords": [
                "Authentication",
                "SSO",
                "authorization",
                "identity",
                "idp",
                "oauth",
                "oauth2",
                "single sign on"
            ],
            "time": "2018-11-22T18:33:57+00:00"
        },
        {
            "name": "marcusschwarz/lesserphp",
            "version": "v0.5.2",
            "source": {
                "type": "git",
                "url": "https://github.com/MarcusSchwarz/lesserphp.git",
                "reference": "b02ee973ee1fff3237f7feaf44885596fb5ee323"
            },
            "dist": {
                "type": "zip",
                "url": "https://api.github.com/repos/MarcusSchwarz/lesserphp/zipball/b02ee973ee1fff3237f7feaf44885596fb5ee323",
                "reference": "b02ee973ee1fff3237f7feaf44885596fb5ee323",
                "shasum": ""
            },
            "require-dev": {
                "phpunit/phpunit": "~4.3"
            },
            "bin": [
                "plessc"
            ],
            "type": "library",
            "extra": {
                "branch-alias": {
                    "dev-master": "0.5.1-dev"
                }
            },
            "autoload": {
                "classmap": [
                    "lessc.inc.php"
                ]
            },
            "notification-url": "https://packagist.org/downloads/",
            "license": [
                "MIT",
                "GPL-3.0"
            ],
            "authors": [
                {
                    "name": "Leaf Corcoran",
                    "email": "leafot@gmail.com",
                    "homepage": "http://leafo.net"
                },
                {
                    "name": "Marcus Schwarz",
                    "email": "github@maswaba.de",
                    "homepage": "https://www.maswaba.de"
                }
            ],
            "description": "lesserphp is a compiler for LESS written in PHP based on leafo's lessphp.",
            "homepage": "http://leafo.net/lessphp/",
            "time": "2018-05-28T12:54:01+00:00"
        },
        {
            "name": "mikehaertl/php-shellcommand",
            "version": "1.6.0",
            "source": {
                "type": "git",
                "url": "https://github.com/mikehaertl/php-shellcommand.git",
                "reference": "6c6f44cee9bef0d5e7670852d04128745de455ac"
            },
            "dist": {
                "type": "zip",
                "url": "https://api.github.com/repos/mikehaertl/php-shellcommand/zipball/6c6f44cee9bef0d5e7670852d04128745de455ac",
                "reference": "6c6f44cee9bef0d5e7670852d04128745de455ac",
                "shasum": ""
            },
            "require": {
                "php": ">= 5.4.0"
            },
            "type": "library",
            "autoload": {
                "psr-4": {
                    "mikehaertl\\shellcommand\\": "src/"
                }
            },
            "notification-url": "https://packagist.org/downloads/",
            "license": [
                "MIT"
            ],
            "authors": [
                {
                    "name": "Michael Härtl",
                    "email": "haertl.mike@gmail.com"
                }
            ],
            "description": "An object oriented interface to shell commands",
            "keywords": [
                "shell"
            ],
            "time": "2019-09-15T07:36:45+00:00"
        },
        {
            "name": "monolog/monolog",
            "version": "2.0.0",
            "source": {
                "type": "git",
                "url": "https://github.com/Seldaek/monolog.git",
                "reference": "68545165e19249013afd1d6f7485aecff07a2d22"
            },
            "dist": {
                "type": "zip",
                "url": "https://api.github.com/repos/Seldaek/monolog/zipball/68545165e19249013afd1d6f7485aecff07a2d22",
                "reference": "68545165e19249013afd1d6f7485aecff07a2d22",
                "shasum": ""
            },
            "require": {
                "php": "^7.2",
                "psr/log": "^1.0.1"
            },
            "provide": {
                "psr/log-implementation": "1.0.0"
            },
            "require-dev": {
                "aws/aws-sdk-php": "^2.4.9 || ^3.0",
                "doctrine/couchdb": "~1.0@dev",
                "elasticsearch/elasticsearch": "^6.0",
                "graylog2/gelf-php": "^1.4.2",
                "jakub-onderka/php-parallel-lint": "^0.9",
                "php-amqplib/php-amqplib": "~2.4",
                "php-console/php-console": "^3.1.3",
                "phpspec/prophecy": "^1.6.1",
                "phpunit/phpunit": "^8.3",
                "predis/predis": "^1.1",
                "rollbar/rollbar": "^1.3",
                "ruflin/elastica": ">=0.90 <3.0",
                "swiftmailer/swiftmailer": "^5.3|^6.0"
            },
            "suggest": {
                "aws/aws-sdk-php": "Allow sending log messages to AWS services like DynamoDB",
                "doctrine/couchdb": "Allow sending log messages to a CouchDB server",
                "elasticsearch/elasticsearch": "Allow sending log messages to an Elasticsearch server via official client",
                "ext-amqp": "Allow sending log messages to an AMQP server (1.0+ required)",
                "ext-mbstring": "Allow to work properly with unicode symbols",
                "ext-mongodb": "Allow sending log messages to a MongoDB server (via driver)",
                "graylog2/gelf-php": "Allow sending log messages to a GrayLog2 server",
                "mongodb/mongodb": "Allow sending log messages to a MongoDB server (via library)",
                "php-amqplib/php-amqplib": "Allow sending log messages to an AMQP server using php-amqplib",
                "php-console/php-console": "Allow sending log messages to Google Chrome",
                "rollbar/rollbar": "Allow sending log messages to Rollbar",
                "ruflin/elastica": "Allow sending log messages to an Elastic Search server"
            },
            "type": "library",
            "extra": {
                "branch-alias": {
                    "dev-master": "2.x-dev"
                }
            },
            "autoload": {
                "psr-4": {
                    "Monolog\\": "src/Monolog"
                }
            },
            "notification-url": "https://packagist.org/downloads/",
            "license": [
                "MIT"
            ],
            "authors": [
                {
                    "name": "Jordi Boggiano",
                    "email": "j.boggiano@seld.be",
                    "homepage": "http://seld.be"
                }
            ],
            "description": "Sends your logs to files, sockets, inboxes, databases and various web services",
            "homepage": "http://github.com/Seldaek/monolog",
            "keywords": [
                "log",
                "logging",
                "psr-3"
            ],
            "time": "2019-08-30T09:56:44+00:00"
        },
        {
            "name": "mrclay/jsmin-php",
            "version": "2.4.0",
            "source": {
                "type": "git",
                "url": "https://github.com/mrclay/jsmin-php.git",
                "reference": "bb05febc9440852d39899255afd5569b7f21a72c"
            },
            "dist": {
                "type": "zip",
                "url": "https://api.github.com/repos/mrclay/jsmin-php/zipball/bb05febc9440852d39899255afd5569b7f21a72c",
                "reference": "bb05febc9440852d39899255afd5569b7f21a72c",
                "shasum": ""
            },
            "require": {
                "ext-pcre": "*",
                "php": ">=5.3.0"
            },
            "require-dev": {
                "phpunit/phpunit": "4.2"
            },
            "type": "library",
            "autoload": {
                "psr-0": {
                    "JSMin\\": "src/"
                }
            },
            "notification-url": "https://packagist.org/downloads/",
            "license": [
                "MIT"
            ],
            "authors": [
                {
                    "name": "Stephen Clay",
                    "email": "steve@mrclay.org",
                    "role": "Developer"
                },
                {
                    "name": "Ryan Grove",
                    "email": "ryan@wonko.com",
                    "role": "Developer"
                }
            ],
            "description": "Provides a modified port of Douglas Crockford's jsmin.c, which removes unnecessary whitespace from JavaScript files.",
            "homepage": "https://github.com/mrclay/jsmin-php/",
            "keywords": [
                "compress",
                "jsmin",
                "minify"
            ],
            "time": "2018-12-06T15:03:38+00:00"
        },
        {
            "name": "mrclay/minify",
            "version": "3.0.6",
            "source": {
                "type": "git",
                "url": "https://github.com/mrclay/minify.git",
                "reference": "63a812af8dcd0e1ce3c158fa3efdb82c627683f9"
            },
            "dist": {
                "type": "zip",
                "url": "https://api.github.com/repos/mrclay/minify/zipball/63a812af8dcd0e1ce3c158fa3efdb82c627683f9",
                "reference": "63a812af8dcd0e1ce3c158fa3efdb82c627683f9",
                "shasum": ""
            },
            "require": {
                "ext-pcre": "*",
                "intervention/httpauth": "~2.0",
                "marcusschwarz/lesserphp": "~0.5.1",
                "monolog/monolog": "~1.1|~2.0",
                "mrclay/jsmin-php": "~2",
                "mrclay/props-dic": "^2.2",
                "php": "^5.3.0 || ^7.0",
                "tubalmartin/cssmin": "~4"
            },
            "require-dev": {
                "firephp/firephp-core": "~0.4.0",
                "leafo/scssphp": "^0.3 || ^0.6 || ^0.7",
                "meenie/javascript-packer": "~1.1",
                "phpunit/phpunit": "^4.8.36",
                "tedivm/jshrink": "~1.1.0"
            },
            "suggest": {
                "firephp/firephp-core": "Use FirePHP for Log messages",
                "meenie/javascript-packer": "Keep track of the Packer PHP port using Composer"
            },
            "type": "library",
            "extra": {
                "branch-alias": {
                    "dev-master": "3.0.x-dev"
                }
            },
            "autoload": {
                "classmap": [
                    "lib/"
                ]
            },
            "notification-url": "https://packagist.org/downloads/",
            "license": [
                "BSD-3-Clause"
            ],
            "authors": [
                {
                    "name": "Stephen Clay",
                    "email": "steve@mrclay.org",
                    "role": "Developer"
                }
            ],
            "description": "Minify is a PHP5 app that helps you follow several rules for client-side performance. It combines multiple CSS or Javascript files, removes unnecessary whitespace and comments, and serves them with gzip encoding and optimal client-side cache headers",
            "homepage": "https://github.com/mrclay/minify",
            "time": "2019-10-28T11:39:13+00:00"
        },
        {
            "name": "mrclay/props-dic",
            "version": "2.2.0",
            "source": {
                "type": "git",
                "url": "https://github.com/mrclay/Props.git",
                "reference": "9ed6cf3a027f1eab03abdd134ec209467cf9c77e"
            },
            "dist": {
                "type": "zip",
                "url": "https://api.github.com/repos/mrclay/Props/zipball/9ed6cf3a027f1eab03abdd134ec209467cf9c77e",
                "reference": "9ed6cf3a027f1eab03abdd134ec209467cf9c77e",
                "shasum": ""
            },
            "require": {
                "container-interop/container-interop": "^1.1",
                "php": ">=5.3.3",
                "pimple/pimple": "~3.0"
            },
            "require-dev": {
                "phpunit/phpunit": "~4.8"
            },
            "type": "library",
            "autoload": {
                "psr-0": {
                    "Props\\": [
                        "src/",
                        "test/"
                    ]
                }
            },
            "notification-url": "https://packagist.org/downloads/",
            "license": [
                "MIT"
            ],
            "authors": [
                {
                    "name": "Steve Clay",
                    "email": "steve@mrclay.org",
                    "homepage": "http://www.mrclay.org/"
                }
            ],
            "description": "Props is a simple DI container that allows retrieving values via custom property and method names",
            "keywords": [
                "container",
                "dependency injection",
                "dependency injection container",
                "di",
                "di container"
            ],
            "time": "2016-02-10T18:59:20+00:00"
        },
        {
            "name": "opis/closure",
            "version": "3.4.1",
            "source": {
                "type": "git",
                "url": "https://github.com/opis/closure.git",
                "reference": "e79f851749c3caa836d7ccc01ede5828feb762c7"
            },
            "dist": {
                "type": "zip",
                "url": "https://api.github.com/repos/opis/closure/zipball/e79f851749c3caa836d7ccc01ede5828feb762c7",
                "reference": "e79f851749c3caa836d7ccc01ede5828feb762c7",
                "shasum": ""
            },
            "require": {
                "php": "^5.4 || ^7.0"
            },
            "require-dev": {
                "jeremeamia/superclosure": "^2.0",
                "phpunit/phpunit": "^4.0 || ^5.0 || ^6.0 || ^7.0"
            },
            "type": "library",
            "extra": {
                "branch-alias": {
                    "dev-master": "3.3.x-dev"
                }
            },
            "autoload": {
                "psr-4": {
                    "Opis\\Closure\\": "src/"
                },
                "files": [
                    "functions.php"
                ]
            },
            "notification-url": "https://packagist.org/downloads/",
            "license": [
                "MIT"
            ],
            "authors": [
                {
                    "name": "Marius Sarca",
                    "email": "marius.sarca@gmail.com"
                },
                {
                    "name": "Sorin Sarca",
                    "email": "sarca_sorin@hotmail.com"
                }
            ],
            "description": "A library that can be used to serialize closures (anonymous functions) and arbitrary objects.",
            "homepage": "https://opis.io/closure",
            "keywords": [
                "anonymous functions",
                "closure",
                "function",
                "serializable",
                "serialization",
                "serialize"
            ],
            "time": "2019-10-19T18:38:51+00:00"
        },
        {
            "name": "paragonie/random_compat",
            "version": "v9.99.99",
            "source": {
                "type": "git",
                "url": "https://github.com/paragonie/random_compat.git",
                "reference": "84b4dfb120c6f9b4ff7b3685f9b8f1aa365a0c95"
            },
            "dist": {
                "type": "zip",
                "url": "https://api.github.com/repos/paragonie/random_compat/zipball/84b4dfb120c6f9b4ff7b3685f9b8f1aa365a0c95",
                "reference": "84b4dfb120c6f9b4ff7b3685f9b8f1aa365a0c95",
                "shasum": ""
            },
            "require": {
                "php": "^7"
            },
            "require-dev": {
                "phpunit/phpunit": "4.*|5.*",
                "vimeo/psalm": "^1"
            },
            "suggest": {
                "ext-libsodium": "Provides a modern crypto API that can be used to generate random bytes."
            },
            "type": "library",
            "notification-url": "https://packagist.org/downloads/",
            "license": [
                "MIT"
            ],
            "authors": [
                {
                    "name": "Paragon Initiative Enterprises",
                    "email": "security@paragonie.com",
                    "homepage": "https://paragonie.com"
                }
            ],
            "description": "PHP 5.x polyfill for random_bytes() and random_int() from PHP 7",
            "keywords": [
                "csprng",
                "polyfill",
                "pseudorandom",
                "random"
            ],
            "time": "2018-07-02T15:55:56+00:00"
        },
        {
            "name": "phpdocumentor/reflection-common",
            "version": "2.0.0",
            "source": {
                "type": "git",
                "url": "https://github.com/phpDocumentor/ReflectionCommon.git",
                "reference": "63a995caa1ca9e5590304cd845c15ad6d482a62a"
            },
            "dist": {
                "type": "zip",
                "url": "https://api.github.com/repos/phpDocumentor/ReflectionCommon/zipball/63a995caa1ca9e5590304cd845c15ad6d482a62a",
                "reference": "63a995caa1ca9e5590304cd845c15ad6d482a62a",
                "shasum": ""
            },
            "require": {
                "php": ">=7.1"
            },
            "require-dev": {
                "phpunit/phpunit": "~6"
            },
            "type": "library",
            "extra": {
                "branch-alias": {
                    "dev-master": "2.x-dev"
                }
            },
            "autoload": {
                "psr-4": {
                    "phpDocumentor\\Reflection\\": "src/"
                }
            },
            "notification-url": "https://packagist.org/downloads/",
            "license": [
                "MIT"
            ],
            "authors": [
                {
                    "name": "Jaap van Otterdijk",
                    "email": "opensource@ijaap.nl"
                }
            ],
            "description": "Common reflection classes used by phpdocumentor to reflect the code structure",
            "homepage": "http://www.phpdoc.org",
            "keywords": [
                "FQSEN",
                "phpDocumentor",
                "phpdoc",
                "reflection",
                "static analysis"
            ],
            "time": "2018-08-07T13:53:10+00:00"
        },
        {
            "name": "phpdocumentor/reflection-docblock",
            "version": "4.3.2",
            "source": {
                "type": "git",
                "url": "https://github.com/phpDocumentor/ReflectionDocBlock.git",
                "reference": "b83ff7cfcfee7827e1e78b637a5904fe6a96698e"
            },
            "dist": {
                "type": "zip",
                "url": "https://api.github.com/repos/phpDocumentor/ReflectionDocBlock/zipball/b83ff7cfcfee7827e1e78b637a5904fe6a96698e",
                "reference": "b83ff7cfcfee7827e1e78b637a5904fe6a96698e",
                "shasum": ""
            },
            "require": {
                "php": "^7.0",
                "phpdocumentor/reflection-common": "^1.0.0 || ^2.0.0",
                "phpdocumentor/type-resolver": "~0.4 || ^1.0.0",
                "webmozart/assert": "^1.0"
            },
            "require-dev": {
                "doctrine/instantiator": "^1.0.5",
                "mockery/mockery": "^1.0",
                "phpunit/phpunit": "^6.4"
            },
            "type": "library",
            "extra": {
                "branch-alias": {
                    "dev-master": "4.x-dev"
                }
            },
            "autoload": {
                "psr-4": {
                    "phpDocumentor\\Reflection\\": [
                        "src/"
                    ]
                }
            },
            "notification-url": "https://packagist.org/downloads/",
            "license": [
                "MIT"
            ],
            "authors": [
                {
                    "name": "Mike van Riel",
                    "email": "me@mikevanriel.com"
                }
            ],
            "description": "With this component, a library can provide support for annotations via DocBlocks or otherwise retrieve information that is embedded in a DocBlock.",
            "time": "2019-09-12T14:27:41+00:00"
        },
        {
            "name": "phpdocumentor/type-resolver",
            "version": "1.0.1",
            "source": {
                "type": "git",
                "url": "https://github.com/phpDocumentor/TypeResolver.git",
                "reference": "2e32a6d48972b2c1976ed5d8967145b6cec4a4a9"
            },
            "dist": {
                "type": "zip",
                "url": "https://api.github.com/repos/phpDocumentor/TypeResolver/zipball/2e32a6d48972b2c1976ed5d8967145b6cec4a4a9",
                "reference": "2e32a6d48972b2c1976ed5d8967145b6cec4a4a9",
                "shasum": ""
            },
            "require": {
                "php": "^7.1",
                "phpdocumentor/reflection-common": "^2.0"
            },
            "require-dev": {
                "ext-tokenizer": "^7.1",
                "mockery/mockery": "~1",
                "phpunit/phpunit": "^7.0"
            },
            "type": "library",
            "extra": {
                "branch-alias": {
                    "dev-master": "1.x-dev"
                }
            },
            "autoload": {
                "psr-4": {
                    "phpDocumentor\\Reflection\\": "src"
                }
            },
            "notification-url": "https://packagist.org/downloads/",
            "license": [
                "MIT"
            ],
            "authors": [
                {
                    "name": "Mike van Riel",
                    "email": "me@mikevanriel.com"
                }
            ],
            "description": "A PSR-5 based resolver of Class names, Types and Structural Element Names",
            "time": "2019-08-22T18:11:29+00:00"
        },
        {
            "name": "pimple/pimple",
            "version": "v3.2.3",
            "source": {
                "type": "git",
                "url": "https://github.com/silexphp/Pimple.git",
                "reference": "9e403941ef9d65d20cba7d54e29fe906db42cf32"
            },
            "dist": {
                "type": "zip",
                "url": "https://api.github.com/repos/silexphp/Pimple/zipball/9e403941ef9d65d20cba7d54e29fe906db42cf32",
                "reference": "9e403941ef9d65d20cba7d54e29fe906db42cf32",
                "shasum": ""
            },
            "require": {
                "php": ">=5.3.0",
                "psr/container": "^1.0"
            },
            "require-dev": {
                "symfony/phpunit-bridge": "^3.2"
            },
            "type": "library",
            "extra": {
                "branch-alias": {
                    "dev-master": "3.2.x-dev"
                }
            },
            "autoload": {
                "psr-0": {
                    "Pimple": "src/"
                }
            },
            "notification-url": "https://packagist.org/downloads/",
            "license": [
                "MIT"
            ],
            "authors": [
                {
                    "name": "Fabien Potencier",
                    "email": "fabien@symfony.com"
                }
            ],
            "description": "Pimple, a simple Dependency Injection Container",
            "homepage": "http://pimple.sensiolabs.org",
            "keywords": [
                "container",
                "dependency injection"
            ],
            "time": "2018-01-21T07:42:36+00:00"
        },
        {
            "name": "pixelandtonic/imagine",
            "version": "1.2.2.1",
            "source": {
                "type": "git",
                "url": "https://github.com/pixelandtonic/Imagine.git",
                "reference": "c70db7d7f6bd6fb0abc7562bdabe51265af2518b"
            },
            "dist": {
                "type": "zip",
                "url": "https://api.github.com/repos/pixelandtonic/Imagine/zipball/c70db7d7f6bd6fb0abc7562bdabe51265af2518b",
                "reference": "c70db7d7f6bd6fb0abc7562bdabe51265af2518b",
                "shasum": ""
            },
            "require": {
                "php": ">=5.3.2"
            },
            "require-dev": {
                "friendsofphp/php-cs-fixer": "2.2.*",
                "phpunit/phpunit": "^4.8 || ^5.7 || ^6.5 || ^7.4 || ^8.2"
            },
            "suggest": {
                "ext-gd": "to use the GD implementation",
                "ext-gmagick": "to use the Gmagick implementation",
                "ext-imagick": "to use the Imagick implementation"
            },
            "type": "library",
            "extra": {
                "branch-alias": {
                    "dev-develop": "0.7-dev"
                }
            },
            "autoload": {
                "psr-4": {
                    "Imagine\\": "src/"
                }
            },
            "notification-url": "https://packagist.org/downloads/",
            "license": [
                "MIT"
            ],
            "authors": [
                {
                    "name": "Bulat Shakirzyanov",
                    "email": "mallluhuct@gmail.com",
                    "homepage": "http://avalanche123.com"
                }
            ],
            "description": "Image processing for PHP 5.3",
            "homepage": "http://imagine.readthedocs.org/",
            "keywords": [
                "drawing",
                "graphics",
                "image manipulation",
                "image processing"
            ],
            "time": "2019-07-19T12:55:50+00:00"
        },
        {
            "name": "psr/container",
            "version": "1.0.0",
            "source": {
                "type": "git",
                "url": "https://github.com/php-fig/container.git",
                "reference": "b7ce3b176482dbbc1245ebf52b181af44c2cf55f"
            },
            "dist": {
                "type": "zip",
                "url": "https://api.github.com/repos/php-fig/container/zipball/b7ce3b176482dbbc1245ebf52b181af44c2cf55f",
                "reference": "b7ce3b176482dbbc1245ebf52b181af44c2cf55f",
                "shasum": ""
            },
            "require": {
                "php": ">=5.3.0"
            },
            "type": "library",
            "extra": {
                "branch-alias": {
                    "dev-master": "1.0.x-dev"
                }
            },
            "autoload": {
                "psr-4": {
                    "Psr\\Container\\": "src/"
                }
            },
            "notification-url": "https://packagist.org/downloads/",
            "license": [
                "MIT"
            ],
            "authors": [
                {
                    "name": "PHP-FIG",
                    "homepage": "http://www.php-fig.org/"
                }
            ],
            "description": "Common Container Interface (PHP FIG PSR-11)",
            "homepage": "https://github.com/php-fig/container",
            "keywords": [
                "PSR-11",
                "container",
                "container-interface",
                "container-interop",
                "psr"
            ],
            "time": "2017-02-14T16:28:37+00:00"
        },
        {
            "name": "psr/http-message",
            "version": "1.0.1",
            "source": {
                "type": "git",
                "url": "https://github.com/php-fig/http-message.git",
                "reference": "f6561bf28d520154e4b0ec72be95418abe6d9363"
            },
            "dist": {
                "type": "zip",
                "url": "https://api.github.com/repos/php-fig/http-message/zipball/f6561bf28d520154e4b0ec72be95418abe6d9363",
                "reference": "f6561bf28d520154e4b0ec72be95418abe6d9363",
                "shasum": ""
            },
            "require": {
                "php": ">=5.3.0"
            },
            "type": "library",
            "extra": {
                "branch-alias": {
                    "dev-master": "1.0.x-dev"
                }
            },
            "autoload": {
                "psr-4": {
                    "Psr\\Http\\Message\\": "src/"
                }
            },
            "notification-url": "https://packagist.org/downloads/",
            "license": [
                "MIT"
            ],
            "authors": [
                {
                    "name": "PHP-FIG",
                    "homepage": "http://www.php-fig.org/"
                }
            ],
            "description": "Common interface for HTTP messages",
            "homepage": "https://github.com/php-fig/http-message",
            "keywords": [
                "http",
                "http-message",
                "psr",
                "psr-7",
                "request",
                "response"
            ],
            "time": "2016-08-06T14:39:51+00:00"
        },
        {
            "name": "psr/log",
            "version": "1.1.1",
            "source": {
                "type": "git",
                "url": "https://github.com/php-fig/log.git",
                "reference": "bf73deb2b3b896a9d9c75f3f0d88185d2faa27e2"
            },
            "dist": {
                "type": "zip",
                "url": "https://api.github.com/repos/php-fig/log/zipball/bf73deb2b3b896a9d9c75f3f0d88185d2faa27e2",
                "reference": "bf73deb2b3b896a9d9c75f3f0d88185d2faa27e2",
                "shasum": ""
            },
            "require": {
                "php": ">=5.3.0"
            },
            "type": "library",
            "extra": {
                "branch-alias": {
                    "dev-master": "1.1.x-dev"
                }
            },
            "autoload": {
                "psr-4": {
                    "Psr\\Log\\": "Psr/Log/"
                }
            },
            "notification-url": "https://packagist.org/downloads/",
            "license": [
                "MIT"
            ],
            "authors": [
                {
                    "name": "PHP-FIG",
                    "homepage": "http://www.php-fig.org/"
                }
            ],
            "description": "Common interface for logging libraries",
            "homepage": "https://github.com/php-fig/log",
            "keywords": [
                "log",
                "psr",
                "psr-3"
            ],
            "time": "2019-10-25T08:06:51+00:00"
        },
        {
            "name": "ralouphie/getallheaders",
            "version": "3.0.3",
            "source": {
                "type": "git",
                "url": "https://github.com/ralouphie/getallheaders.git",
                "reference": "120b605dfeb996808c31b6477290a714d356e822"
            },
            "dist": {
                "type": "zip",
                "url": "https://api.github.com/repos/ralouphie/getallheaders/zipball/120b605dfeb996808c31b6477290a714d356e822",
                "reference": "120b605dfeb996808c31b6477290a714d356e822",
                "shasum": ""
            },
            "require": {
                "php": ">=5.6"
            },
            "require-dev": {
                "php-coveralls/php-coveralls": "^2.1",
                "phpunit/phpunit": "^5 || ^6.5"
            },
            "type": "library",
            "autoload": {
                "files": [
                    "src/getallheaders.php"
                ]
            },
            "notification-url": "https://packagist.org/downloads/",
            "license": [
                "MIT"
            ],
            "authors": [
                {
                    "name": "Ralph Khattar",
                    "email": "ralph.khattar@gmail.com"
                }
            ],
            "description": "A polyfill for getallheaders.",
            "time": "2019-03-08T08:55:37+00:00"
        },
        {
            "name": "seld/cli-prompt",
            "version": "1.0.3",
            "source": {
                "type": "git",
                "url": "https://github.com/Seldaek/cli-prompt.git",
                "reference": "a19a7376a4689d4d94cab66ab4f3c816019ba8dd"
            },
            "dist": {
                "type": "zip",
                "url": "https://api.github.com/repos/Seldaek/cli-prompt/zipball/a19a7376a4689d4d94cab66ab4f3c816019ba8dd",
                "reference": "a19a7376a4689d4d94cab66ab4f3c816019ba8dd",
                "shasum": ""
            },
            "require": {
                "php": ">=5.3"
            },
            "type": "library",
            "extra": {
                "branch-alias": {
                    "dev-master": "1.x-dev"
                }
            },
            "autoload": {
                "psr-4": {
                    "Seld\\CliPrompt\\": "src/"
                }
            },
            "notification-url": "https://packagist.org/downloads/",
            "license": [
                "MIT"
            ],
            "authors": [
                {
                    "name": "Jordi Boggiano",
                    "email": "j.boggiano@seld.be"
                }
            ],
            "description": "Allows you to prompt for user input on the command line, and optionally hide the characters they type",
            "keywords": [
                "cli",
                "console",
                "hidden",
                "input",
                "prompt"
            ],
            "time": "2017-03-18T11:32:45+00:00"
        },
        {
            "name": "seld/jsonlint",
            "version": "1.7.2",
            "source": {
                "type": "git",
                "url": "https://github.com/Seldaek/jsonlint.git",
                "reference": "e2e5d290e4d2a4f0eb449f510071392e00e10d19"
            },
            "dist": {
                "type": "zip",
                "url": "https://api.github.com/repos/Seldaek/jsonlint/zipball/e2e5d290e4d2a4f0eb449f510071392e00e10d19",
                "reference": "e2e5d290e4d2a4f0eb449f510071392e00e10d19",
                "shasum": ""
            },
            "require": {
                "php": "^5.3 || ^7.0"
            },
            "require-dev": {
                "phpunit/phpunit": "^4.8.35 || ^5.7 || ^6.0"
            },
            "bin": [
                "bin/jsonlint"
            ],
            "type": "library",
            "autoload": {
                "psr-4": {
                    "Seld\\JsonLint\\": "src/Seld/JsonLint/"
                }
            },
            "notification-url": "https://packagist.org/downloads/",
            "license": [
                "MIT"
            ],
            "authors": [
                {
                    "name": "Jordi Boggiano",
                    "email": "j.boggiano@seld.be",
                    "homepage": "http://seld.be"
                }
            ],
            "description": "JSON Linter",
            "keywords": [
                "json",
                "linter",
                "parser",
                "validator"
            ],
            "time": "2019-10-24T14:27:39+00:00"
        },
        {
            "name": "seld/phar-utils",
            "version": "1.0.1",
            "source": {
                "type": "git",
                "url": "https://github.com/Seldaek/phar-utils.git",
                "reference": "7009b5139491975ef6486545a39f3e6dad5ac30a"
            },
            "dist": {
                "type": "zip",
                "url": "https://api.github.com/repos/Seldaek/phar-utils/zipball/7009b5139491975ef6486545a39f3e6dad5ac30a",
                "reference": "7009b5139491975ef6486545a39f3e6dad5ac30a",
                "shasum": ""
            },
            "require": {
                "php": ">=5.3"
            },
            "type": "library",
            "extra": {
                "branch-alias": {
                    "dev-master": "1.x-dev"
                }
            },
            "autoload": {
                "psr-4": {
                    "Seld\\PharUtils\\": "src/"
                }
            },
            "notification-url": "https://packagist.org/downloads/",
            "license": [
                "MIT"
            ],
            "authors": [
                {
                    "name": "Jordi Boggiano",
                    "email": "j.boggiano@seld.be"
                }
            ],
            "description": "PHAR file format utilities, for when PHP phars you up",
            "keywords": [
                "phra"
            ],
            "time": "2015-10-13T18:44:15+00:00"
        },
        {
            "name": "swiftmailer/swiftmailer",
            "version": "v6.2.1",
            "source": {
                "type": "git",
                "url": "https://github.com/swiftmailer/swiftmailer.git",
                "reference": "5397cd05b0a0f7937c47b0adcb4c60e5ab936b6a"
            },
            "dist": {
                "type": "zip",
                "url": "https://api.github.com/repos/swiftmailer/swiftmailer/zipball/5397cd05b0a0f7937c47b0adcb4c60e5ab936b6a",
                "reference": "5397cd05b0a0f7937c47b0adcb4c60e5ab936b6a",
                "shasum": ""
            },
            "require": {
                "egulias/email-validator": "~2.0",
                "php": ">=7.0.0",
                "symfony/polyfill-iconv": "^1.0",
                "symfony/polyfill-intl-idn": "^1.10",
                "symfony/polyfill-mbstring": "^1.0"
            },
            "require-dev": {
                "mockery/mockery": "~0.9.1",
                "symfony/phpunit-bridge": "^3.4.19|^4.1.8"
            },
            "suggest": {
                "ext-intl": "Needed to support internationalized email addresses",
                "true/punycode": "Needed to support internationalized email addresses, if ext-intl is not installed"
            },
            "type": "library",
            "extra": {
                "branch-alias": {
                    "dev-master": "6.2-dev"
                }
            },
            "autoload": {
                "files": [
                    "lib/swift_required.php"
                ]
            },
            "notification-url": "https://packagist.org/downloads/",
            "license": [
                "MIT"
            ],
            "authors": [
                {
                    "name": "Chris Corbyn"
                },
                {
                    "name": "Fabien Potencier",
                    "email": "fabien@symfony.com"
                }
            ],
            "description": "Swiftmailer, free feature-rich PHP mailer",
            "homepage": "https://swiftmailer.symfony.com",
            "keywords": [
                "email",
                "mail",
                "mailer"
            ],
            "time": "2019-04-21T09:21:45+00:00"
        },
        {
            "name": "symfony/console",
            "version": "v4.3.5",
            "source": {
                "type": "git",
                "url": "https://github.com/symfony/console.git",
                "reference": "929ddf360d401b958f611d44e726094ab46a7369"
            },
            "dist": {
                "type": "zip",
                "url": "https://api.github.com/repos/symfony/console/zipball/929ddf360d401b958f611d44e726094ab46a7369",
                "reference": "929ddf360d401b958f611d44e726094ab46a7369",
                "shasum": ""
            },
            "require": {
                "php": "^7.1.3",
                "symfony/polyfill-mbstring": "~1.0",
                "symfony/polyfill-php73": "^1.8",
                "symfony/service-contracts": "^1.1"
            },
            "conflict": {
                "symfony/dependency-injection": "<3.4",
                "symfony/event-dispatcher": "<4.3",
                "symfony/process": "<3.3"
            },
            "provide": {
                "psr/log-implementation": "1.0"
            },
            "require-dev": {
                "psr/log": "~1.0",
                "symfony/config": "~3.4|~4.0",
                "symfony/dependency-injection": "~3.4|~4.0",
                "symfony/event-dispatcher": "^4.3",
                "symfony/lock": "~3.4|~4.0",
                "symfony/process": "~3.4|~4.0",
                "symfony/var-dumper": "^4.3"
            },
            "suggest": {
                "psr/log": "For using the console logger",
                "symfony/event-dispatcher": "",
                "symfony/lock": "",
                "symfony/process": ""
            },
            "type": "library",
            "extra": {
                "branch-alias": {
                    "dev-master": "4.3-dev"
                }
            },
            "autoload": {
                "psr-4": {
                    "Symfony\\Component\\Console\\": ""
                },
                "exclude-from-classmap": [
                    "/Tests/"
                ]
            },
            "notification-url": "https://packagist.org/downloads/",
            "license": [
                "MIT"
            ],
            "authors": [
                {
                    "name": "Fabien Potencier",
                    "email": "fabien@symfony.com"
                },
                {
                    "name": "Symfony Community",
                    "homepage": "https://symfony.com/contributors"
                }
            ],
            "description": "Symfony Console Component",
            "homepage": "https://symfony.com",
            "time": "2019-10-07T12:36:49+00:00"
        },
        {
            "name": "symfony/filesystem",
            "version": "v4.3.5",
            "source": {
                "type": "git",
                "url": "https://github.com/symfony/filesystem.git",
                "reference": "9abbb7ef96a51f4d7e69627bc6f63307994e4263"
            },
            "dist": {
                "type": "zip",
                "url": "https://api.github.com/repos/symfony/filesystem/zipball/9abbb7ef96a51f4d7e69627bc6f63307994e4263",
                "reference": "9abbb7ef96a51f4d7e69627bc6f63307994e4263",
                "shasum": ""
            },
            "require": {
                "php": "^7.1.3",
                "symfony/polyfill-ctype": "~1.8"
            },
            "type": "library",
            "extra": {
                "branch-alias": {
                    "dev-master": "4.3-dev"
                }
            },
            "autoload": {
                "psr-4": {
                    "Symfony\\Component\\Filesystem\\": ""
                },
                "exclude-from-classmap": [
                    "/Tests/"
                ]
            },
            "notification-url": "https://packagist.org/downloads/",
            "license": [
                "MIT"
            ],
            "authors": [
                {
                    "name": "Fabien Potencier",
                    "email": "fabien@symfony.com"
                },
                {
                    "name": "Symfony Community",
                    "homepage": "https://symfony.com/contributors"
                }
            ],
            "description": "Symfony Filesystem Component",
            "homepage": "https://symfony.com",
            "time": "2019-08-20T14:07:54+00:00"
        },
        {
            "name": "symfony/finder",
            "version": "v4.3.5",
            "source": {
                "type": "git",
                "url": "https://github.com/symfony/finder.git",
                "reference": "5e575faa95548d0586f6bedaeabec259714e44d1"
            },
            "dist": {
                "type": "zip",
                "url": "https://api.github.com/repos/symfony/finder/zipball/5e575faa95548d0586f6bedaeabec259714e44d1",
                "reference": "5e575faa95548d0586f6bedaeabec259714e44d1",
                "shasum": ""
            },
            "require": {
                "php": "^7.1.3"
            },
            "type": "library",
            "extra": {
                "branch-alias": {
                    "dev-master": "4.3-dev"
                }
            },
            "autoload": {
                "psr-4": {
                    "Symfony\\Component\\Finder\\": ""
                },
                "exclude-from-classmap": [
                    "/Tests/"
                ]
            },
            "notification-url": "https://packagist.org/downloads/",
            "license": [
                "MIT"
            ],
            "authors": [
                {
                    "name": "Fabien Potencier",
                    "email": "fabien@symfony.com"
                },
                {
                    "name": "Symfony Community",
                    "homepage": "https://symfony.com/contributors"
                }
            ],
            "description": "Symfony Finder Component",
            "homepage": "https://symfony.com",
            "time": "2019-09-16T11:29:48+00:00"
        },
        {
            "name": "symfony/polyfill-ctype",
            "version": "v1.12.0",
            "source": {
                "type": "git",
                "url": "https://github.com/symfony/polyfill-ctype.git",
                "reference": "550ebaac289296ce228a706d0867afc34687e3f4"
            },
            "dist": {
                "type": "zip",
                "url": "https://api.github.com/repos/symfony/polyfill-ctype/zipball/550ebaac289296ce228a706d0867afc34687e3f4",
                "reference": "550ebaac289296ce228a706d0867afc34687e3f4",
                "shasum": ""
            },
            "require": {
                "php": ">=5.3.3"
            },
            "suggest": {
                "ext-ctype": "For best performance"
            },
            "type": "library",
            "extra": {
                "branch-alias": {
                    "dev-master": "1.12-dev"
                }
            },
            "autoload": {
                "psr-4": {
                    "Symfony\\Polyfill\\Ctype\\": ""
                },
                "files": [
                    "bootstrap.php"
                ]
            },
            "notification-url": "https://packagist.org/downloads/",
            "license": [
                "MIT"
            ],
            "authors": [
                {
                    "name": "Gert de Pagter",
                    "email": "BackEndTea@gmail.com"
                },
                {
                    "name": "Symfony Community",
                    "homepage": "https://symfony.com/contributors"
                }
            ],
            "description": "Symfony polyfill for ctype functions",
            "homepage": "https://symfony.com",
            "keywords": [
                "compatibility",
                "ctype",
                "polyfill",
                "portable"
            ],
            "time": "2019-08-06T08:03:45+00:00"
        },
        {
            "name": "symfony/polyfill-iconv",
            "version": "v1.12.0",
            "source": {
                "type": "git",
                "url": "https://github.com/symfony/polyfill-iconv.git",
                "reference": "685968b11e61a347c18bf25db32effa478be610f"
            },
            "dist": {
                "type": "zip",
                "url": "https://api.github.com/repos/symfony/polyfill-iconv/zipball/685968b11e61a347c18bf25db32effa478be610f",
                "reference": "685968b11e61a347c18bf25db32effa478be610f",
                "shasum": ""
            },
            "require": {
                "php": ">=5.3.3"
            },
            "suggest": {
                "ext-iconv": "For best performance"
            },
            "type": "library",
            "extra": {
                "branch-alias": {
                    "dev-master": "1.12-dev"
                }
            },
            "autoload": {
                "psr-4": {
                    "Symfony\\Polyfill\\Iconv\\": ""
                },
                "files": [
                    "bootstrap.php"
                ]
            },
            "notification-url": "https://packagist.org/downloads/",
            "license": [
                "MIT"
            ],
            "authors": [
                {
                    "name": "Nicolas Grekas",
                    "email": "p@tchwork.com"
                },
                {
                    "name": "Symfony Community",
                    "homepage": "https://symfony.com/contributors"
                }
            ],
            "description": "Symfony polyfill for the Iconv extension",
            "homepage": "https://symfony.com",
            "keywords": [
                "compatibility",
                "iconv",
                "polyfill",
                "portable",
                "shim"
            ],
            "time": "2019-08-06T08:03:45+00:00"
        },
        {
            "name": "symfony/polyfill-intl-grapheme",
            "version": "v1.12.0",
            "source": {
                "type": "git",
                "url": "https://github.com/symfony/polyfill-intl-grapheme.git",
                "reference": "f6d623160da72288a9b704d324e5a0e4b385331a"
            },
            "dist": {
                "type": "zip",
                "url": "https://api.github.com/repos/symfony/polyfill-intl-grapheme/zipball/f6d623160da72288a9b704d324e5a0e4b385331a",
                "reference": "f6d623160da72288a9b704d324e5a0e4b385331a",
                "shasum": ""
            },
            "require": {
                "php": ">=5.3.3"
            },
            "suggest": {
                "ext-intl": "For best performance"
            },
            "type": "library",
            "extra": {
                "branch-alias": {
                    "dev-master": "1.12-dev"
                }
            },
            "autoload": {
                "psr-4": {
                    "Symfony\\Polyfill\\Intl\\Grapheme\\": ""
                },
                "files": [
                    "bootstrap.php"
                ]
            },
            "notification-url": "https://packagist.org/downloads/",
            "license": [
                "MIT"
            ],
            "authors": [
                {
                    "name": "Nicolas Grekas",
                    "email": "p@tchwork.com"
                },
                {
                    "name": "Symfony Community",
                    "homepage": "https://symfony.com/contributors"
                }
            ],
            "description": "Symfony polyfill for intl's grapheme_* functions",
            "homepage": "https://symfony.com",
            "keywords": [
                "compatibility",
                "grapheme",
                "intl",
                "polyfill",
                "portable",
                "shim"
            ],
            "time": "2019-08-06T08:03:45+00:00"
        },
        {
            "name": "symfony/polyfill-intl-idn",
            "version": "v1.12.0",
            "source": {
                "type": "git",
                "url": "https://github.com/symfony/polyfill-intl-idn.git",
                "reference": "6af626ae6fa37d396dc90a399c0ff08e5cfc45b2"
            },
            "dist": {
                "type": "zip",
                "url": "https://api.github.com/repos/symfony/polyfill-intl-idn/zipball/6af626ae6fa37d396dc90a399c0ff08e5cfc45b2",
                "reference": "6af626ae6fa37d396dc90a399c0ff08e5cfc45b2",
                "shasum": ""
            },
            "require": {
                "php": ">=5.3.3",
                "symfony/polyfill-mbstring": "^1.3",
                "symfony/polyfill-php72": "^1.9"
            },
            "suggest": {
                "ext-intl": "For best performance"
            },
            "type": "library",
            "extra": {
                "branch-alias": {
                    "dev-master": "1.12-dev"
                }
            },
            "autoload": {
                "psr-4": {
                    "Symfony\\Polyfill\\Intl\\Idn\\": ""
                },
                "files": [
                    "bootstrap.php"
                ]
            },
            "notification-url": "https://packagist.org/downloads/",
            "license": [
                "MIT"
            ],
            "authors": [
                {
                    "name": "Laurent Bassin",
                    "email": "laurent@bassin.info"
                },
                {
                    "name": "Symfony Community",
                    "homepage": "https://symfony.com/contributors"
                }
            ],
            "description": "Symfony polyfill for intl's idn_to_ascii and idn_to_utf8 functions",
            "homepage": "https://symfony.com",
            "keywords": [
                "compatibility",
                "idn",
                "intl",
                "polyfill",
                "portable",
                "shim"
            ],
            "time": "2019-08-06T08:03:45+00:00"
        },
        {
            "name": "symfony/polyfill-intl-normalizer",
            "version": "v1.12.0",
            "source": {
                "type": "git",
                "url": "https://github.com/symfony/polyfill-intl-normalizer.git",
                "reference": "c7fcec8e5cd3fc87f91120b0b5d3cb1b7d44f7a9"
            },
            "dist": {
                "type": "zip",
                "url": "https://api.github.com/repos/symfony/polyfill-intl-normalizer/zipball/c7fcec8e5cd3fc87f91120b0b5d3cb1b7d44f7a9",
                "reference": "c7fcec8e5cd3fc87f91120b0b5d3cb1b7d44f7a9",
                "shasum": ""
            },
            "require": {
                "php": ">=5.3.3"
            },
            "suggest": {
                "ext-intl": "For best performance"
            },
            "type": "library",
            "extra": {
                "branch-alias": {
                    "dev-master": "1.12-dev"
                }
            },
            "autoload": {
                "psr-4": {
                    "Symfony\\Polyfill\\Intl\\Normalizer\\": ""
                },
                "files": [
                    "bootstrap.php"
                ],
                "classmap": [
                    "Resources/stubs"
                ]
            },
            "notification-url": "https://packagist.org/downloads/",
            "license": [
                "MIT"
            ],
            "authors": [
                {
                    "name": "Nicolas Grekas",
                    "email": "p@tchwork.com"
                },
                {
                    "name": "Symfony Community",
                    "homepage": "https://symfony.com/contributors"
                }
            ],
            "description": "Symfony polyfill for intl's Normalizer class and related functions",
            "homepage": "https://symfony.com",
            "keywords": [
                "compatibility",
                "intl",
                "normalizer",
                "polyfill",
                "portable",
                "shim"
            ],
            "time": "2019-08-06T08:03:45+00:00"
        },
        {
            "name": "symfony/polyfill-mbstring",
            "version": "v1.12.0",
            "source": {
                "type": "git",
                "url": "https://github.com/symfony/polyfill-mbstring.git",
                "reference": "b42a2f66e8f1b15ccf25652c3424265923eb4f17"
            },
            "dist": {
                "type": "zip",
                "url": "https://api.github.com/repos/symfony/polyfill-mbstring/zipball/b42a2f66e8f1b15ccf25652c3424265923eb4f17",
                "reference": "b42a2f66e8f1b15ccf25652c3424265923eb4f17",
                "shasum": ""
            },
            "require": {
                "php": ">=5.3.3"
            },
            "suggest": {
                "ext-mbstring": "For best performance"
            },
            "type": "library",
            "extra": {
                "branch-alias": {
                    "dev-master": "1.12-dev"
                }
            },
            "autoload": {
                "psr-4": {
                    "Symfony\\Polyfill\\Mbstring\\": ""
                },
                "files": [
                    "bootstrap.php"
                ]
            },
            "notification-url": "https://packagist.org/downloads/",
            "license": [
                "MIT"
            ],
            "authors": [
                {
                    "name": "Nicolas Grekas",
                    "email": "p@tchwork.com"
                },
                {
                    "name": "Symfony Community",
                    "homepage": "https://symfony.com/contributors"
                }
            ],
            "description": "Symfony polyfill for the Mbstring extension",
            "homepage": "https://symfony.com",
            "keywords": [
                "compatibility",
                "mbstring",
                "polyfill",
                "portable",
                "shim"
            ],
            "time": "2019-08-06T08:03:45+00:00"
        },
        {
            "name": "symfony/polyfill-php72",
            "version": "v1.12.0",
            "source": {
                "type": "git",
                "url": "https://github.com/symfony/polyfill-php72.git",
                "reference": "04ce3335667451138df4307d6a9b61565560199e"
            },
            "dist": {
                "type": "zip",
                "url": "https://api.github.com/repos/symfony/polyfill-php72/zipball/04ce3335667451138df4307d6a9b61565560199e",
                "reference": "04ce3335667451138df4307d6a9b61565560199e",
                "shasum": ""
            },
            "require": {
                "php": ">=5.3.3"
            },
            "type": "library",
            "extra": {
                "branch-alias": {
                    "dev-master": "1.12-dev"
                }
            },
            "autoload": {
                "psr-4": {
                    "Symfony\\Polyfill\\Php72\\": ""
                },
                "files": [
                    "bootstrap.php"
                ]
            },
            "notification-url": "https://packagist.org/downloads/",
            "license": [
                "MIT"
            ],
            "authors": [
                {
                    "name": "Nicolas Grekas",
                    "email": "p@tchwork.com"
                },
                {
                    "name": "Symfony Community",
                    "homepage": "https://symfony.com/contributors"
                }
            ],
            "description": "Symfony polyfill backporting some PHP 7.2+ features to lower PHP versions",
            "homepage": "https://symfony.com",
            "keywords": [
                "compatibility",
                "polyfill",
                "portable",
                "shim"
            ],
            "time": "2019-08-06T08:03:45+00:00"
        },
        {
            "name": "symfony/polyfill-php73",
            "version": "v1.12.0",
            "source": {
                "type": "git",
                "url": "https://github.com/symfony/polyfill-php73.git",
                "reference": "2ceb49eaccb9352bff54d22570276bb75ba4a188"
            },
            "dist": {
                "type": "zip",
                "url": "https://api.github.com/repos/symfony/polyfill-php73/zipball/2ceb49eaccb9352bff54d22570276bb75ba4a188",
                "reference": "2ceb49eaccb9352bff54d22570276bb75ba4a188",
                "shasum": ""
            },
            "require": {
                "php": ">=5.3.3"
            },
            "type": "library",
            "extra": {
                "branch-alias": {
                    "dev-master": "1.12-dev"
                }
            },
            "autoload": {
                "psr-4": {
                    "Symfony\\Polyfill\\Php73\\": ""
                },
                "files": [
                    "bootstrap.php"
                ],
                "classmap": [
                    "Resources/stubs"
                ]
            },
            "notification-url": "https://packagist.org/downloads/",
            "license": [
                "MIT"
            ],
            "authors": [
                {
                    "name": "Nicolas Grekas",
                    "email": "p@tchwork.com"
                },
                {
                    "name": "Symfony Community",
                    "homepage": "https://symfony.com/contributors"
                }
            ],
            "description": "Symfony polyfill backporting some PHP 7.3+ features to lower PHP versions",
            "homepage": "https://symfony.com",
            "keywords": [
                "compatibility",
                "polyfill",
                "portable",
                "shim"
            ],
            "time": "2019-08-06T08:03:45+00:00"
        },
        {
            "name": "symfony/process",
            "version": "v4.3.5",
            "source": {
                "type": "git",
                "url": "https://github.com/symfony/process.git",
                "reference": "50556892f3cc47d4200bfd1075314139c4c9ff4b"
            },
            "dist": {
                "type": "zip",
                "url": "https://api.github.com/repos/symfony/process/zipball/50556892f3cc47d4200bfd1075314139c4c9ff4b",
                "reference": "50556892f3cc47d4200bfd1075314139c4c9ff4b",
                "shasum": ""
            },
            "require": {
                "php": "^7.1.3"
            },
            "type": "library",
            "extra": {
                "branch-alias": {
                    "dev-master": "4.3-dev"
                }
            },
            "autoload": {
                "psr-4": {
                    "Symfony\\Component\\Process\\": ""
                },
                "exclude-from-classmap": [
                    "/Tests/"
                ]
            },
            "notification-url": "https://packagist.org/downloads/",
            "license": [
                "MIT"
            ],
            "authors": [
                {
                    "name": "Fabien Potencier",
                    "email": "fabien@symfony.com"
                },
                {
                    "name": "Symfony Community",
                    "homepage": "https://symfony.com/contributors"
                }
            ],
            "description": "Symfony Process Component",
            "homepage": "https://symfony.com",
            "time": "2019-09-26T21:17:10+00:00"
        },
        {
            "name": "symfony/service-contracts",
            "version": "v1.1.7",
            "source": {
                "type": "git",
                "url": "https://github.com/symfony/service-contracts.git",
                "reference": "ffcde9615dc5bb4825b9f6aed07716f1f57faae0"
            },
            "dist": {
                "type": "zip",
                "url": "https://api.github.com/repos/symfony/service-contracts/zipball/ffcde9615dc5bb4825b9f6aed07716f1f57faae0",
                "reference": "ffcde9615dc5bb4825b9f6aed07716f1f57faae0",
                "shasum": ""
            },
            "require": {
                "php": "^7.1.3",
                "psr/container": "^1.0"
            },
            "suggest": {
                "symfony/service-implementation": ""
            },
            "type": "library",
            "extra": {
                "branch-alias": {
                    "dev-master": "1.1-dev"
                }
            },
            "autoload": {
                "psr-4": {
                    "Symfony\\Contracts\\Service\\": ""
                }
            },
            "notification-url": "https://packagist.org/downloads/",
            "license": [
                "MIT"
            ],
            "authors": [
                {
                    "name": "Nicolas Grekas",
                    "email": "p@tchwork.com"
                },
                {
                    "name": "Symfony Community",
                    "homepage": "https://symfony.com/contributors"
                }
            ],
            "description": "Generic abstractions related to writing services",
            "homepage": "https://symfony.com",
            "keywords": [
                "abstractions",
                "contracts",
                "decoupling",
                "interfaces",
                "interoperability",
                "standards"
            ],
            "time": "2019-09-17T11:12:18+00:00"
        },
        {
            "name": "symfony/yaml",
            "version": "v4.3.5",
            "source": {
                "type": "git",
                "url": "https://github.com/symfony/yaml.git",
                "reference": "41e16350a2a1c7383c4735aa2f9fce74cf3d1178"
            },
            "dist": {
                "type": "zip",
                "url": "https://api.github.com/repos/symfony/yaml/zipball/41e16350a2a1c7383c4735aa2f9fce74cf3d1178",
                "reference": "41e16350a2a1c7383c4735aa2f9fce74cf3d1178",
                "shasum": ""
            },
            "require": {
                "php": "^7.1.3",
                "symfony/polyfill-ctype": "~1.8"
            },
            "conflict": {
                "symfony/console": "<3.4"
            },
            "require-dev": {
                "symfony/console": "~3.4|~4.0"
            },
            "suggest": {
                "symfony/console": "For validating YAML files using the lint command"
            },
            "type": "library",
            "extra": {
                "branch-alias": {
                    "dev-master": "4.3-dev"
                }
            },
            "autoload": {
                "psr-4": {
                    "Symfony\\Component\\Yaml\\": ""
                },
                "exclude-from-classmap": [
                    "/Tests/"
                ]
            },
            "notification-url": "https://packagist.org/downloads/",
            "license": [
                "MIT"
            ],
            "authors": [
                {
                    "name": "Fabien Potencier",
                    "email": "fabien@symfony.com"
                },
                {
                    "name": "Symfony Community",
                    "homepage": "https://symfony.com/contributors"
                }
            ],
            "description": "Symfony Yaml Component",
            "homepage": "https://symfony.com",
            "time": "2019-09-11T15:41:19+00:00"
        },
        {
            "name": "true/punycode",
            "version": "v2.1.1",
            "source": {
                "type": "git",
                "url": "https://github.com/true/php-punycode.git",
                "reference": "a4d0c11a36dd7f4e7cd7096076cab6d3378a071e"
            },
            "dist": {
                "type": "zip",
                "url": "https://api.github.com/repos/true/php-punycode/zipball/a4d0c11a36dd7f4e7cd7096076cab6d3378a071e",
                "reference": "a4d0c11a36dd7f4e7cd7096076cab6d3378a071e",
                "shasum": ""
            },
            "require": {
                "php": ">=5.3.0",
                "symfony/polyfill-mbstring": "^1.3"
            },
            "require-dev": {
                "phpunit/phpunit": "~4.7",
                "squizlabs/php_codesniffer": "~2.0"
            },
            "type": "library",
            "autoload": {
                "psr-4": {
                    "TrueBV\\": "src/"
                }
            },
            "notification-url": "https://packagist.org/downloads/",
            "license": [
                "MIT"
            ],
            "authors": [
                {
                    "name": "Renan Gonçalves",
                    "email": "renan.saddam@gmail.com"
                }
            ],
            "description": "A Bootstring encoding of Unicode for Internationalized Domain Names in Applications (IDNA)",
            "homepage": "https://github.com/true/php-punycode",
            "keywords": [
                "idna",
                "punycode"
            ],
            "time": "2016-11-16T10:37:54+00:00"
        },
        {
            "name": "tubalmartin/cssmin",
            "version": "v4.1.1",
            "source": {
                "type": "git",
                "url": "https://github.com/tubalmartin/YUI-CSS-compressor-PHP-port.git",
                "reference": "3cbf557f4079d83a06f9c3ff9b957c022d7805cf"
            },
            "dist": {
                "type": "zip",
                "url": "https://api.github.com/repos/tubalmartin/YUI-CSS-compressor-PHP-port/zipball/3cbf557f4079d83a06f9c3ff9b957c022d7805cf",
                "reference": "3cbf557f4079d83a06f9c3ff9b957c022d7805cf",
                "shasum": ""
            },
            "require": {
                "ext-pcre": "*",
                "php": ">=5.3.2"
            },
            "require-dev": {
                "cogpowered/finediff": "0.3.*",
                "phpunit/phpunit": "4.8.*"
            },
            "bin": [
                "cssmin"
            ],
            "type": "library",
            "autoload": {
                "psr-4": {
                    "tubalmartin\\CssMin\\": "src"
                }
            },
            "notification-url": "https://packagist.org/downloads/",
            "license": [
                "BSD-3-Clause"
            ],
            "authors": [
                {
                    "name": "Túbal Martín",
                    "homepage": "http://tubalmartin.me/"
                }
            ],
            "description": "A PHP port of the YUI CSS compressor",
            "homepage": "https://github.com/tubalmartin/YUI-CSS-compressor-PHP-port",
            "keywords": [
                "compress",
                "compressor",
                "css",
                "cssmin",
                "minify",
                "yui"
            ],
            "time": "2018-01-15T15:26:51+00:00"
        },
        {
            "name": "twig/twig",
            "version": "v2.12.1",
            "source": {
                "type": "git",
                "url": "https://github.com/twigphp/Twig.git",
                "reference": "ddd4134af9bfc6dba4eff7c8447444ecc45b9ee5"
            },
            "dist": {
                "type": "zip",
                "url": "https://api.github.com/repos/twigphp/Twig/zipball/ddd4134af9bfc6dba4eff7c8447444ecc45b9ee5",
                "reference": "ddd4134af9bfc6dba4eff7c8447444ecc45b9ee5",
                "shasum": ""
            },
            "require": {
                "php": "^7.0",
                "symfony/polyfill-ctype": "^1.8",
                "symfony/polyfill-mbstring": "^1.3"
            },
            "require-dev": {
                "psr/container": "^1.0",
                "symfony/debug": "^3.4|^4.2",
                "symfony/phpunit-bridge": "^4.4@dev|^5.0"
            },
            "type": "library",
            "extra": {
                "branch-alias": {
                    "dev-master": "2.12-dev"
                }
            },
            "autoload": {
                "psr-0": {
                    "Twig_": "lib/"
                },
                "psr-4": {
                    "Twig\\": "src/"
                }
            },
            "notification-url": "https://packagist.org/downloads/",
            "license": [
                "BSD-3-Clause"
            ],
            "authors": [
                {
                    "name": "Fabien Potencier",
                    "email": "fabien@symfony.com",
                    "homepage": "http://fabien.potencier.org",
                    "role": "Lead Developer"
                },
                {
                    "name": "Twig Team",
                    "homepage": "https://twig.symfony.com/contributors",
                    "role": "Contributors"
                },
                {
                    "name": "Armin Ronacher",
                    "email": "armin.ronacher@active-4.com",
                    "role": "Project Founder"
                }
            ],
            "description": "Twig, the flexible, fast, and secure template language for PHP",
            "homepage": "https://twig.symfony.com",
            "keywords": [
                "templating"
            ],
            "time": "2019-10-17T07:34:53+00:00"
        },
        {
            "name": "voku/anti-xss",
            "version": "4.1.15",
            "source": {
                "type": "git",
                "url": "https://github.com/voku/anti-xss.git",
                "reference": "14ff3982d58af104f5f38a438d99b9600705151e"
            },
            "dist": {
                "type": "zip",
                "url": "https://api.github.com/repos/voku/anti-xss/zipball/14ff3982d58af104f5f38a438d99b9600705151e",
                "reference": "14ff3982d58af104f5f38a438d99b9600705151e",
                "shasum": ""
            },
            "require": {
                "php": ">=7.0.0",
                "voku/portable-utf8": "~5.4.21"
            },
            "require-dev": {
                "phpunit/phpunit": "~6.0 || ~7.0"
            },
            "type": "library",
            "extra": {
                "branch-alias": {
                    "dev-master": "4.1.x-dev"
                }
            },
            "autoload": {
                "psr-4": {
                    "voku\\helper\\": "src/voku/helper/"
                }
            },
            "notification-url": "https://packagist.org/downloads/",
            "license": [
                "MIT"
            ],
            "authors": [
                {
                    "name": "EllisLab Dev Team",
                    "homepage": "http://ellislab.com/"
                },
                {
                    "name": "Lars Moelleken",
                    "email": "lars@moelleken.org",
                    "homepage": "http://www.moelleken.org/"
                }
            ],
            "description": "anti xss-library",
            "homepage": "https://github.com/voku/anti-xss",
            "keywords": [
                "anti-xss",
                "clean",
                "security",
                "xss"
            ],
            "time": "2019-09-25T22:40:48+00:00"
        },
        {
            "name": "voku/arrayy",
            "version": "5.14.2",
            "source": {
                "type": "git",
                "url": "https://github.com/voku/Arrayy.git",
                "reference": "6fe80d46f515d8d96db244d36e6099ef6659c04a"
            },
            "dist": {
                "type": "zip",
                "url": "https://api.github.com/repos/voku/Arrayy/zipball/6fe80d46f515d8d96db244d36e6099ef6659c04a",
                "reference": "6fe80d46f515d8d96db244d36e6099ef6659c04a",
                "shasum": ""
            },
            "require": {
                "ext-json": "*",
                "php": ">=7.0.0",
                "phpdocumentor/reflection-docblock": "~4.3",
                "symfony/polyfill-mbstring": "~1.0"
            },
            "require-dev": {
                "phpunit/phpunit": "~6.0 || ~7.0"
            },
            "type": "library",
            "autoload": {
                "psr-4": {
                    "Arrayy\\": "src/"
                },
                "files": [
                    "src/Create.php"
                ]
            },
            "notification-url": "https://packagist.org/downloads/",
            "license": [
                "MIT"
            ],
            "authors": [
                {
                    "name": "Lars Moelleken",
                    "email": "lars@moelleken.org",
                    "homepage": "http://www.moelleken.org/",
                    "role": "Maintainer"
                }
            ],
            "description": "Array manipulation library for PHP, called Arrayy!",
            "keywords": [
                "Arrayy",
                "array",
                "helpers",
                "manipulation",
                "methods",
                "utility",
                "utils"
            ],
            "time": "2019-10-06T17:56:40+00:00"
        },
        {
            "name": "voku/email-check",
            "version": "3.0.2",
            "source": {
                "type": "git",
                "url": "https://github.com/voku/email-check.git",
                "reference": "f91fc9da57fbb29c4ded5a1fc1238d4b988758dd"
            },
            "dist": {
                "type": "zip",
                "url": "https://api.github.com/repos/voku/email-check/zipball/f91fc9da57fbb29c4ded5a1fc1238d4b988758dd",
                "reference": "f91fc9da57fbb29c4ded5a1fc1238d4b988758dd",
                "shasum": ""
            },
            "require": {
                "php": ">=7.0.0",
                "symfony/polyfill-intl-idn": "~1.10"
            },
            "require-dev": {
                "fzaninotto/faker": "~1.7",
                "phpunit/phpunit": "~6.0 || ~7.0"
            },
            "suggest": {
                "ext-intl": "Use Intl for best performance"
            },
            "type": "library",
            "autoload": {
                "psr-4": {
                    "voku\\helper\\": "src/voku/helper/"
                }
            },
            "notification-url": "https://packagist.org/downloads/",
            "license": [
                "MIT"
            ],
            "authors": [
                {
                    "name": "Lars Moelleken",
                    "homepage": "http://www.moelleken.org/"
                }
            ],
            "description": "email-check (syntax, dns, trash, ...) library",
            "homepage": "https://github.com/voku/email-check",
            "keywords": [
                "check-email",
                "email",
                "mail",
                "mail-check",
                "validate-email",
                "validate-email-address",
                "validate-mail"
            ],
            "time": "2019-01-02T23:08:14+00:00"
        },
        {
            "name": "voku/portable-ascii",
            "version": "1.3.4",
            "source": {
                "type": "git",
                "url": "https://github.com/voku/portable-ascii.git",
                "reference": "d3553af811794c377ea2afff5494b343bcef5b76"
            },
            "dist": {
                "type": "zip",
                "url": "https://api.github.com/repos/voku/portable-ascii/zipball/d3553af811794c377ea2afff5494b343bcef5b76",
                "reference": "d3553af811794c377ea2afff5494b343bcef5b76",
                "shasum": ""
            },
            "require": {
                "php": ">=7.0.0"
            },
            "require-dev": {
                "phpunit/phpunit": "~6.0 || ~7.0"
            },
            "suggest": {
                "ext-intl": "Use Intl for transliterator_transliterate() support"
            },
            "type": "library",
            "autoload": {
                "psr-4": {
                    "voku\\": "src/voku/",
                    "voku\\tests\\": "tests/"
                }
            },
            "notification-url": "https://packagist.org/downloads/",
            "license": [
                "MIT"
            ],
            "authors": [
                {
                    "name": "Lars Moelleken",
                    "homepage": "http://www.moelleken.org/"
                }
            ],
            "description": "Portable ASCII library - performance optimized (ascii) string functions for php.",
            "homepage": "https://github.com/voku/portable-ascii",
            "keywords": [
                "ascii",
                "clean",
                "php"
            ],
            "time": "2019-10-14T09:49:39+00:00"
        },
        {
            "name": "voku/portable-utf8",
            "version": "5.4.25",
            "source": {
                "type": "git",
                "url": "https://github.com/voku/portable-utf8.git",
                "reference": "aed1b955d5d43e4104d72dce4158db5de3cecce6"
            },
            "dist": {
                "type": "zip",
                "url": "https://api.github.com/repos/voku/portable-utf8/zipball/aed1b955d5d43e4104d72dce4158db5de3cecce6",
                "reference": "aed1b955d5d43e4104d72dce4158db5de3cecce6",
                "shasum": ""
            },
            "require": {
                "php": ">=7.0.0",
                "symfony/polyfill-iconv": "~1.0",
                "symfony/polyfill-intl-grapheme": "~1.0",
                "symfony/polyfill-intl-normalizer": "~1.0",
                "symfony/polyfill-mbstring": "~1.0",
                "symfony/polyfill-php72": "~1.0",
                "voku/portable-ascii": "~1.3"
            },
            "require-dev": {
                "phpunit/phpunit": "~6.0 || ~7.0"
            },
            "suggest": {
                "ext-ctype": "Use Ctype for e.g. hexadecimal digit detection",
                "ext-fileinfo": "Use Fileinfo for better binary file detection",
                "ext-iconv": "Use iconv for best performance",
                "ext-intl": "Use Intl for best performance",
                "ext-json": "Use JSON for string detection",
                "ext-mbstring": "Use Mbstring for best performance"
            },
            "type": "library",
            "autoload": {
                "psr-4": {
                    "voku\\": "src/voku/",
                    "voku\\tests\\": "tests/"
                },
                "files": [
                    "bootstrap.php"
                ]
            },
            "notification-url": "https://packagist.org/downloads/",
            "license": [
                "(Apache-2.0 or GPL-2.0)"
            ],
            "authors": [
                {
                    "name": "Nicolas Grekas",
                    "email": "p@tchwork.com"
                },
                {
                    "name": "Hamid Sarfraz",
                    "homepage": "http://pageconfig.com/"
                },
                {
                    "name": "Lars Moelleken",
                    "homepage": "http://www.moelleken.org/"
                }
            ],
            "description": "Portable UTF-8 library - performance optimized (unicode) string functions for php.",
            "homepage": "https://github.com/voku/portable-utf8",
            "keywords": [
                "UTF",
                "clean",
                "php",
                "unicode",
                "utf-8",
                "utf8"
            ],
            "time": "2019-10-14T06:46:29+00:00"
        },
        {
            "name": "voku/stop-words",
            "version": "2.0.1",
            "source": {
                "type": "git",
                "url": "https://github.com/voku/stop-words.git",
                "reference": "8e63c0af20f800b1600783764e0ce19e53969f71"
            },
            "dist": {
                "type": "zip",
                "url": "https://api.github.com/repos/voku/stop-words/zipball/8e63c0af20f800b1600783764e0ce19e53969f71",
                "reference": "8e63c0af20f800b1600783764e0ce19e53969f71",
                "shasum": ""
            },
            "require": {
                "php": ">=7.0.0"
            },
            "require-dev": {
                "phpunit/phpunit": "~6.0"
            },
            "type": "library",
            "autoload": {
                "psr-4": {
                    "voku\\": "src/voku/"
                }
            },
            "notification-url": "https://packagist.org/downloads/",
            "license": [
                "MIT"
            ],
            "authors": [
                {
                    "name": "Lars Moelleken",
                    "homepage": "http://www.moelleken.org/"
                }
            ],
            "description": "Stop-Words via PHP",
            "keywords": [
                "stop words",
                "stop-words"
            ],
            "time": "2018-11-23T01:37:27+00:00"
        },
        {
            "name": "voku/stringy",
            "version": "5.1.1",
            "source": {
                "type": "git",
                "url": "https://github.com/voku/Stringy.git",
                "reference": "9301fb68e56ec9f0a985382d5047d4e0045074e7"
            },
            "dist": {
                "type": "zip",
                "url": "https://api.github.com/repos/voku/Stringy/zipball/9301fb68e56ec9f0a985382d5047d4e0045074e7",
                "reference": "9301fb68e56ec9f0a985382d5047d4e0045074e7",
                "shasum": ""
            },
            "require": {
                "ext-json": "*",
                "php": ">=7.0.0",
                "voku/anti-xss": "~4.1",
                "voku/arrayy": "~5.11",
                "voku/email-check": "~3.0",
                "voku/portable-utf8": "~5.4",
                "voku/urlify": "~4.1"
            },
            "require-dev": {
                "phpunit/phpunit": "~6.0 || ~7.0"
            },
            "type": "library",
            "autoload": {
                "psr-4": {
                    "Stringy\\": "src/"
                },
                "files": [
                    "src/Create.php"
                ]
            },
            "notification-url": "https://packagist.org/downloads/",
            "license": [
                "MIT"
            ],
            "authors": [
                {
                    "name": "Daniel St. Jules",
                    "role": "Maintainer",
                    "email": "danielst.jules@gmail.com",
                    "homepage": "http://www.danielstjules.com"
                },
                {
                    "name": "Lars Moelleken",
                    "role": "Fork-Maintainer",
                    "email": "lars@moelleken.org",
                    "homepage": "http://www.moelleken.org/"
                }
            ],
            "description": "A string manipulation library with multibyte support",
            "homepage": "https://github.com/danielstjules/Stringy",
            "keywords": [
                "UTF",
                "helpers",
                "manipulation",
                "methods",
                "multibyte",
                "string",
                "utf-8",
                "utility",
                "utils"
            ],
            "time": "2019-08-21T12:37:12+00:00"
        },
        {
            "name": "voku/urlify",
            "version": "4.1.1",
            "source": {
                "type": "git",
                "url": "https://github.com/voku/urlify.git",
                "reference": "4961b574a892f4f433063be6a95ba88bfe55f7cc"
            },
            "dist": {
                "type": "zip",
                "url": "https://api.github.com/repos/voku/urlify/zipball/4961b574a892f4f433063be6a95ba88bfe55f7cc",
                "reference": "4961b574a892f4f433063be6a95ba88bfe55f7cc",
                "shasum": ""
            },
            "require": {
                "php": ">=7.0.0",
                "voku/portable-utf8": "~5.3",
                "voku/stop-words": "~2.0"
            },
            "require-dev": {
                "phpunit/phpunit": "~6.0 || ~7.0"
            },
            "type": "library",
            "autoload": {
                "psr-4": {
                    "voku\\helper\\": "src/voku/helper/"
                }
            },
            "notification-url": "https://packagist.org/downloads/",
            "license": [
                "BSD-3-Clause"
            ],
            "authors": [
                {
                    "name": "Johnny Broadway",
                    "email": "johnny@johnnybroadway.com",
                    "homepage": "http://www.johnnybroadway.com/"
                },
                {
                    "name": "Lars Moelleken",
                    "email": "lars@moelleken.org",
                    "homepage": "http://moelleken.org/"
                }
            ],
            "description": "PHP port of URLify.js from the Django project. Transliterates non-ascii characters for use in URLs.",
            "homepage": "https://github.com/voku/urlify",
            "keywords": [
                "encode",
                "iconv",
                "link",
                "slug",
                "translit",
                "transliterate",
                "transliteration",
                "url",
                "urlify"
            ],
            "time": "2019-09-03T19:11:20+00:00"
        },
        {
            "name": "webmozart/assert",
            "version": "1.5.0",
            "source": {
                "type": "git",
                "url": "https://github.com/webmozart/assert.git",
                "reference": "88e6d84706d09a236046d686bbea96f07b3a34f4"
            },
            "dist": {
                "type": "zip",
                "url": "https://api.github.com/repos/webmozart/assert/zipball/88e6d84706d09a236046d686bbea96f07b3a34f4",
                "reference": "88e6d84706d09a236046d686bbea96f07b3a34f4",
                "shasum": ""
            },
            "require": {
                "php": "^5.3.3 || ^7.0",
                "symfony/polyfill-ctype": "^1.8"
            },
            "require-dev": {
                "phpunit/phpunit": "^4.8.36 || ^7.5.13"
            },
            "type": "library",
            "extra": {
                "branch-alias": {
                    "dev-master": "1.3-dev"
                }
            },
            "autoload": {
                "psr-4": {
                    "Webmozart\\Assert\\": "src/"
                }
            },
            "notification-url": "https://packagist.org/downloads/",
            "license": [
                "MIT"
            ],
            "authors": [
                {
                    "name": "Bernhard Schussek",
                    "email": "bschussek@gmail.com"
                }
            ],
            "description": "Assertions to validate method input/output with nice error messages.",
            "keywords": [
                "assert",
                "check",
                "validate"
            ],
            "time": "2019-08-24T08:43:50+00:00"
        },
        {
            "name": "webonyx/graphql-php",
            "version": "v0.12.6",
            "source": {
                "type": "git",
                "url": "https://github.com/webonyx/graphql-php.git",
                "reference": "4c545e5ec4fc37f6eb36c19f5a0e7feaf5979c95"
            },
            "dist": {
                "type": "zip",
                "url": "https://api.github.com/repos/webonyx/graphql-php/zipball/4c545e5ec4fc37f6eb36c19f5a0e7feaf5979c95",
                "reference": "4c545e5ec4fc37f6eb36c19f5a0e7feaf5979c95",
                "shasum": ""
            },
            "require": {
                "ext-mbstring": "*",
                "php": ">=5.6"
            },
            "require-dev": {
                "phpunit/phpunit": "^4.8",
                "psr/http-message": "^1.0",
                "react/promise": "2.*"
            },
            "suggest": {
                "psr/http-message": "To use standard GraphQL server",
                "react/promise": "To leverage async resolving on React PHP platform"
            },
            "type": "library",
            "autoload": {
                "psr-4": {
                    "GraphQL\\": "src/"
                }
            },
            "notification-url": "https://packagist.org/downloads/",
            "license": [
                "MIT"
            ],
            "description": "A PHP port of GraphQL reference implementation",
            "homepage": "https://github.com/webonyx/graphql-php",
            "keywords": [
                "api",
                "graphql"
            ],
            "time": "2018-09-02T14:59:54+00:00"
        },
        {
            "name": "yii2tech/ar-softdelete",
            "version": "1.0.4",
            "source": {
                "type": "git",
                "url": "https://github.com/yii2tech/ar-softdelete.git",
                "reference": "498ed03f89ded835f0ca156ec50d432191c58769"
            },
            "dist": {
                "type": "zip",
                "url": "https://api.github.com/repos/yii2tech/ar-softdelete/zipball/498ed03f89ded835f0ca156ec50d432191c58769",
                "reference": "498ed03f89ded835f0ca156ec50d432191c58769",
                "shasum": ""
            },
            "require": {
                "yiisoft/yii2": "~2.0.13"
            },
            "require-dev": {
                "phpunit/phpunit": "4.8.27|^5.0|^6.0"
            },
            "type": "yii2-extension",
            "extra": {
                "branch-alias": {
                    "dev-master": "1.0.x-dev"
                }
            },
            "autoload": {
                "psr-4": {
                    "yii2tech\\ar\\softdelete\\": "src"
                }
            },
            "notification-url": "https://packagist.org/downloads/",
            "license": [
                "BSD-3-Clause"
            ],
            "authors": [
                {
                    "name": "Paul Klimov",
                    "email": "klimov.paul@gmail.com"
                }
            ],
            "description": "Provides support for ActiveRecord soft delete in Yii2",
            "keywords": [
                "active",
                "delete",
                "integrity",
                "record",
                "smart",
                "soft",
                "yii2"
            ],
            "time": "2019-07-30T11:05:57+00:00"
        },
        {
            "name": "yiisoft/yii2",
            "version": "2.0.29",
            "source": {
                "type": "git",
                "url": "https://github.com/yiisoft/yii2-framework.git",
                "reference": "f972275551172a4b2e293979d77aa0c795ae36a2"
            },
            "dist": {
                "type": "zip",
                "url": "https://api.github.com/repos/yiisoft/yii2-framework/zipball/f972275551172a4b2e293979d77aa0c795ae36a2",
                "reference": "f972275551172a4b2e293979d77aa0c795ae36a2",
                "shasum": ""
            },
            "require": {
                "bower-asset/inputmask": "~3.2.2 | ~3.3.5",
                "bower-asset/jquery": "3.4.*@stable | 3.3.*@stable | 3.2.*@stable | 3.1.*@stable | 2.2.*@stable | 2.1.*@stable | 1.11.*@stable | 1.12.*@stable",
                "bower-asset/punycode": "1.3.*",
                "bower-asset/yii2-pjax": "~2.0.1",
                "cebe/markdown": "~1.0.0 | ~1.1.0 | ~1.2.0",
                "ext-ctype": "*",
                "ext-mbstring": "*",
                "ezyang/htmlpurifier": "~4.6",
                "lib-pcre": "*",
                "php": ">=5.4.0",
                "yiisoft/yii2-composer": "~2.0.4"
            },
            "bin": [
                "yii"
            ],
            "type": "library",
            "extra": {
                "branch-alias": {
                    "dev-master": "2.0.x-dev"
                }
            },
            "autoload": {
                "psr-4": {
                    "yii\\": ""
                }
            },
            "notification-url": "https://packagist.org/downloads/",
            "license": [
                "BSD-3-Clause"
            ],
            "authors": [
                {
                    "name": "Qiang Xue",
                    "email": "qiang.xue@gmail.com",
                    "homepage": "http://www.yiiframework.com/",
                    "role": "Founder and project lead"
                },
                {
                    "name": "Alexander Makarov",
                    "email": "sam@rmcreative.ru",
                    "homepage": "http://rmcreative.ru/",
                    "role": "Core framework development"
                },
                {
                    "name": "Maurizio Domba",
                    "homepage": "http://mdomba.info/",
                    "role": "Core framework development"
                },
                {
                    "name": "Carsten Brandt",
                    "email": "mail@cebe.cc",
                    "homepage": "http://cebe.cc/",
                    "role": "Core framework development"
                },
                {
                    "name": "Timur Ruziev",
                    "email": "resurtm@gmail.com",
                    "homepage": "http://resurtm.com/",
                    "role": "Core framework development"
                },
                {
                    "name": "Paul Klimov",
                    "email": "klimov.paul@gmail.com",
                    "role": "Core framework development"
                },
                {
                    "name": "Dmitry Naumenko",
                    "email": "d.naumenko.a@gmail.com",
                    "role": "Core framework development"
                },
                {
                    "name": "Boudewijn Vahrmeijer",
                    "email": "info@dynasource.eu",
                    "homepage": "http://dynasource.eu",
                    "role": "Core framework development"
                }
            ],
            "description": "Yii PHP Framework Version 2",
            "homepage": "http://www.yiiframework.com/",
            "keywords": [
                "framework",
                "yii2"
            ],
            "time": "2019-10-22T13:47:14+00:00"
        },
        {
            "name": "yiisoft/yii2-composer",
            "version": "2.0.8",
            "source": {
                "type": "git",
                "url": "https://github.com/yiisoft/yii2-composer.git",
                "reference": "5c7ca9836cf80b34db265332a7f2f8438eb469b9"
            },
            "dist": {
                "type": "zip",
                "url": "https://api.github.com/repos/yiisoft/yii2-composer/zipball/5c7ca9836cf80b34db265332a7f2f8438eb469b9",
                "reference": "5c7ca9836cf80b34db265332a7f2f8438eb469b9",
                "shasum": ""
            },
            "require": {
                "composer-plugin-api": "^1.0"
            },
            "require-dev": {
                "composer/composer": "^1.0",
                "phpunit/phpunit": "<7"
            },
            "type": "composer-plugin",
            "extra": {
                "class": "yii\\composer\\Plugin",
                "branch-alias": {
                    "dev-master": "2.0.x-dev"
                }
            },
            "autoload": {
                "psr-4": {
                    "yii\\composer\\": ""
                }
            },
            "notification-url": "https://packagist.org/downloads/",
            "license": [
                "BSD-3-Clause"
            ],
            "authors": [
                {
                    "name": "Qiang Xue",
                    "email": "qiang.xue@gmail.com"
                },
                {
                    "name": "Carsten Brandt",
                    "email": "mail@cebe.cc"
                }
            ],
            "description": "The composer plugin for Yii extension installer",
            "keywords": [
                "composer",
                "extension installer",
                "yii2"
            ],
            "time": "2019-07-16T13:22:30+00:00"
        },
        {
            "name": "yiisoft/yii2-debug",
            "version": "2.1.10",
            "source": {
                "type": "git",
                "url": "https://github.com/yiisoft/yii2-debug.git",
                "reference": "4f1a9f0fe8c565203b9243613b0a81a46dde27e7"
            },
            "dist": {
                "type": "zip",
                "url": "https://api.github.com/repos/yiisoft/yii2-debug/zipball/4f1a9f0fe8c565203b9243613b0a81a46dde27e7",
                "reference": "4f1a9f0fe8c565203b9243613b0a81a46dde27e7",
                "shasum": ""
            },
            "require": {
                "ext-mbstring": "*",
                "opis/closure": "^3.3",
                "php": ">=5.4",
                "yiisoft/yii2": "~2.0.13"
            },
            "require-dev": {
                "phpunit/phpunit": "<7",
                "yiisoft/yii2-coding-standards": "~2.0",
                "yiisoft/yii2-swiftmailer": "*"
            },
            "type": "yii2-extension",
            "extra": {
                "branch-alias": {
                    "dev-master": "2.0.x-dev"
                }
            },
            "autoload": {
                "psr-4": {
                    "yii\\debug\\": "src"
                }
            },
            "notification-url": "https://packagist.org/downloads/",
            "license": [
                "BSD-3-Clause"
            ],
            "authors": [
                {
                    "name": "Qiang Xue",
                    "email": "qiang.xue@gmail.com"
                },
                {
                    "name": "Simon Karlen",
                    "email": "simi.albi@outlook.com"
                }
            ],
            "description": "The debugger extension for the Yii framework",
            "keywords": [
                "debug",
                "debugger",
                "yii2"
            ],
            "time": "2019-10-22T10:36:02+00:00"
        },
        {
            "name": "yiisoft/yii2-queue",
            "version": "2.1.0",
            "source": {
                "type": "git",
                "url": "https://github.com/yiisoft/yii2-queue.git",
                "reference": "d04b4b3c932081200876a351cc6c3502e89e11b8"
            },
            "dist": {
                "type": "zip",
                "url": "https://api.github.com/repos/yiisoft/yii2-queue/zipball/d04b4b3c932081200876a351cc6c3502e89e11b8",
                "reference": "d04b4b3c932081200876a351cc6c3502e89e11b8",
                "shasum": ""
            },
            "require": {
                "php": ">=5.5.0",
                "symfony/process": "*",
                "yiisoft/yii2": "~2.0.14"
            },
            "require-dev": {
                "aws/aws-sdk-php": ">=2.4",
                "enqueue/amqp-lib": "^0.8",
                "jeremeamia/superclosure": "*",
                "pda/pheanstalk": "*",
                "php-amqplib/php-amqplib": "*",
                "phpunit/phpunit": "~4.4",
                "yiisoft/yii2-debug": "*",
                "yiisoft/yii2-gii": "*",
                "yiisoft/yii2-redis": "*"
            },
            "suggest": {
                "aws/aws-sdk-php": "Need for aws SQS.",
                "enqueue/amqp-lib": "Need for AMQP interop queue.",
                "ext-gearman": "Need for Gearman queue.",
                "ext-pcntl": "Need for process signals.",
                "pda/pheanstalk": "Need for Beanstalk queue.",
                "php-amqplib/php-amqplib": "Need for AMQP queue.",
                "yiisoft/yii2-redis": "Need for Redis queue."
            },
            "type": "yii2-extension",
            "extra": {
                "branch-alias": {
                    "dev-master": "2.0.x-dev"
                }
            },
            "autoload": {
                "psr-4": {
                    "yii\\queue\\": "src",
                    "yii\\queue\\amqp\\": "src/drivers/amqp",
                    "yii\\queue\\amqp_interop\\": "src/drivers/amqp_interop",
                    "yii\\queue\\beanstalk\\": "src/drivers/beanstalk",
                    "yii\\queue\\db\\": "src/drivers/db",
                    "yii\\queue\\file\\": "src/drivers/file",
                    "yii\\queue\\gearman\\": "src/drivers/gearman",
                    "yii\\queue\\redis\\": "src/drivers/redis",
                    "yii\\queue\\sync\\": "src/drivers/sync",
                    "yii\\queue\\sqs\\": "src/drivers/sqs"
                }
            },
            "notification-url": "https://packagist.org/downloads/",
            "license": [
                "BSD-3-Clause"
            ],
            "authors": [
                {
                    "name": "Roman Zhuravlev",
                    "email": "zhuravljov@gmail.com"
                }
            ],
            "description": "Yii2 Queue Extension which supported DB, Redis, RabbitMQ, Beanstalk, SQS and Gearman",
            "keywords": [
                "async",
                "beanstalk",
                "db",
                "gearman",
                "gii",
                "queue",
                "rabbitmq",
                "redis",
                "sqs",
                "yii"
            ],
            "time": "2018-05-23T21:04:57+00:00"
        },
        {
            "name": "yiisoft/yii2-swiftmailer",
            "version": "2.1.2",
            "source": {
                "type": "git",
                "url": "https://github.com/yiisoft/yii2-swiftmailer.git",
                "reference": "09659a55959f9e64b8178d842b64a9ffae42b994"
            },
            "dist": {
                "type": "zip",
                "url": "https://api.github.com/repos/yiisoft/yii2-swiftmailer/zipball/09659a55959f9e64b8178d842b64a9ffae42b994",
                "reference": "09659a55959f9e64b8178d842b64a9ffae42b994",
                "shasum": ""
            },
            "require": {
                "swiftmailer/swiftmailer": "~6.0",
                "yiisoft/yii2": ">=2.0.4"
            },
            "type": "yii2-extension",
            "extra": {
                "branch-alias": {
                    "dev-master": "2.1.x-dev"
                }
            },
            "autoload": {
                "psr-4": {
                    "yii\\swiftmailer\\": "src"
                }
            },
            "notification-url": "https://packagist.org/downloads/",
            "license": [
                "BSD-3-Clause"
            ],
            "authors": [
                {
                    "name": "Paul Klimov",
                    "email": "klimov.paul@gmail.com"
                }
            ],
            "description": "The SwiftMailer integration for the Yii framework",
            "keywords": [
                "email",
                "mail",
                "mailer",
                "swift",
                "swiftmailer",
                "yii2"
            ],
            "time": "2018-09-23T22:00:47+00:00"
        },
        {
            "name": "zendframework/zend-escaper",
            "version": "2.6.1",
            "source": {
                "type": "git",
                "url": "https://github.com/zendframework/zend-escaper.git",
                "reference": "3801caa21b0ca6aca57fa1c42b08d35c395ebd5f"
            },
            "dist": {
                "type": "zip",
                "url": "https://api.github.com/repos/zendframework/zend-escaper/zipball/3801caa21b0ca6aca57fa1c42b08d35c395ebd5f",
                "reference": "3801caa21b0ca6aca57fa1c42b08d35c395ebd5f",
                "shasum": ""
            },
            "require": {
                "php": "^5.6 || ^7.0"
            },
            "require-dev": {
                "phpunit/phpunit": "^5.7.27 || ^6.5.8 || ^7.1.2",
                "zendframework/zend-coding-standard": "~1.0.0"
            },
            "type": "library",
            "extra": {
                "branch-alias": {
                    "dev-master": "2.6.x-dev",
                    "dev-develop": "2.7.x-dev"
                }
            },
            "autoload": {
                "psr-4": {
                    "Zend\\Escaper\\": "src/"
                }
            },
            "notification-url": "https://packagist.org/downloads/",
            "license": [
                "BSD-3-Clause"
            ],
            "description": "Securely and safely escape HTML, HTML attributes, JavaScript, CSS, and URLs",
            "keywords": [
                "ZendFramework",
                "escaper",
                "zf"
            ],
            "time": "2019-09-05T20:03:20+00:00"
        },
        {
            "name": "zendframework/zend-feed",
            "version": "2.12.0",
            "source": {
                "type": "git",
                "url": "https://github.com/zendframework/zend-feed.git",
                "reference": "d926c5af34b93a0121d5e2641af34ddb1533d733"
            },
            "dist": {
                "type": "zip",
                "url": "https://api.github.com/repos/zendframework/zend-feed/zipball/d926c5af34b93a0121d5e2641af34ddb1533d733",
                "reference": "d926c5af34b93a0121d5e2641af34ddb1533d733",
                "shasum": ""
            },
            "require": {
                "ext-dom": "*",
                "ext-libxml": "*",
                "php": "^5.6 || ^7.0",
                "zendframework/zend-escaper": "^2.5.2",
                "zendframework/zend-stdlib": "^3.2.1"
            },
            "require-dev": {
                "phpunit/phpunit": "^5.7.23 || ^6.4.3",
                "psr/http-message": "^1.0.1",
                "zendframework/zend-cache": "^2.7.2",
                "zendframework/zend-coding-standard": "~1.0.0",
                "zendframework/zend-db": "^2.8.2",
                "zendframework/zend-http": "^2.7",
                "zendframework/zend-servicemanager": "^2.7.8 || ^3.3",
                "zendframework/zend-validator": "^2.10.1"
            },
            "suggest": {
                "psr/http-message": "PSR-7 ^1.0.1, if you wish to use Zend\\Feed\\Reader\\Http\\Psr7ResponseDecorator",
                "zendframework/zend-cache": "Zend\\Cache component, for optionally caching feeds between requests",
                "zendframework/zend-db": "Zend\\Db component, for use with PubSubHubbub",
                "zendframework/zend-http": "Zend\\Http for PubSubHubbub, and optionally for use with Zend\\Feed\\Reader",
                "zendframework/zend-servicemanager": "Zend\\ServiceManager component, for easily extending ExtensionManager implementations",
                "zendframework/zend-validator": "Zend\\Validator component, for validating email addresses used in Atom feeds and entries when using the Writer subcomponent"
            },
            "type": "library",
            "extra": {
                "branch-alias": {
                    "dev-master": "2.12.x-dev",
                    "dev-develop": "2.13.x-dev"
                }
            },
            "autoload": {
                "psr-4": {
                    "Zend\\Feed\\": "src/"
                }
            },
            "notification-url": "https://packagist.org/downloads/",
            "license": [
                "BSD-3-Clause"
            ],
            "description": "provides functionality for consuming RSS and Atom feeds",
            "keywords": [
                "ZendFramework",
                "feed",
                "zf"
            ],
            "time": "2019-03-05T20:08:49+00:00"
        },
        {
            "name": "zendframework/zend-stdlib",
            "version": "3.2.1",
            "source": {
                "type": "git",
                "url": "https://github.com/zendframework/zend-stdlib.git",
                "reference": "66536006722aff9e62d1b331025089b7ec71c065"
            },
            "dist": {
                "type": "zip",
                "url": "https://api.github.com/repos/zendframework/zend-stdlib/zipball/66536006722aff9e62d1b331025089b7ec71c065",
                "reference": "66536006722aff9e62d1b331025089b7ec71c065",
                "shasum": ""
            },
            "require": {
                "php": "^5.6 || ^7.0"
            },
            "require-dev": {
                "phpbench/phpbench": "^0.13",
                "phpunit/phpunit": "^5.7.27 || ^6.5.8 || ^7.1.2",
                "zendframework/zend-coding-standard": "~1.0.0"
            },
            "type": "library",
            "extra": {
                "branch-alias": {
                    "dev-master": "3.2.x-dev",
                    "dev-develop": "3.3.x-dev"
                }
            },
            "autoload": {
                "psr-4": {
                    "Zend\\Stdlib\\": "src/"
                }
            },
            "notification-url": "https://packagist.org/downloads/",
            "license": [
                "BSD-3-Clause"
            ],
            "description": "SPL extensions, array utilities, error handlers, and more",
            "keywords": [
                "ZendFramework",
                "stdlib",
                "zf"
            ],
            "time": "2018-08-28T21:34:05+00:00"
        }
    ],
    "packages-dev": [
        {
            "name": "behat/gherkin",
            "version": "v4.6.0",
            "source": {
                "type": "git",
                "url": "https://github.com/Behat/Gherkin.git",
                "reference": "ab0a02ea14893860bca00f225f5621d351a3ad07"
            },
            "dist": {
                "type": "zip",
                "url": "https://api.github.com/repos/Behat/Gherkin/zipball/ab0a02ea14893860bca00f225f5621d351a3ad07",
                "reference": "ab0a02ea14893860bca00f225f5621d351a3ad07",
                "shasum": ""
            },
            "require": {
                "php": ">=5.3.1"
            },
            "require-dev": {
                "phpunit/phpunit": "~4.5|~5",
                "symfony/phpunit-bridge": "~2.7|~3|~4",
                "symfony/yaml": "~2.3|~3|~4"
            },
            "suggest": {
                "symfony/yaml": "If you want to parse features, represented in YAML files"
            },
            "type": "library",
            "extra": {
                "branch-alias": {
                    "dev-master": "4.4-dev"
                }
            },
            "autoload": {
                "psr-0": {
                    "Behat\\Gherkin": "src/"
                }
            },
            "notification-url": "https://packagist.org/downloads/",
            "license": [
                "MIT"
            ],
            "authors": [
                {
                    "name": "Konstantin Kudryashov",
                    "email": "ever.zet@gmail.com",
                    "homepage": "http://everzet.com"
                }
            ],
            "description": "Gherkin DSL parser for PHP 5.3",
            "homepage": "http://behat.org/",
            "keywords": [
                "BDD",
                "Behat",
                "Cucumber",
                "DSL",
                "gherkin",
                "parser"
            ],
            "time": "2019-01-16T14:22:17+00:00"
        },
        {
            "name": "codeception/codeception",
            "version": "3.1.2",
            "source": {
                "type": "git",
                "url": "https://github.com/Codeception/Codeception.git",
                "reference": "5ea172de7b1b2e61dcdd50d73f8368886c549fb4"
            },
            "dist": {
                "type": "zip",
                "url": "https://api.github.com/repos/Codeception/Codeception/zipball/5ea172de7b1b2e61dcdd50d73f8368886c549fb4",
                "reference": "5ea172de7b1b2e61dcdd50d73f8368886c549fb4",
                "shasum": ""
            },
            "require": {
                "behat/gherkin": "^4.4.0",
                "codeception/phpunit-wrapper": ">6.0.15 <6.1.0 | ^6.6.1 | ^7.7.1 | ^8.0.3",
                "codeception/stub": "^2.0 | ^3.0",
                "ext-curl": "*",
                "ext-json": "*",
                "ext-mbstring": "*",
                "facebook/webdriver": "^1.6.0",
                "guzzlehttp/guzzle": "^6.3.0",
                "guzzlehttp/psr7": "~1.4",
                "hoa/console": "~3.0",
                "php": ">=5.6.0 <8.0",
                "symfony/browser-kit": ">=2.7 <5.0",
                "symfony/console": ">=2.7 <5.0",
                "symfony/css-selector": ">=2.7 <5.0",
                "symfony/dom-crawler": ">=2.7 <5.0",
                "symfony/event-dispatcher": ">=2.7 <5.0",
                "symfony/finder": ">=2.7 <5.0",
                "symfony/yaml": ">=2.7 <5.0"
            },
            "require-dev": {
                "codeception/specify": "~0.3",
                "doctrine/annotations": "^1",
                "doctrine/data-fixtures": "^1",
                "doctrine/orm": "^2",
                "flow/jsonpath": "~0.2",
                "monolog/monolog": "~1.8",
                "pda/pheanstalk": "~3.0",
                "php-amqplib/php-amqplib": "~2.4",
                "predis/predis": "^1.0",
                "ramsey/uuid-doctrine": "^1.5",
                "squizlabs/php_codesniffer": "~2.0",
                "symfony/process": ">=2.7 <5.0",
                "vlucas/phpdotenv": "^3.0"
            },
            "suggest": {
                "aws/aws-sdk-php": "For using AWS Auth in REST module and Queue module",
                "codeception/phpbuiltinserver": "Start and stop PHP built-in web server for your tests",
                "codeception/specify": "BDD-style code blocks",
                "codeception/verify": "BDD-style assertions",
                "flow/jsonpath": "For using JSONPath in REST module",
                "league/factory-muffin": "For DataFactory module",
                "league/factory-muffin-faker": "For Faker support in DataFactory module",
                "phpseclib/phpseclib": "for SFTP option in FTP Module",
                "stecman/symfony-console-completion": "For BASH autocompletion",
                "symfony/phpunit-bridge": "For phpunit-bridge support"
            },
            "bin": [
                "codecept"
            ],
            "type": "library",
            "extra": {
                "branch-alias": []
            },
            "autoload": {
                "psr-4": {
                    "Codeception\\": "src/Codeception",
                    "Codeception\\Extension\\": "ext"
                }
            },
            "notification-url": "https://packagist.org/downloads/",
            "license": [
                "MIT"
            ],
            "authors": [
                {
                    "name": "Michael Bodnarchuk",
                    "email": "davert@mail.ua",
                    "homepage": "http://codegyre.com"
                }
            ],
            "description": "BDD-style testing framework",
            "homepage": "http://codeception.com/",
            "keywords": [
                "BDD",
                "TDD",
                "acceptance testing",
                "functional testing",
                "unit testing"
            ],
            "time": "2019-10-19T13:15:55+00:00"
        },
        {
            "name": "codeception/mockery-module",
            "version": "0.3.0",
            "source": {
                "type": "git",
                "url": "https://github.com/Codeception/MockeryModule.git",
                "reference": "19cc51ae4123031d7c93c56a9abbde40697dbc24"
            },
            "dist": {
                "type": "zip",
                "url": "https://api.github.com/repos/Codeception/MockeryModule/zipball/19cc51ae4123031d7c93c56a9abbde40697dbc24",
                "reference": "19cc51ae4123031d7c93c56a9abbde40697dbc24",
                "shasum": ""
            },
            "require": {
                "codeception/codeception": "^2.0|^3.0",
                "mockery/mockery": "^0.8|^0.9|^1.0"
            },
            "type": "library",
            "autoload": {
                "psr-4": {
                    "Codeception\\": "src"
                }
            },
            "notification-url": "https://packagist.org/downloads/",
            "license": [
                "MIT"
            ],
            "authors": [
                {
                    "name": "Michael Bodnarchuk",
                    "email": "davert.php@mailican.com"
                },
                {
                    "name": "Jáchym Toušek",
                    "email": "enumag@gmail.com"
                }
            ],
            "description": "Mockery Module for Codeception",
            "time": "2019-04-26T19:47:46+00:00"
        },
        {
            "name": "codeception/phpunit-wrapper",
            "version": "7.7.1",
            "source": {
                "type": "git",
                "url": "https://github.com/Codeception/phpunit-wrapper.git",
                "reference": "ab04a956264291505ea84998f43cf91639b4575d"
            },
            "dist": {
                "type": "zip",
                "url": "https://api.github.com/repos/Codeception/phpunit-wrapper/zipball/ab04a956264291505ea84998f43cf91639b4575d",
                "reference": "ab04a956264291505ea84998f43cf91639b4575d",
                "shasum": ""
            },
            "require": {
                "phpunit/php-code-coverage": "^6.0",
                "phpunit/phpunit": "7.5.*",
                "sebastian/comparator": "^3.0",
                "sebastian/diff": "^3.0"
            },
            "require-dev": {
                "codeception/specify": "*",
                "vlucas/phpdotenv": "^3.0"
            },
            "type": "library",
            "autoload": {
                "psr-4": {
                    "Codeception\\PHPUnit\\": "src\\"
                }
            },
            "notification-url": "https://packagist.org/downloads/",
            "license": [
                "MIT"
            ],
            "authors": [
                {
                    "name": "Davert",
                    "email": "davert.php@resend.cc"
                }
            ],
            "description": "PHPUnit classes used by Codeception",
            "time": "2019-02-26T20:35:32+00:00"
        },
        {
            "name": "codeception/specify",
            "version": "0.4.6",
            "source": {
                "type": "git",
                "url": "https://github.com/Codeception/Specify.git",
                "reference": "21b586f503ca444aa519dd9cafb32f113a05f286"
            },
            "dist": {
                "type": "zip",
                "url": "https://api.github.com/repos/Codeception/Specify/zipball/21b586f503ca444aa519dd9cafb32f113a05f286",
                "reference": "21b586f503ca444aa519dd9cafb32f113a05f286",
                "shasum": ""
            },
            "require": {
                "myclabs/deep-copy": "~1.1",
                "php": ">=5.4.0"
            },
            "require-dev": {
                "phpunit/phpunit": "~4.0"
            },
            "type": "library",
            "autoload": {
                "psr-0": {
                    "Codeception\\": "src/"
                }
            },
            "notification-url": "https://packagist.org/downloads/",
            "license": [
                "MIT"
            ],
            "authors": [
                {
                    "name": "Michael Bodnarchuk",
                    "email": "davert.php@mailican.com"
                }
            ],
            "description": "BDD code blocks for PHPUnit and Codeception",
            "time": "2016-10-21T09:42:00+00:00"
        },
        {
            "name": "codeception/stub",
            "version": "3.0.0",
            "source": {
                "type": "git",
                "url": "https://github.com/Codeception/Stub.git",
                "reference": "eea518711d736eab838c1274593c4568ec06b23d"
            },
            "dist": {
                "type": "zip",
                "url": "https://api.github.com/repos/Codeception/Stub/zipball/eea518711d736eab838c1274593c4568ec06b23d",
                "reference": "eea518711d736eab838c1274593c4568ec06b23d",
                "shasum": ""
            },
            "require": {
                "codeception/phpunit-wrapper": "^6.6.1 | ^7.7.1 | ^8.0.3",
                "phpunit/phpunit": ">=6.5 <9.0"
            },
            "type": "library",
            "autoload": {
                "psr-4": {
                    "Codeception\\": "src/"
                }
            },
            "notification-url": "https://packagist.org/downloads/",
            "license": [
                "MIT"
            ],
            "description": "Flexible Stub wrapper for PHPUnit's Mock Builder",
            "time": "2019-08-10T16:20:53+00:00"
        },
        {
            "name": "codeception/verify",
            "version": "1.2.0",
            "source": {
                "type": "git",
                "url": "https://github.com/Codeception/Verify.git",
                "reference": "532e526b8b1ac2343bf799e6b36e3446896ff52a"
            },
            "dist": {
                "type": "zip",
                "url": "https://api.github.com/repos/Codeception/Verify/zipball/532e526b8b1ac2343bf799e6b36e3446896ff52a",
                "reference": "532e526b8b1ac2343bf799e6b36e3446896ff52a",
                "shasum": ""
            },
            "require": {
                "codeception/phpunit-wrapper": ">6.0.16 <6.1.0 | ^6.7.0 | ^7.7.1 | ^8.0.4",
                "php": ">= 7.0",
                "phpunit/phpunit": "> 6.0"
            },
            "type": "library",
            "autoload": {
                "files": [
                    "src/Codeception/function.php"
                ],
                "psr-4": {
                    "Codeception\\": "src\\Codeception"
                }
            },
            "notification-url": "https://packagist.org/downloads/",
            "license": [
                "MIT"
            ],
            "authors": [
                {
                    "name": "Michael Bodnarchuk",
                    "email": "davert@codeception.com"
                }
            ],
            "description": "BDD assertion library for PHPUnit",
            "time": "2019-08-24T13:58:30+00:00"
        },
        {
            "name": "doctrine/instantiator",
            "version": "1.2.0",
            "source": {
                "type": "git",
                "url": "https://github.com/doctrine/instantiator.git",
                "reference": "a2c590166b2133a4633738648b6b064edae0814a"
            },
            "dist": {
                "type": "zip",
                "url": "https://api.github.com/repos/doctrine/instantiator/zipball/a2c590166b2133a4633738648b6b064edae0814a",
                "reference": "a2c590166b2133a4633738648b6b064edae0814a",
                "shasum": ""
            },
            "require": {
                "php": "^7.1"
            },
            "require-dev": {
                "doctrine/coding-standard": "^6.0",
                "ext-pdo": "*",
                "ext-phar": "*",
                "phpbench/phpbench": "^0.13",
                "phpstan/phpstan-phpunit": "^0.11",
                "phpstan/phpstan-shim": "^0.11",
                "phpunit/phpunit": "^7.0"
            },
            "type": "library",
            "extra": {
                "branch-alias": {
                    "dev-master": "1.2.x-dev"
                }
            },
            "autoload": {
                "psr-4": {
                    "Doctrine\\Instantiator\\": "src/Doctrine/Instantiator/"
                }
            },
            "notification-url": "https://packagist.org/downloads/",
            "license": [
                "MIT"
            ],
            "authors": [
                {
                    "name": "Marco Pivetta",
                    "email": "ocramius@gmail.com",
                    "homepage": "http://ocramius.github.com/"
                }
            ],
            "description": "A small, lightweight utility to instantiate objects in PHP without invoking their constructors",
            "homepage": "https://www.doctrine-project.org/projects/instantiator.html",
            "keywords": [
                "constructor",
                "instantiate"
            ],
            "time": "2019-03-17T17:37:11+00:00"
        },
        {
            "name": "facebook/webdriver",
            "version": "1.7.1",
            "source": {
                "type": "git",
                "url": "https://github.com/facebook/php-webdriver.git",
                "reference": "e43de70f3c7166169d0f14a374505392734160e5"
            },
            "dist": {
                "type": "zip",
                "url": "https://api.github.com/repos/facebook/php-webdriver/zipball/e43de70f3c7166169d0f14a374505392734160e5",
                "reference": "e43de70f3c7166169d0f14a374505392734160e5",
                "shasum": ""
            },
            "require": {
                "ext-curl": "*",
                "ext-json": "*",
                "ext-mbstring": "*",
                "ext-zip": "*",
                "php": "^5.6 || ~7.0",
                "symfony/process": "^2.8 || ^3.1 || ^4.0"
            },
            "require-dev": {
                "friendsofphp/php-cs-fixer": "^2.0",
                "jakub-onderka/php-parallel-lint": "^0.9.2",
                "php-coveralls/php-coveralls": "^2.0",
                "php-mock/php-mock-phpunit": "^1.1",
                "phpunit/phpunit": "^5.7",
                "sebastian/environment": "^1.3.4 || ^2.0 || ^3.0",
                "squizlabs/php_codesniffer": "^2.6",
                "symfony/var-dumper": "^3.3 || ^4.0"
            },
            "suggest": {
                "ext-SimpleXML": "For Firefox profile creation"
            },
            "type": "library",
            "extra": {
                "branch-alias": {
                    "dev-community": "1.5-dev"
                }
            },
            "autoload": {
                "psr-4": {
                    "Facebook\\WebDriver\\": "lib/"
                }
            },
            "notification-url": "https://packagist.org/downloads/",
            "license": [
                "Apache-2.0"
            ],
            "description": "A PHP client for Selenium WebDriver",
            "homepage": "https://github.com/facebook/php-webdriver",
            "keywords": [
                "facebook",
                "php",
                "selenium",
                "webdriver"
            ],
            "time": "2019-06-13T08:02:18+00:00"
        },
        {
            "name": "fzaninotto/faker",
            "version": "v1.8.0",
            "source": {
                "type": "git",
                "url": "https://github.com/fzaninotto/Faker.git",
                "reference": "f72816b43e74063c8b10357394b6bba8cb1c10de"
            },
            "dist": {
                "type": "zip",
                "url": "https://api.github.com/repos/fzaninotto/Faker/zipball/f72816b43e74063c8b10357394b6bba8cb1c10de",
                "reference": "f72816b43e74063c8b10357394b6bba8cb1c10de",
                "shasum": ""
            },
            "require": {
                "php": "^5.3.3 || ^7.0"
            },
            "require-dev": {
                "ext-intl": "*",
                "phpunit/phpunit": "^4.8.35 || ^5.7",
                "squizlabs/php_codesniffer": "^1.5"
            },
            "type": "library",
            "extra": {
                "branch-alias": {
                    "dev-master": "1.8-dev"
                }
            },
            "autoload": {
                "psr-4": {
                    "Faker\\": "src/Faker/"
                }
            },
            "notification-url": "https://packagist.org/downloads/",
            "license": [
                "MIT"
            ],
            "authors": [
                {
                    "name": "François Zaninotto"
                }
            ],
            "description": "Faker is a PHP library that generates fake data for you.",
            "keywords": [
                "data",
                "faker",
                "fixtures"
            ],
            "time": "2018-07-12T10:23:15+00:00"
        },
        {
            "name": "hamcrest/hamcrest-php",
            "version": "v2.0.0",
            "source": {
                "type": "git",
                "url": "https://github.com/hamcrest/hamcrest-php.git",
                "reference": "776503d3a8e85d4f9a1148614f95b7a608b046ad"
            },
            "dist": {
                "type": "zip",
                "url": "https://api.github.com/repos/hamcrest/hamcrest-php/zipball/776503d3a8e85d4f9a1148614f95b7a608b046ad",
                "reference": "776503d3a8e85d4f9a1148614f95b7a608b046ad",
                "shasum": ""
            },
            "require": {
                "php": "^5.3|^7.0"
            },
            "replace": {
                "cordoval/hamcrest-php": "*",
                "davedevelopment/hamcrest-php": "*",
                "kodova/hamcrest-php": "*"
            },
            "require-dev": {
                "phpunit/php-file-iterator": "1.3.3",
                "phpunit/phpunit": "~4.0",
                "satooshi/php-coveralls": "^1.0"
            },
            "type": "library",
            "extra": {
                "branch-alias": {
                    "dev-master": "2.0-dev"
                }
            },
            "autoload": {
                "classmap": [
                    "hamcrest"
                ]
            },
            "notification-url": "https://packagist.org/downloads/",
            "license": [
                "BSD"
            ],
            "description": "This is the PHP port of Hamcrest Matchers",
            "keywords": [
                "test"
            ],
            "time": "2016-01-20T08:20:44+00:00"
        },
        {
            "name": "hoa/consistency",
            "version": "1.17.05.02",
            "source": {
                "type": "git",
                "url": "https://github.com/hoaproject/Consistency.git",
                "reference": "fd7d0adc82410507f332516faf655b6ed22e4c2f"
            },
            "dist": {
                "type": "zip",
                "url": "https://api.github.com/repos/hoaproject/Consistency/zipball/fd7d0adc82410507f332516faf655b6ed22e4c2f",
                "reference": "fd7d0adc82410507f332516faf655b6ed22e4c2f",
                "shasum": ""
            },
            "require": {
                "hoa/exception": "~1.0",
                "php": ">=5.5.0"
            },
            "require-dev": {
                "hoa/stream": "~1.0",
                "hoa/test": "~2.0"
            },
            "type": "library",
            "extra": {
                "branch-alias": {
                    "dev-master": "1.x-dev"
                }
            },
            "autoload": {
                "psr-4": {
                    "Hoa\\Consistency\\": "."
                },
                "files": [
                    "Prelude.php"
                ]
            },
            "notification-url": "https://packagist.org/downloads/",
            "license": [
                "BSD-3-Clause"
            ],
            "authors": [
                {
                    "name": "Ivan Enderlin",
                    "email": "ivan.enderlin@hoa-project.net"
                },
                {
                    "name": "Hoa community",
                    "homepage": "https://hoa-project.net/"
                }
            ],
            "description": "The Hoa\\Consistency library.",
            "homepage": "https://hoa-project.net/",
            "keywords": [
                "autoloader",
                "callable",
                "consistency",
                "entity",
                "flex",
                "keyword",
                "library"
            ],
            "time": "2017-05-02T12:18:12+00:00"
        },
        {
            "name": "hoa/console",
            "version": "3.17.05.02",
            "source": {
                "type": "git",
                "url": "https://github.com/hoaproject/Console.git",
                "reference": "e231fd3ea70e6d773576ae78de0bdc1daf331a66"
            },
            "dist": {
                "type": "zip",
                "url": "https://api.github.com/repos/hoaproject/Console/zipball/e231fd3ea70e6d773576ae78de0bdc1daf331a66",
                "reference": "e231fd3ea70e6d773576ae78de0bdc1daf331a66",
                "shasum": ""
            },
            "require": {
                "hoa/consistency": "~1.0",
                "hoa/event": "~1.0",
                "hoa/exception": "~1.0",
                "hoa/file": "~1.0",
                "hoa/protocol": "~1.0",
                "hoa/stream": "~1.0",
                "hoa/ustring": "~4.0"
            },
            "require-dev": {
                "hoa/test": "~2.0"
            },
            "suggest": {
                "ext-pcntl": "To enable hoa://Event/Console/Window:resize.",
                "hoa/dispatcher": "To use the console kit.",
                "hoa/router": "To use the console kit."
            },
            "type": "library",
            "extra": {
                "branch-alias": {
                    "dev-master": "3.x-dev"
                }
            },
            "autoload": {
                "psr-4": {
                    "Hoa\\Console\\": "."
                }
            },
            "notification-url": "https://packagist.org/downloads/",
            "license": [
                "BSD-3-Clause"
            ],
            "authors": [
                {
                    "name": "Ivan Enderlin",
                    "email": "ivan.enderlin@hoa-project.net"
                },
                {
                    "name": "Hoa community",
                    "homepage": "https://hoa-project.net/"
                }
            ],
            "description": "The Hoa\\Console library.",
            "homepage": "https://hoa-project.net/",
            "keywords": [
                "autocompletion",
                "chrome",
                "cli",
                "console",
                "cursor",
                "getoption",
                "library",
                "option",
                "parser",
                "processus",
                "readline",
                "terminfo",
                "tput",
                "window"
            ],
            "time": "2017-05-02T12:26:19+00:00"
        },
        {
            "name": "hoa/event",
            "version": "1.17.01.13",
            "source": {
                "type": "git",
                "url": "https://github.com/hoaproject/Event.git",
                "reference": "6c0060dced212ffa3af0e34bb46624f990b29c54"
            },
            "dist": {
                "type": "zip",
                "url": "https://api.github.com/repos/hoaproject/Event/zipball/6c0060dced212ffa3af0e34bb46624f990b29c54",
                "reference": "6c0060dced212ffa3af0e34bb46624f990b29c54",
                "shasum": ""
            },
            "require": {
                "hoa/consistency": "~1.0",
                "hoa/exception": "~1.0"
            },
            "require-dev": {
                "hoa/test": "~2.0"
            },
            "type": "library",
            "extra": {
                "branch-alias": {
                    "dev-master": "1.x-dev"
                }
            },
            "autoload": {
                "psr-4": {
                    "Hoa\\Event\\": "."
                }
            },
            "notification-url": "https://packagist.org/downloads/",
            "license": [
                "BSD-3-Clause"
            ],
            "authors": [
                {
                    "name": "Ivan Enderlin",
                    "email": "ivan.enderlin@hoa-project.net"
                },
                {
                    "name": "Hoa community",
                    "homepage": "https://hoa-project.net/"
                }
            ],
            "description": "The Hoa\\Event library.",
            "homepage": "https://hoa-project.net/",
            "keywords": [
                "event",
                "library",
                "listener",
                "observer"
            ],
            "time": "2017-01-13T15:30:50+00:00"
        },
        {
            "name": "hoa/exception",
            "version": "1.17.01.16",
            "source": {
                "type": "git",
                "url": "https://github.com/hoaproject/Exception.git",
                "reference": "091727d46420a3d7468ef0595651488bfc3a458f"
            },
            "dist": {
                "type": "zip",
                "url": "https://api.github.com/repos/hoaproject/Exception/zipball/091727d46420a3d7468ef0595651488bfc3a458f",
                "reference": "091727d46420a3d7468ef0595651488bfc3a458f",
                "shasum": ""
            },
            "require": {
                "hoa/consistency": "~1.0",
                "hoa/event": "~1.0"
            },
            "require-dev": {
                "hoa/test": "~2.0"
            },
            "type": "library",
            "extra": {
                "branch-alias": {
                    "dev-master": "1.x-dev"
                }
            },
            "autoload": {
                "psr-4": {
                    "Hoa\\Exception\\": "."
                }
            },
            "notification-url": "https://packagist.org/downloads/",
            "license": [
                "BSD-3-Clause"
            ],
            "authors": [
                {
                    "name": "Ivan Enderlin",
                    "email": "ivan.enderlin@hoa-project.net"
                },
                {
                    "name": "Hoa community",
                    "homepage": "https://hoa-project.net/"
                }
            ],
            "description": "The Hoa\\Exception library.",
            "homepage": "https://hoa-project.net/",
            "keywords": [
                "exception",
                "library"
            ],
            "time": "2017-01-16T07:53:27+00:00"
        },
        {
            "name": "hoa/file",
            "version": "1.17.07.11",
            "source": {
                "type": "git",
                "url": "https://github.com/hoaproject/File.git",
                "reference": "35cb979b779bc54918d2f9a4e02ed6c7a1fa67ca"
            },
            "dist": {
                "type": "zip",
                "url": "https://api.github.com/repos/hoaproject/File/zipball/35cb979b779bc54918d2f9a4e02ed6c7a1fa67ca",
                "reference": "35cb979b779bc54918d2f9a4e02ed6c7a1fa67ca",
                "shasum": ""
            },
            "require": {
                "hoa/consistency": "~1.0",
                "hoa/event": "~1.0",
                "hoa/exception": "~1.0",
                "hoa/iterator": "~2.0",
                "hoa/stream": "~1.0"
            },
            "require-dev": {
                "hoa/test": "~2.0"
            },
            "type": "library",
            "extra": {
                "branch-alias": {
                    "dev-master": "1.x-dev"
                }
            },
            "autoload": {
                "psr-4": {
                    "Hoa\\File\\": "."
                }
            },
            "notification-url": "https://packagist.org/downloads/",
            "license": [
                "BSD-3-Clause"
            ],
            "authors": [
                {
                    "name": "Ivan Enderlin",
                    "email": "ivan.enderlin@hoa-project.net"
                },
                {
                    "name": "Hoa community",
                    "homepage": "https://hoa-project.net/"
                }
            ],
            "description": "The Hoa\\File library.",
            "homepage": "https://hoa-project.net/",
            "keywords": [
                "Socket",
                "directory",
                "file",
                "finder",
                "library",
                "link",
                "temporary"
            ],
            "time": "2017-07-11T07:42:15+00:00"
        },
        {
            "name": "hoa/iterator",
            "version": "2.17.01.10",
            "source": {
                "type": "git",
                "url": "https://github.com/hoaproject/Iterator.git",
                "reference": "d1120ba09cb4ccd049c86d10058ab94af245f0cc"
            },
            "dist": {
                "type": "zip",
                "url": "https://api.github.com/repos/hoaproject/Iterator/zipball/d1120ba09cb4ccd049c86d10058ab94af245f0cc",
                "reference": "d1120ba09cb4ccd049c86d10058ab94af245f0cc",
                "shasum": ""
            },
            "require": {
                "hoa/consistency": "~1.0",
                "hoa/exception": "~1.0"
            },
            "require-dev": {
                "hoa/test": "~2.0"
            },
            "type": "library",
            "extra": {
                "branch-alias": {
                    "dev-master": "2.x-dev"
                }
            },
            "autoload": {
                "psr-4": {
                    "Hoa\\Iterator\\": "."
                }
            },
            "notification-url": "https://packagist.org/downloads/",
            "license": [
                "BSD-3-Clause"
            ],
            "authors": [
                {
                    "name": "Ivan Enderlin",
                    "email": "ivan.enderlin@hoa-project.net"
                },
                {
                    "name": "Hoa community",
                    "homepage": "https://hoa-project.net/"
                }
            ],
            "description": "The Hoa\\Iterator library.",
            "homepage": "https://hoa-project.net/",
            "keywords": [
                "iterator",
                "library"
            ],
            "time": "2017-01-10T10:34:47+00:00"
        },
        {
            "name": "hoa/protocol",
            "version": "1.17.01.14",
            "source": {
                "type": "git",
                "url": "https://github.com/hoaproject/Protocol.git",
                "reference": "5c2cf972151c45f373230da170ea015deecf19e2"
            },
            "dist": {
                "type": "zip",
                "url": "https://api.github.com/repos/hoaproject/Protocol/zipball/5c2cf972151c45f373230da170ea015deecf19e2",
                "reference": "5c2cf972151c45f373230da170ea015deecf19e2",
                "shasum": ""
            },
            "require": {
                "hoa/consistency": "~1.0",
                "hoa/exception": "~1.0"
            },
            "require-dev": {
                "hoa/test": "~2.0"
            },
            "type": "library",
            "extra": {
                "branch-alias": {
                    "dev-master": "1.x-dev"
                }
            },
            "autoload": {
                "psr-4": {
                    "Hoa\\Protocol\\": "."
                },
                "files": [
                    "Wrapper.php"
                ]
            },
            "notification-url": "https://packagist.org/downloads/",
            "license": [
                "BSD-3-Clause"
            ],
            "authors": [
                {
                    "name": "Ivan Enderlin",
                    "email": "ivan.enderlin@hoa-project.net"
                },
                {
                    "name": "Hoa community",
                    "homepage": "https://hoa-project.net/"
                }
            ],
            "description": "The Hoa\\Protocol library.",
            "homepage": "https://hoa-project.net/",
            "keywords": [
                "library",
                "protocol",
                "resource",
                "stream",
                "wrapper"
            ],
            "time": "2017-01-14T12:26:10+00:00"
        },
        {
            "name": "hoa/stream",
            "version": "1.17.02.21",
            "source": {
                "type": "git",
                "url": "https://github.com/hoaproject/Stream.git",
                "reference": "3293cfffca2de10525df51436adf88a559151d82"
            },
            "dist": {
                "type": "zip",
                "url": "https://api.github.com/repos/hoaproject/Stream/zipball/3293cfffca2de10525df51436adf88a559151d82",
                "reference": "3293cfffca2de10525df51436adf88a559151d82",
                "shasum": ""
            },
            "require": {
                "hoa/consistency": "~1.0",
                "hoa/event": "~1.0",
                "hoa/exception": "~1.0",
                "hoa/protocol": "~1.0"
            },
            "require-dev": {
                "hoa/test": "~2.0"
            },
            "type": "library",
            "extra": {
                "branch-alias": {
                    "dev-master": "1.x-dev"
                }
            },
            "autoload": {
                "psr-4": {
                    "Hoa\\Stream\\": "."
                }
            },
            "notification-url": "https://packagist.org/downloads/",
            "license": [
                "BSD-3-Clause"
            ],
            "authors": [
                {
                    "name": "Ivan Enderlin",
                    "email": "ivan.enderlin@hoa-project.net"
                },
                {
                    "name": "Hoa community",
                    "homepage": "https://hoa-project.net/"
                }
            ],
            "description": "The Hoa\\Stream library.",
            "homepage": "https://hoa-project.net/",
            "keywords": [
                "Context",
                "bucket",
                "composite",
                "filter",
                "in",
                "library",
                "out",
                "protocol",
                "stream",
                "wrapper"
            ],
            "time": "2017-02-21T16:01:06+00:00"
        },
        {
            "name": "hoa/ustring",
            "version": "4.17.01.16",
            "source": {
                "type": "git",
                "url": "https://github.com/hoaproject/Ustring.git",
                "reference": "e6326e2739178799b1fe3fdd92029f9517fa17a0"
            },
            "dist": {
                "type": "zip",
                "url": "https://api.github.com/repos/hoaproject/Ustring/zipball/e6326e2739178799b1fe3fdd92029f9517fa17a0",
                "reference": "e6326e2739178799b1fe3fdd92029f9517fa17a0",
                "shasum": ""
            },
            "require": {
                "hoa/consistency": "~1.0",
                "hoa/exception": "~1.0"
            },
            "require-dev": {
                "hoa/test": "~2.0"
            },
            "suggest": {
                "ext-iconv": "ext/iconv must be present (or a third implementation) to use Hoa\\Ustring::transcode().",
                "ext-intl": "To get a better Hoa\\Ustring::toAscii() and Hoa\\Ustring::compareTo()."
            },
            "type": "library",
            "extra": {
                "branch-alias": {
                    "dev-master": "4.x-dev"
                }
            },
            "autoload": {
                "psr-4": {
                    "Hoa\\Ustring\\": "."
                }
            },
            "notification-url": "https://packagist.org/downloads/",
            "license": [
                "BSD-3-Clause"
            ],
            "authors": [
                {
                    "name": "Ivan Enderlin",
                    "email": "ivan.enderlin@hoa-project.net"
                },
                {
                    "name": "Hoa community",
                    "homepage": "https://hoa-project.net/"
                }
            ],
            "description": "The Hoa\\Ustring library.",
            "homepage": "https://hoa-project.net/",
            "keywords": [
                "library",
                "search",
                "string",
                "unicode"
            ],
            "time": "2017-01-16T07:08:25+00:00"
        },
        {
            "name": "league/factory-muffin",
            "version": "v3.0.1",
            "source": {
                "type": "git",
                "url": "https://github.com/thephpleague/factory-muffin.git",
                "reference": "316ed2bac70178567f995d877b831804c9c58d5a"
            },
            "dist": {
                "type": "zip",
                "url": "https://api.github.com/repos/thephpleague/factory-muffin/zipball/316ed2bac70178567f995d877b831804c9c58d5a",
                "reference": "316ed2bac70178567f995d877b831804c9c58d5a",
                "shasum": ""
            },
            "require": {
                "php": ">=5.4.0"
            },
            "replace": {
                "zizaco/factory-muff": "self.version"
            },
            "require-dev": {
                "doctrine/orm": "2.5.*",
                "illuminate/database": "5.0.*|5.1.*",
                "league/factory-muffin-faker": "^2.0",
                "phpunit/phpunit": "^4.8|^5.0"
            },
            "suggest": {
                "doctrine/orm": "Factory Muffin supports doctrine through the repository store.",
                "illuminate/database": "Factory Muffin supports eloquent through the model store.",
                "league/factory-muffin-faker": "Factory Muffin is very powerful together with faker."
            },
            "type": "library",
            "extra": {
                "branch-alias": {
                    "dev-master": "3.0-dev"
                }
            },
            "autoload": {
                "psr-4": {
                    "League\\FactoryMuffin\\": "src/"
                }
            },
            "notification-url": "https://packagist.org/downloads/",
            "license": [
                "MIT"
            ],
            "authors": [
                {
                    "name": "Scott Robertson",
                    "email": "scottymeuk@gmail.com"
                },
                {
                    "name": "Graham Campbell",
                    "email": "graham@alt-three.com"
                }
            ],
            "description": "The goal of this package is to enable the rapid creation of objects for the purpose of testing.",
            "homepage": "http://factory-muffin.thephpleague.com/",
            "keywords": [
                "factory",
                "testing"
            ],
            "time": "2016-05-13T10:56:41+00:00"
        },
        {
            "name": "mockery/mockery",
            "version": "1.2.4",
            "source": {
                "type": "git",
                "url": "https://github.com/mockery/mockery.git",
                "reference": "b3453f75fd23d9fd41685f2148f4abeacabc6405"
            },
            "dist": {
                "type": "zip",
                "url": "https://api.github.com/repos/mockery/mockery/zipball/b3453f75fd23d9fd41685f2148f4abeacabc6405",
                "reference": "b3453f75fd23d9fd41685f2148f4abeacabc6405",
                "shasum": ""
            },
            "require": {
                "hamcrest/hamcrest-php": "~2.0",
                "lib-pcre": ">=7.0",
                "php": ">=5.6.0"
            },
            "require-dev": {
                "phpunit/phpunit": "~5.7.10|~6.5|~7.0|~8.0"
            },
            "type": "library",
            "extra": {
                "branch-alias": {
                    "dev-master": "1.2.x-dev"
                }
            },
            "autoload": {
                "psr-0": {
                    "Mockery": "library/"
                }
            },
            "notification-url": "https://packagist.org/downloads/",
            "license": [
                "BSD-3-Clause"
            ],
            "authors": [
                {
                    "name": "Pádraic Brady",
                    "email": "padraic.brady@gmail.com",
                    "homepage": "http://blog.astrumfutura.com"
                },
                {
                    "name": "Dave Marshall",
                    "email": "dave.marshall@atstsolutions.co.uk",
                    "homepage": "http://davedevelopment.co.uk"
                }
            ],
            "description": "Mockery is a simple yet flexible PHP mock object framework",
            "homepage": "https://github.com/mockery/mockery",
            "keywords": [
                "BDD",
                "TDD",
                "library",
                "mock",
                "mock objects",
                "mockery",
                "stub",
                "test",
                "test double",
                "testing"
            ],
            "time": "2019-09-30T08:30:27+00:00"
        },
        {
            "name": "myclabs/deep-copy",
            "version": "1.9.3",
            "source": {
                "type": "git",
                "url": "https://github.com/myclabs/DeepCopy.git",
                "reference": "007c053ae6f31bba39dfa19a7726f56e9763bbea"
            },
            "dist": {
                "type": "zip",
                "url": "https://api.github.com/repos/myclabs/DeepCopy/zipball/007c053ae6f31bba39dfa19a7726f56e9763bbea",
                "reference": "007c053ae6f31bba39dfa19a7726f56e9763bbea",
                "shasum": ""
            },
            "require": {
                "php": "^7.1"
            },
            "replace": {
                "myclabs/deep-copy": "self.version"
            },
            "require-dev": {
                "doctrine/collections": "^1.0",
                "doctrine/common": "^2.6",
                "phpunit/phpunit": "^7.1"
            },
            "type": "library",
            "autoload": {
                "psr-4": {
                    "DeepCopy\\": "src/DeepCopy/"
                },
                "files": [
                    "src/DeepCopy/deep_copy.php"
                ]
            },
            "notification-url": "https://packagist.org/downloads/",
            "license": [
                "MIT"
            ],
            "description": "Create deep copies (clones) of your objects",
            "keywords": [
                "clone",
                "copy",
                "duplicate",
                "object",
                "object graph"
            ],
            "time": "2019-08-09T12:45:53+00:00"
        },
        {
            "name": "phar-io/manifest",
            "version": "1.0.3",
            "source": {
                "type": "git",
                "url": "https://github.com/phar-io/manifest.git",
                "reference": "7761fcacf03b4d4f16e7ccb606d4879ca431fcf4"
            },
            "dist": {
                "type": "zip",
                "url": "https://api.github.com/repos/phar-io/manifest/zipball/7761fcacf03b4d4f16e7ccb606d4879ca431fcf4",
                "reference": "7761fcacf03b4d4f16e7ccb606d4879ca431fcf4",
                "shasum": ""
            },
            "require": {
                "ext-dom": "*",
                "ext-phar": "*",
                "phar-io/version": "^2.0",
                "php": "^5.6 || ^7.0"
            },
            "type": "library",
            "extra": {
                "branch-alias": {
                    "dev-master": "1.0.x-dev"
                }
            },
            "autoload": {
                "classmap": [
                    "src/"
                ]
            },
            "notification-url": "https://packagist.org/downloads/",
            "license": [
                "BSD-3-Clause"
            ],
            "authors": [
                {
                    "name": "Arne Blankerts",
                    "email": "arne@blankerts.de",
                    "role": "Developer"
                },
                {
                    "name": "Sebastian Heuer",
                    "email": "sebastian@phpeople.de",
                    "role": "Developer"
                },
                {
                    "name": "Sebastian Bergmann",
                    "email": "sebastian@phpunit.de",
                    "role": "Developer"
                }
            ],
            "description": "Component for reading phar.io manifest information from a PHP Archive (PHAR)",
            "time": "2018-07-08T19:23:20+00:00"
        },
        {
            "name": "phar-io/version",
            "version": "2.0.1",
            "source": {
                "type": "git",
                "url": "https://github.com/phar-io/version.git",
                "reference": "45a2ec53a73c70ce41d55cedef9063630abaf1b6"
            },
            "dist": {
                "type": "zip",
                "url": "https://api.github.com/repos/phar-io/version/zipball/45a2ec53a73c70ce41d55cedef9063630abaf1b6",
                "reference": "45a2ec53a73c70ce41d55cedef9063630abaf1b6",
                "shasum": ""
            },
            "require": {
                "php": "^5.6 || ^7.0"
            },
            "type": "library",
            "autoload": {
                "classmap": [
                    "src/"
                ]
            },
            "notification-url": "https://packagist.org/downloads/",
            "license": [
                "BSD-3-Clause"
            ],
            "authors": [
                {
                    "name": "Arne Blankerts",
                    "email": "arne@blankerts.de",
                    "role": "Developer"
                },
                {
                    "name": "Sebastian Heuer",
                    "email": "sebastian@phpeople.de",
                    "role": "Developer"
                },
                {
                    "name": "Sebastian Bergmann",
                    "email": "sebastian@phpunit.de",
                    "role": "Developer"
                }
            ],
            "description": "Library for handling version information and constraints",
            "time": "2018-07-08T19:19:57+00:00"
        },
        {
            "name": "phpoption/phpoption",
            "version": "1.5.0",
            "source": {
                "type": "git",
                "url": "https://github.com/schmittjoh/php-option.git",
                "reference": "94e644f7d2051a5f0fcf77d81605f152eecff0ed"
            },
            "dist": {
                "type": "zip",
                "url": "https://api.github.com/repos/schmittjoh/php-option/zipball/94e644f7d2051a5f0fcf77d81605f152eecff0ed",
                "reference": "94e644f7d2051a5f0fcf77d81605f152eecff0ed",
                "shasum": ""
            },
            "require": {
                "php": ">=5.3.0"
            },
            "require-dev": {
                "phpunit/phpunit": "4.7.*"
            },
            "type": "library",
            "extra": {
                "branch-alias": {
                    "dev-master": "1.3-dev"
                }
            },
            "autoload": {
                "psr-0": {
                    "PhpOption\\": "src/"
                }
            },
            "notification-url": "https://packagist.org/downloads/",
            "license": [
                "Apache2"
            ],
            "authors": [
                {
                    "name": "Johannes M. Schmitt",
                    "email": "schmittjoh@gmail.com"
                }
            ],
            "description": "Option Type for PHP",
            "keywords": [
                "language",
                "option",
                "php",
                "type"
            ],
            "time": "2015-07-25T16:39:46+00:00"
        },
        {
            "name": "phpspec/prophecy",
            "version": "1.9.0",
            "source": {
                "type": "git",
                "url": "https://github.com/phpspec/prophecy.git",
                "reference": "f6811d96d97bdf400077a0cc100ae56aa32b9203"
            },
            "dist": {
                "type": "zip",
                "url": "https://api.github.com/repos/phpspec/prophecy/zipball/f6811d96d97bdf400077a0cc100ae56aa32b9203",
                "reference": "f6811d96d97bdf400077a0cc100ae56aa32b9203",
                "shasum": ""
            },
            "require": {
                "doctrine/instantiator": "^1.0.2",
                "php": "^5.3|^7.0",
                "phpdocumentor/reflection-docblock": "^2.0|^3.0.2|^4.0|^5.0",
                "sebastian/comparator": "^1.1|^2.0|^3.0",
                "sebastian/recursion-context": "^1.0|^2.0|^3.0"
            },
            "require-dev": {
                "phpspec/phpspec": "^2.5|^3.2",
                "phpunit/phpunit": "^4.8.35 || ^5.7 || ^6.5 || ^7.1"
            },
            "type": "library",
            "extra": {
                "branch-alias": {
                    "dev-master": "1.8.x-dev"
                }
            },
            "autoload": {
                "psr-4": {
                    "Prophecy\\": "src/Prophecy"
                }
            },
            "notification-url": "https://packagist.org/downloads/",
            "license": [
                "MIT"
            ],
            "authors": [
                {
                    "name": "Konstantin Kudryashov",
                    "email": "ever.zet@gmail.com",
                    "homepage": "http://everzet.com"
                },
                {
                    "name": "Marcello Duarte",
                    "email": "marcello.duarte@gmail.com"
                }
            ],
            "description": "Highly opinionated mocking framework for PHP 5.3+",
            "homepage": "https://github.com/phpspec/prophecy",
            "keywords": [
                "Double",
                "Dummy",
                "fake",
                "mock",
                "spy",
                "stub"
            ],
            "time": "2019-10-03T11:07:50+00:00"
        },
        {
            "name": "phpunit/php-code-coverage",
            "version": "6.1.4",
            "source": {
                "type": "git",
                "url": "https://github.com/sebastianbergmann/php-code-coverage.git",
                "reference": "807e6013b00af69b6c5d9ceb4282d0393dbb9d8d"
            },
            "dist": {
                "type": "zip",
                "url": "https://api.github.com/repos/sebastianbergmann/php-code-coverage/zipball/807e6013b00af69b6c5d9ceb4282d0393dbb9d8d",
                "reference": "807e6013b00af69b6c5d9ceb4282d0393dbb9d8d",
                "shasum": ""
            },
            "require": {
                "ext-dom": "*",
                "ext-xmlwriter": "*",
                "php": "^7.1",
                "phpunit/php-file-iterator": "^2.0",
                "phpunit/php-text-template": "^1.2.1",
                "phpunit/php-token-stream": "^3.0",
                "sebastian/code-unit-reverse-lookup": "^1.0.1",
                "sebastian/environment": "^3.1 || ^4.0",
                "sebastian/version": "^2.0.1",
                "theseer/tokenizer": "^1.1"
            },
            "require-dev": {
                "phpunit/phpunit": "^7.0"
            },
            "suggest": {
                "ext-xdebug": "^2.6.0"
            },
            "type": "library",
            "extra": {
                "branch-alias": {
                    "dev-master": "6.1-dev"
                }
            },
            "autoload": {
                "classmap": [
                    "src/"
                ]
            },
            "notification-url": "https://packagist.org/downloads/",
            "license": [
                "BSD-3-Clause"
            ],
            "authors": [
                {
                    "name": "Sebastian Bergmann",
                    "email": "sebastian@phpunit.de",
                    "role": "lead"
                }
            ],
            "description": "Library that provides collection, processing, and rendering functionality for PHP code coverage information.",
            "homepage": "https://github.com/sebastianbergmann/php-code-coverage",
            "keywords": [
                "coverage",
                "testing",
                "xunit"
            ],
            "time": "2018-10-31T16:06:48+00:00"
        },
        {
            "name": "phpunit/php-file-iterator",
            "version": "2.0.2",
            "source": {
                "type": "git",
                "url": "https://github.com/sebastianbergmann/php-file-iterator.git",
                "reference": "050bedf145a257b1ff02746c31894800e5122946"
            },
            "dist": {
                "type": "zip",
                "url": "https://api.github.com/repos/sebastianbergmann/php-file-iterator/zipball/050bedf145a257b1ff02746c31894800e5122946",
                "reference": "050bedf145a257b1ff02746c31894800e5122946",
                "shasum": ""
            },
            "require": {
                "php": "^7.1"
            },
            "require-dev": {
                "phpunit/phpunit": "^7.1"
            },
            "type": "library",
            "extra": {
                "branch-alias": {
                    "dev-master": "2.0.x-dev"
                }
            },
            "autoload": {
                "classmap": [
                    "src/"
                ]
            },
            "notification-url": "https://packagist.org/downloads/",
            "license": [
                "BSD-3-Clause"
            ],
            "authors": [
                {
                    "name": "Sebastian Bergmann",
                    "email": "sebastian@phpunit.de",
                    "role": "lead"
                }
            ],
            "description": "FilterIterator implementation that filters files based on a list of suffixes.",
            "homepage": "https://github.com/sebastianbergmann/php-file-iterator/",
            "keywords": [
                "filesystem",
                "iterator"
            ],
            "time": "2018-09-13T20:33:42+00:00"
        },
        {
            "name": "phpunit/php-text-template",
            "version": "1.2.1",
            "source": {
                "type": "git",
                "url": "https://github.com/sebastianbergmann/php-text-template.git",
                "reference": "31f8b717e51d9a2afca6c9f046f5d69fc27c8686"
            },
            "dist": {
                "type": "zip",
                "url": "https://api.github.com/repos/sebastianbergmann/php-text-template/zipball/31f8b717e51d9a2afca6c9f046f5d69fc27c8686",
                "reference": "31f8b717e51d9a2afca6c9f046f5d69fc27c8686",
                "shasum": ""
            },
            "require": {
                "php": ">=5.3.3"
            },
            "type": "library",
            "autoload": {
                "classmap": [
                    "src/"
                ]
            },
            "notification-url": "https://packagist.org/downloads/",
            "license": [
                "BSD-3-Clause"
            ],
            "authors": [
                {
                    "name": "Sebastian Bergmann",
                    "email": "sebastian@phpunit.de",
                    "role": "lead"
                }
            ],
            "description": "Simple template engine.",
            "homepage": "https://github.com/sebastianbergmann/php-text-template/",
            "keywords": [
                "template"
            ],
            "time": "2015-06-21T13:50:34+00:00"
        },
        {
            "name": "phpunit/php-timer",
            "version": "2.1.2",
            "source": {
                "type": "git",
                "url": "https://github.com/sebastianbergmann/php-timer.git",
                "reference": "1038454804406b0b5f5f520358e78c1c2f71501e"
            },
            "dist": {
                "type": "zip",
                "url": "https://api.github.com/repos/sebastianbergmann/php-timer/zipball/1038454804406b0b5f5f520358e78c1c2f71501e",
                "reference": "1038454804406b0b5f5f520358e78c1c2f71501e",
                "shasum": ""
            },
            "require": {
                "php": "^7.1"
            },
            "require-dev": {
                "phpunit/phpunit": "^7.0"
            },
            "type": "library",
            "extra": {
                "branch-alias": {
                    "dev-master": "2.1-dev"
                }
            },
            "autoload": {
                "classmap": [
                    "src/"
                ]
            },
            "notification-url": "https://packagist.org/downloads/",
            "license": [
                "BSD-3-Clause"
            ],
            "authors": [
                {
                    "name": "Sebastian Bergmann",
                    "email": "sebastian@phpunit.de",
                    "role": "lead"
                }
            ],
            "description": "Utility class for timing",
            "homepage": "https://github.com/sebastianbergmann/php-timer/",
            "keywords": [
                "timer"
            ],
            "time": "2019-06-07T04:22:29+00:00"
        },
        {
            "name": "phpunit/php-token-stream",
            "version": "3.1.1",
            "source": {
                "type": "git",
                "url": "https://github.com/sebastianbergmann/php-token-stream.git",
                "reference": "995192df77f63a59e47f025390d2d1fdf8f425ff"
            },
            "dist": {
                "type": "zip",
                "url": "https://api.github.com/repos/sebastianbergmann/php-token-stream/zipball/995192df77f63a59e47f025390d2d1fdf8f425ff",
                "reference": "995192df77f63a59e47f025390d2d1fdf8f425ff",
                "shasum": ""
            },
            "require": {
                "ext-tokenizer": "*",
                "php": "^7.1"
            },
            "require-dev": {
                "phpunit/phpunit": "^7.0"
            },
            "type": "library",
            "extra": {
                "branch-alias": {
                    "dev-master": "3.1-dev"
                }
            },
            "autoload": {
                "classmap": [
                    "src/"
                ]
            },
            "notification-url": "https://packagist.org/downloads/",
            "license": [
                "BSD-3-Clause"
            ],
            "authors": [
                {
                    "name": "Sebastian Bergmann",
                    "email": "sebastian@phpunit.de"
                }
            ],
            "description": "Wrapper around PHP's tokenizer extension.",
            "homepage": "https://github.com/sebastianbergmann/php-token-stream/",
            "keywords": [
                "tokenizer"
            ],
            "time": "2019-09-17T06:23:10+00:00"
        },
        {
            "name": "phpunit/phpunit",
            "version": "7.5.17",
            "source": {
                "type": "git",
                "url": "https://github.com/sebastianbergmann/phpunit.git",
                "reference": "4c92a15296e58191a4cd74cff3b34fc8e374174a"
            },
            "dist": {
                "type": "zip",
                "url": "https://api.github.com/repos/sebastianbergmann/phpunit/zipball/4c92a15296e58191a4cd74cff3b34fc8e374174a",
                "reference": "4c92a15296e58191a4cd74cff3b34fc8e374174a",
                "shasum": ""
            },
            "require": {
                "doctrine/instantiator": "^1.1",
                "ext-dom": "*",
                "ext-json": "*",
                "ext-libxml": "*",
                "ext-mbstring": "*",
                "ext-xml": "*",
                "myclabs/deep-copy": "^1.7",
                "phar-io/manifest": "^1.0.2",
                "phar-io/version": "^2.0",
                "php": "^7.1",
                "phpspec/prophecy": "^1.7",
                "phpunit/php-code-coverage": "^6.0.7",
                "phpunit/php-file-iterator": "^2.0.1",
                "phpunit/php-text-template": "^1.2.1",
                "phpunit/php-timer": "^2.1",
                "sebastian/comparator": "^3.0",
                "sebastian/diff": "^3.0",
                "sebastian/environment": "^4.0",
                "sebastian/exporter": "^3.1",
                "sebastian/global-state": "^2.0",
                "sebastian/object-enumerator": "^3.0.3",
                "sebastian/resource-operations": "^2.0",
                "sebastian/version": "^2.0.1"
            },
            "conflict": {
                "phpunit/phpunit-mock-objects": "*"
            },
            "require-dev": {
                "ext-pdo": "*"
            },
            "suggest": {
                "ext-soap": "*",
                "ext-xdebug": "*",
                "phpunit/php-invoker": "^2.0"
            },
            "bin": [
                "phpunit"
            ],
            "type": "library",
            "extra": {
                "branch-alias": {
                    "dev-master": "7.5-dev"
                }
            },
            "autoload": {
                "classmap": [
                    "src/"
                ]
            },
            "notification-url": "https://packagist.org/downloads/",
            "license": [
                "BSD-3-Clause"
            ],
            "authors": [
                {
                    "name": "Sebastian Bergmann",
                    "email": "sebastian@phpunit.de",
                    "role": "lead"
                }
            ],
            "description": "The PHP Unit Testing framework.",
            "homepage": "https://phpunit.de/",
            "keywords": [
                "phpunit",
                "testing",
                "xunit"
            ],
            "time": "2019-10-28T10:37:36+00:00"
        },
        {
            "name": "sebastian/code-unit-reverse-lookup",
            "version": "1.0.1",
            "source": {
                "type": "git",
                "url": "https://github.com/sebastianbergmann/code-unit-reverse-lookup.git",
                "reference": "4419fcdb5eabb9caa61a27c7a1db532a6b55dd18"
            },
            "dist": {
                "type": "zip",
                "url": "https://api.github.com/repos/sebastianbergmann/code-unit-reverse-lookup/zipball/4419fcdb5eabb9caa61a27c7a1db532a6b55dd18",
                "reference": "4419fcdb5eabb9caa61a27c7a1db532a6b55dd18",
                "shasum": ""
            },
            "require": {
                "php": "^5.6 || ^7.0"
            },
            "require-dev": {
                "phpunit/phpunit": "^5.7 || ^6.0"
            },
            "type": "library",
            "extra": {
                "branch-alias": {
                    "dev-master": "1.0.x-dev"
                }
            },
            "autoload": {
                "classmap": [
                    "src/"
                ]
            },
            "notification-url": "https://packagist.org/downloads/",
            "license": [
                "BSD-3-Clause"
            ],
            "authors": [
                {
                    "name": "Sebastian Bergmann",
                    "email": "sebastian@phpunit.de"
                }
            ],
            "description": "Looks up which function or method a line of code belongs to",
            "homepage": "https://github.com/sebastianbergmann/code-unit-reverse-lookup/",
            "time": "2017-03-04T06:30:41+00:00"
        },
        {
            "name": "sebastian/comparator",
            "version": "3.0.2",
            "source": {
                "type": "git",
                "url": "https://github.com/sebastianbergmann/comparator.git",
                "reference": "5de4fc177adf9bce8df98d8d141a7559d7ccf6da"
            },
            "dist": {
                "type": "zip",
                "url": "https://api.github.com/repos/sebastianbergmann/comparator/zipball/5de4fc177adf9bce8df98d8d141a7559d7ccf6da",
                "reference": "5de4fc177adf9bce8df98d8d141a7559d7ccf6da",
                "shasum": ""
            },
            "require": {
                "php": "^7.1",
                "sebastian/diff": "^3.0",
                "sebastian/exporter": "^3.1"
            },
            "require-dev": {
                "phpunit/phpunit": "^7.1"
            },
            "type": "library",
            "extra": {
                "branch-alias": {
                    "dev-master": "3.0-dev"
                }
            },
            "autoload": {
                "classmap": [
                    "src/"
                ]
            },
            "notification-url": "https://packagist.org/downloads/",
            "license": [
                "BSD-3-Clause"
            ],
            "authors": [
                {
                    "name": "Jeff Welch",
                    "email": "whatthejeff@gmail.com"
                },
                {
                    "name": "Volker Dusch",
                    "email": "github@wallbash.com"
                },
                {
                    "name": "Bernhard Schussek",
                    "email": "bschussek@2bepublished.at"
                },
                {
                    "name": "Sebastian Bergmann",
                    "email": "sebastian@phpunit.de"
                }
            ],
            "description": "Provides the functionality to compare PHP values for equality",
            "homepage": "https://github.com/sebastianbergmann/comparator",
            "keywords": [
                "comparator",
                "compare",
                "equality"
            ],
            "time": "2018-07-12T15:12:46+00:00"
        },
        {
            "name": "sebastian/diff",
            "version": "3.0.2",
            "source": {
                "type": "git",
                "url": "https://github.com/sebastianbergmann/diff.git",
                "reference": "720fcc7e9b5cf384ea68d9d930d480907a0c1a29"
            },
            "dist": {
                "type": "zip",
                "url": "https://api.github.com/repos/sebastianbergmann/diff/zipball/720fcc7e9b5cf384ea68d9d930d480907a0c1a29",
                "reference": "720fcc7e9b5cf384ea68d9d930d480907a0c1a29",
                "shasum": ""
            },
            "require": {
                "php": "^7.1"
            },
            "require-dev": {
                "phpunit/phpunit": "^7.5 || ^8.0",
                "symfony/process": "^2 || ^3.3 || ^4"
            },
            "type": "library",
            "extra": {
                "branch-alias": {
                    "dev-master": "3.0-dev"
                }
            },
            "autoload": {
                "classmap": [
                    "src/"
                ]
            },
            "notification-url": "https://packagist.org/downloads/",
            "license": [
                "BSD-3-Clause"
            ],
            "authors": [
                {
                    "name": "Kore Nordmann",
                    "email": "mail@kore-nordmann.de"
                },
                {
                    "name": "Sebastian Bergmann",
                    "email": "sebastian@phpunit.de"
                }
            ],
            "description": "Diff implementation",
            "homepage": "https://github.com/sebastianbergmann/diff",
            "keywords": [
                "diff",
                "udiff",
                "unidiff",
                "unified diff"
            ],
            "time": "2019-02-04T06:01:07+00:00"
        },
        {
            "name": "sebastian/environment",
            "version": "4.2.2",
            "source": {
                "type": "git",
                "url": "https://github.com/sebastianbergmann/environment.git",
                "reference": "f2a2c8e1c97c11ace607a7a667d73d47c19fe404"
            },
            "dist": {
                "type": "zip",
                "url": "https://api.github.com/repos/sebastianbergmann/environment/zipball/f2a2c8e1c97c11ace607a7a667d73d47c19fe404",
                "reference": "f2a2c8e1c97c11ace607a7a667d73d47c19fe404",
                "shasum": ""
            },
            "require": {
                "php": "^7.1"
            },
            "require-dev": {
                "phpunit/phpunit": "^7.5"
            },
            "suggest": {
                "ext-posix": "*"
            },
            "type": "library",
            "extra": {
                "branch-alias": {
                    "dev-master": "4.2-dev"
                }
            },
            "autoload": {
                "classmap": [
                    "src/"
                ]
            },
            "notification-url": "https://packagist.org/downloads/",
            "license": [
                "BSD-3-Clause"
            ],
            "authors": [
                {
                    "name": "Sebastian Bergmann",
                    "email": "sebastian@phpunit.de"
                }
            ],
            "description": "Provides functionality to handle HHVM/PHP environments",
            "homepage": "http://www.github.com/sebastianbergmann/environment",
            "keywords": [
                "Xdebug",
                "environment",
                "hhvm"
            ],
            "time": "2019-05-05T09:05:15+00:00"
        },
        {
            "name": "sebastian/exporter",
            "version": "3.1.2",
            "source": {
                "type": "git",
                "url": "https://github.com/sebastianbergmann/exporter.git",
                "reference": "68609e1261d215ea5b21b7987539cbfbe156ec3e"
            },
            "dist": {
                "type": "zip",
                "url": "https://api.github.com/repos/sebastianbergmann/exporter/zipball/68609e1261d215ea5b21b7987539cbfbe156ec3e",
                "reference": "68609e1261d215ea5b21b7987539cbfbe156ec3e",
                "shasum": ""
            },
            "require": {
                "php": "^7.0",
                "sebastian/recursion-context": "^3.0"
            },
            "require-dev": {
                "ext-mbstring": "*",
                "phpunit/phpunit": "^6.0"
            },
            "type": "library",
            "extra": {
                "branch-alias": {
                    "dev-master": "3.1.x-dev"
                }
            },
            "autoload": {
                "classmap": [
                    "src/"
                ]
            },
            "notification-url": "https://packagist.org/downloads/",
            "license": [
                "BSD-3-Clause"
            ],
            "authors": [
                {
                    "name": "Sebastian Bergmann",
                    "email": "sebastian@phpunit.de"
                },
                {
                    "name": "Jeff Welch",
                    "email": "whatthejeff@gmail.com"
                },
                {
                    "name": "Volker Dusch",
                    "email": "github@wallbash.com"
                },
                {
                    "name": "Adam Harvey",
                    "email": "aharvey@php.net"
                },
                {
                    "name": "Bernhard Schussek",
                    "email": "bschussek@gmail.com"
                }
            ],
            "description": "Provides the functionality to export PHP variables for visualization",
            "homepage": "http://www.github.com/sebastianbergmann/exporter",
            "keywords": [
                "export",
                "exporter"
            ],
            "time": "2019-09-14T09:02:43+00:00"
        },
        {
            "name": "sebastian/global-state",
            "version": "2.0.0",
            "source": {
                "type": "git",
                "url": "https://github.com/sebastianbergmann/global-state.git",
                "reference": "e8ba02eed7bbbb9e59e43dedd3dddeff4a56b0c4"
            },
            "dist": {
                "type": "zip",
                "url": "https://api.github.com/repos/sebastianbergmann/global-state/zipball/e8ba02eed7bbbb9e59e43dedd3dddeff4a56b0c4",
                "reference": "e8ba02eed7bbbb9e59e43dedd3dddeff4a56b0c4",
                "shasum": ""
            },
            "require": {
                "php": "^7.0"
            },
            "require-dev": {
                "phpunit/phpunit": "^6.0"
            },
            "suggest": {
                "ext-uopz": "*"
            },
            "type": "library",
            "extra": {
                "branch-alias": {
                    "dev-master": "2.0-dev"
                }
            },
            "autoload": {
                "classmap": [
                    "src/"
                ]
            },
            "notification-url": "https://packagist.org/downloads/",
            "license": [
                "BSD-3-Clause"
            ],
            "authors": [
                {
                    "name": "Sebastian Bergmann",
                    "email": "sebastian@phpunit.de"
                }
            ],
            "description": "Snapshotting of global state",
            "homepage": "http://www.github.com/sebastianbergmann/global-state",
            "keywords": [
                "global state"
            ],
            "time": "2017-04-27T15:39:26+00:00"
        },
        {
            "name": "sebastian/object-enumerator",
            "version": "3.0.3",
            "source": {
                "type": "git",
                "url": "https://github.com/sebastianbergmann/object-enumerator.git",
                "reference": "7cfd9e65d11ffb5af41198476395774d4c8a84c5"
            },
            "dist": {
                "type": "zip",
                "url": "https://api.github.com/repos/sebastianbergmann/object-enumerator/zipball/7cfd9e65d11ffb5af41198476395774d4c8a84c5",
                "reference": "7cfd9e65d11ffb5af41198476395774d4c8a84c5",
                "shasum": ""
            },
            "require": {
                "php": "^7.0",
                "sebastian/object-reflector": "^1.1.1",
                "sebastian/recursion-context": "^3.0"
            },
            "require-dev": {
                "phpunit/phpunit": "^6.0"
            },
            "type": "library",
            "extra": {
                "branch-alias": {
                    "dev-master": "3.0.x-dev"
                }
            },
            "autoload": {
                "classmap": [
                    "src/"
                ]
            },
            "notification-url": "https://packagist.org/downloads/",
            "license": [
                "BSD-3-Clause"
            ],
            "authors": [
                {
                    "name": "Sebastian Bergmann",
                    "email": "sebastian@phpunit.de"
                }
            ],
            "description": "Traverses array structures and object graphs to enumerate all referenced objects",
            "homepage": "https://github.com/sebastianbergmann/object-enumerator/",
            "time": "2017-08-03T12:35:26+00:00"
        },
        {
            "name": "sebastian/object-reflector",
            "version": "1.1.1",
            "source": {
                "type": "git",
                "url": "https://github.com/sebastianbergmann/object-reflector.git",
                "reference": "773f97c67f28de00d397be301821b06708fca0be"
            },
            "dist": {
                "type": "zip",
                "url": "https://api.github.com/repos/sebastianbergmann/object-reflector/zipball/773f97c67f28de00d397be301821b06708fca0be",
                "reference": "773f97c67f28de00d397be301821b06708fca0be",
                "shasum": ""
            },
            "require": {
                "php": "^7.0"
            },
            "require-dev": {
                "phpunit/phpunit": "^6.0"
            },
            "type": "library",
            "extra": {
                "branch-alias": {
                    "dev-master": "1.1-dev"
                }
            },
            "autoload": {
                "classmap": [
                    "src/"
                ]
            },
            "notification-url": "https://packagist.org/downloads/",
            "license": [
                "BSD-3-Clause"
            ],
            "authors": [
                {
                    "name": "Sebastian Bergmann",
                    "email": "sebastian@phpunit.de"
                }
            ],
            "description": "Allows reflection of object attributes, including inherited and non-public ones",
            "homepage": "https://github.com/sebastianbergmann/object-reflector/",
            "time": "2017-03-29T09:07:27+00:00"
        },
        {
            "name": "sebastian/recursion-context",
            "version": "3.0.0",
            "source": {
                "type": "git",
                "url": "https://github.com/sebastianbergmann/recursion-context.git",
                "reference": "5b0cd723502bac3b006cbf3dbf7a1e3fcefe4fa8"
            },
            "dist": {
                "type": "zip",
                "url": "https://api.github.com/repos/sebastianbergmann/recursion-context/zipball/5b0cd723502bac3b006cbf3dbf7a1e3fcefe4fa8",
                "reference": "5b0cd723502bac3b006cbf3dbf7a1e3fcefe4fa8",
                "shasum": ""
            },
            "require": {
                "php": "^7.0"
            },
            "require-dev": {
                "phpunit/phpunit": "^6.0"
            },
            "type": "library",
            "extra": {
                "branch-alias": {
                    "dev-master": "3.0.x-dev"
                }
            },
            "autoload": {
                "classmap": [
                    "src/"
                ]
            },
            "notification-url": "https://packagist.org/downloads/",
            "license": [
                "BSD-3-Clause"
            ],
            "authors": [
                {
                    "name": "Jeff Welch",
                    "email": "whatthejeff@gmail.com"
                },
                {
                    "name": "Sebastian Bergmann",
                    "email": "sebastian@phpunit.de"
                },
                {
                    "name": "Adam Harvey",
                    "email": "aharvey@php.net"
                }
            ],
            "description": "Provides functionality to recursively process PHP variables",
            "homepage": "http://www.github.com/sebastianbergmann/recursion-context",
            "time": "2017-03-03T06:23:57+00:00"
        },
        {
            "name": "sebastian/resource-operations",
            "version": "2.0.1",
            "source": {
                "type": "git",
                "url": "https://github.com/sebastianbergmann/resource-operations.git",
                "reference": "4d7a795d35b889bf80a0cc04e08d77cedfa917a9"
            },
            "dist": {
                "type": "zip",
                "url": "https://api.github.com/repos/sebastianbergmann/resource-operations/zipball/4d7a795d35b889bf80a0cc04e08d77cedfa917a9",
                "reference": "4d7a795d35b889bf80a0cc04e08d77cedfa917a9",
                "shasum": ""
            },
            "require": {
                "php": "^7.1"
            },
            "type": "library",
            "extra": {
                "branch-alias": {
                    "dev-master": "2.0-dev"
                }
            },
            "autoload": {
                "classmap": [
                    "src/"
                ]
            },
            "notification-url": "https://packagist.org/downloads/",
            "license": [
                "BSD-3-Clause"
            ],
            "authors": [
                {
                    "name": "Sebastian Bergmann",
                    "email": "sebastian@phpunit.de"
                }
            ],
            "description": "Provides a list of PHP built-in functions that operate on resources",
            "homepage": "https://www.github.com/sebastianbergmann/resource-operations",
            "time": "2018-10-04T04:07:39+00:00"
        },
        {
            "name": "sebastian/version",
            "version": "2.0.1",
            "source": {
                "type": "git",
                "url": "https://github.com/sebastianbergmann/version.git",
                "reference": "99732be0ddb3361e16ad77b68ba41efc8e979019"
            },
            "dist": {
                "type": "zip",
                "url": "https://api.github.com/repos/sebastianbergmann/version/zipball/99732be0ddb3361e16ad77b68ba41efc8e979019",
                "reference": "99732be0ddb3361e16ad77b68ba41efc8e979019",
                "shasum": ""
            },
            "require": {
                "php": ">=5.6"
            },
            "type": "library",
            "extra": {
                "branch-alias": {
                    "dev-master": "2.0.x-dev"
                }
            },
            "autoload": {
                "classmap": [
                    "src/"
                ]
            },
            "notification-url": "https://packagist.org/downloads/",
            "license": [
                "BSD-3-Clause"
            ],
            "authors": [
                {
                    "name": "Sebastian Bergmann",
                    "email": "sebastian@phpunit.de",
                    "role": "lead"
                }
            ],
            "description": "Library that helps with managing the version number of Git-hosted PHP projects",
            "homepage": "https://github.com/sebastianbergmann/version",
            "time": "2016-10-03T07:35:21+00:00"
        },
        {
            "name": "symfony/browser-kit",
            "version": "v4.3.5",
            "source": {
                "type": "git",
                "url": "https://github.com/symfony/browser-kit.git",
                "reference": "78b7611c45039e8ce81698be319851529bf040b1"
            },
            "dist": {
                "type": "zip",
                "url": "https://api.github.com/repos/symfony/browser-kit/zipball/78b7611c45039e8ce81698be319851529bf040b1",
                "reference": "78b7611c45039e8ce81698be319851529bf040b1",
                "shasum": ""
            },
            "require": {
                "php": "^7.1.3",
                "symfony/dom-crawler": "~3.4|~4.0"
            },
            "require-dev": {
                "symfony/css-selector": "~3.4|~4.0",
                "symfony/http-client": "^4.3",
                "symfony/mime": "^4.3",
                "symfony/process": "~3.4|~4.0"
            },
            "suggest": {
                "symfony/process": ""
            },
            "type": "library",
            "extra": {
                "branch-alias": {
                    "dev-master": "4.3-dev"
                }
            },
            "autoload": {
                "psr-4": {
                    "Symfony\\Component\\BrowserKit\\": ""
                },
                "exclude-from-classmap": [
                    "/Tests/"
                ]
            },
            "notification-url": "https://packagist.org/downloads/",
            "license": [
                "MIT"
            ],
            "authors": [
                {
                    "name": "Fabien Potencier",
                    "email": "fabien@symfony.com"
                },
                {
                    "name": "Symfony Community",
                    "homepage": "https://symfony.com/contributors"
                }
            ],
            "description": "Symfony BrowserKit Component",
            "homepage": "https://symfony.com",
            "time": "2019-09-10T11:25:17+00:00"
        },
        {
            "name": "symfony/css-selector",
            "version": "v4.3.5",
            "source": {
                "type": "git",
                "url": "https://github.com/symfony/css-selector.git",
                "reference": "f4b3ff6a549d9ed28b2b0ecd1781bf67cf220ee9"
            },
            "dist": {
                "type": "zip",
                "url": "https://api.github.com/repos/symfony/css-selector/zipball/f4b3ff6a549d9ed28b2b0ecd1781bf67cf220ee9",
                "reference": "f4b3ff6a549d9ed28b2b0ecd1781bf67cf220ee9",
                "shasum": ""
            },
            "require": {
                "php": "^7.1.3"
            },
            "type": "library",
            "extra": {
                "branch-alias": {
                    "dev-master": "4.3-dev"
                }
            },
            "autoload": {
                "psr-4": {
                    "Symfony\\Component\\CssSelector\\": ""
                },
                "exclude-from-classmap": [
                    "/Tests/"
                ]
            },
            "notification-url": "https://packagist.org/downloads/",
            "license": [
                "MIT"
            ],
            "authors": [
                {
                    "name": "Fabien Potencier",
                    "email": "fabien@symfony.com"
                },
                {
                    "name": "Jean-François Simon",
                    "email": "jeanfrancois.simon@sensiolabs.com"
                },
                {
                    "name": "Symfony Community",
                    "homepage": "https://symfony.com/contributors"
                }
            ],
            "description": "Symfony CssSelector Component",
            "homepage": "https://symfony.com",
            "time": "2019-10-02T08:36:26+00:00"
        },
        {
            "name": "symfony/dom-crawler",
            "version": "v4.3.5",
            "source": {
                "type": "git",
                "url": "https://github.com/symfony/dom-crawler.git",
                "reference": "e9f7b4d19d69b133bd638eeddcdc757723b4211f"
            },
            "dist": {
                "type": "zip",
                "url": "https://api.github.com/repos/symfony/dom-crawler/zipball/e9f7b4d19d69b133bd638eeddcdc757723b4211f",
                "reference": "e9f7b4d19d69b133bd638eeddcdc757723b4211f",
                "shasum": ""
            },
            "require": {
                "php": "^7.1.3",
                "symfony/polyfill-ctype": "~1.8",
                "symfony/polyfill-mbstring": "~1.0"
            },
            "conflict": {
                "masterminds/html5": "<2.6"
            },
            "require-dev": {
                "masterminds/html5": "^2.6",
                "symfony/css-selector": "~3.4|~4.0"
            },
            "suggest": {
                "symfony/css-selector": ""
            },
            "type": "library",
            "extra": {
                "branch-alias": {
                    "dev-master": "4.3-dev"
                }
            },
            "autoload": {
                "psr-4": {
                    "Symfony\\Component\\DomCrawler\\": ""
                },
                "exclude-from-classmap": [
                    "/Tests/"
                ]
            },
            "notification-url": "https://packagist.org/downloads/",
            "license": [
                "MIT"
            ],
            "authors": [
                {
                    "name": "Fabien Potencier",
                    "email": "fabien@symfony.com"
                },
                {
                    "name": "Symfony Community",
                    "homepage": "https://symfony.com/contributors"
                }
            ],
            "description": "Symfony DomCrawler Component",
            "homepage": "https://symfony.com",
            "time": "2019-09-28T21:25:05+00:00"
        },
        {
            "name": "symfony/event-dispatcher",
            "version": "v4.3.5",
            "source": {
                "type": "git",
                "url": "https://github.com/symfony/event-dispatcher.git",
                "reference": "6229f58993e5a157f6096fc7145c0717d0be8807"
            },
            "dist": {
                "type": "zip",
                "url": "https://api.github.com/repos/symfony/event-dispatcher/zipball/6229f58993e5a157f6096fc7145c0717d0be8807",
                "reference": "6229f58993e5a157f6096fc7145c0717d0be8807",
                "shasum": ""
            },
            "require": {
                "php": "^7.1.3",
                "symfony/event-dispatcher-contracts": "^1.1"
            },
            "conflict": {
                "symfony/dependency-injection": "<3.4"
            },
            "provide": {
                "psr/event-dispatcher-implementation": "1.0",
                "symfony/event-dispatcher-implementation": "1.1"
            },
            "require-dev": {
                "psr/log": "~1.0",
                "symfony/config": "~3.4|~4.0",
                "symfony/dependency-injection": "~3.4|~4.0",
                "symfony/expression-language": "~3.4|~4.0",
                "symfony/http-foundation": "^3.4|^4.0",
                "symfony/service-contracts": "^1.1",
                "symfony/stopwatch": "~3.4|~4.0"
            },
            "suggest": {
                "symfony/dependency-injection": "",
                "symfony/http-kernel": ""
            },
            "type": "library",
            "extra": {
                "branch-alias": {
                    "dev-master": "4.3-dev"
                }
            },
            "autoload": {
                "psr-4": {
                    "Symfony\\Component\\EventDispatcher\\": ""
                },
                "exclude-from-classmap": [
                    "/Tests/"
                ]
            },
            "notification-url": "https://packagist.org/downloads/",
            "license": [
                "MIT"
            ],
            "authors": [
                {
                    "name": "Fabien Potencier",
                    "email": "fabien@symfony.com"
                },
                {
                    "name": "Symfony Community",
                    "homepage": "https://symfony.com/contributors"
                }
            ],
            "description": "Symfony EventDispatcher Component",
            "homepage": "https://symfony.com",
            "time": "2019-10-01T16:40:32+00:00"
        },
        {
            "name": "symfony/event-dispatcher-contracts",
            "version": "v1.1.7",
            "source": {
                "type": "git",
                "url": "https://github.com/symfony/event-dispatcher-contracts.git",
                "reference": "c43ab685673fb6c8d84220c77897b1d6cdbe1d18"
            },
            "dist": {
                "type": "zip",
                "url": "https://api.github.com/repos/symfony/event-dispatcher-contracts/zipball/c43ab685673fb6c8d84220c77897b1d6cdbe1d18",
                "reference": "c43ab685673fb6c8d84220c77897b1d6cdbe1d18",
                "shasum": ""
            },
            "require": {
                "php": "^7.1.3"
            },
            "suggest": {
                "psr/event-dispatcher": "",
                "symfony/event-dispatcher-implementation": ""
            },
            "type": "library",
            "extra": {
                "branch-alias": {
                    "dev-master": "1.1-dev"
                }
            },
            "autoload": {
                "psr-4": {
                    "Symfony\\Contracts\\EventDispatcher\\": ""
                }
            },
            "notification-url": "https://packagist.org/downloads/",
            "license": [
                "MIT"
            ],
            "authors": [
                {
                    "name": "Nicolas Grekas",
                    "email": "p@tchwork.com"
                },
                {
                    "name": "Symfony Community",
                    "homepage": "https://symfony.com/contributors"
                }
            ],
            "description": "Generic abstractions related to dispatching event",
            "homepage": "https://symfony.com",
            "keywords": [
                "abstractions",
                "contracts",
                "decoupling",
                "interfaces",
                "interoperability",
                "standards"
            ],
            "time": "2019-09-17T09:54:03+00:00"
        },
        {
            "name": "theseer/tokenizer",
            "version": "1.1.3",
            "source": {
                "type": "git",
                "url": "https://github.com/theseer/tokenizer.git",
                "reference": "11336f6f84e16a720dae9d8e6ed5019efa85a0f9"
            },
            "dist": {
                "type": "zip",
                "url": "https://api.github.com/repos/theseer/tokenizer/zipball/11336f6f84e16a720dae9d8e6ed5019efa85a0f9",
                "reference": "11336f6f84e16a720dae9d8e6ed5019efa85a0f9",
                "shasum": ""
            },
            "require": {
                "ext-dom": "*",
                "ext-tokenizer": "*",
                "ext-xmlwriter": "*",
                "php": "^7.0"
            },
            "type": "library",
            "autoload": {
                "classmap": [
                    "src/"
                ]
            },
            "notification-url": "https://packagist.org/downloads/",
            "license": [
                "BSD-3-Clause"
            ],
            "authors": [
                {
                    "name": "Arne Blankerts",
                    "email": "arne@blankerts.de",
                    "role": "Developer"
                }
            ],
            "description": "A small library for converting tokenized PHP source code into XML and potentially other formats",
            "time": "2019-06-13T22:48:21+00:00"
        },
        {
            "name": "vlucas/phpdotenv",
            "version": "v3.6.0",
            "source": {
                "type": "git",
                "url": "https://github.com/vlucas/phpdotenv.git",
                "reference": "1bdf24f065975594f6a117f0f1f6cabf1333b156"
            },
            "dist": {
                "type": "zip",
                "url": "https://api.github.com/repos/vlucas/phpdotenv/zipball/1bdf24f065975594f6a117f0f1f6cabf1333b156",
                "reference": "1bdf24f065975594f6a117f0f1f6cabf1333b156",
                "shasum": ""
            },
            "require": {
                "php": "^5.4 || ^7.0",
                "phpoption/phpoption": "^1.5",
                "symfony/polyfill-ctype": "^1.9"
            },
            "require-dev": {
                "phpunit/phpunit": "^4.8.35 || ^5.0 || ^6.0 || ^7.0"
            },
            "type": "library",
            "extra": {
                "branch-alias": {
                    "dev-master": "3.6-dev"
                }
            },
            "autoload": {
                "psr-4": {
                    "Dotenv\\": "src/"
                }
            },
            "notification-url": "https://packagist.org/downloads/",
            "license": [
                "BSD-3-Clause"
            ],
            "authors": [
                {
                    "name": "Graham Campbell",
                    "email": "graham@alt-three.com",
                    "homepage": "https://gjcampbell.co.uk/"
                },
                {
                    "name": "Vance Lucas",
                    "email": "vance@vancelucas.com",
                    "homepage": "https://vancelucas.com/"
                }
            ],
            "description": "Loads environment variables from `.env` to `getenv()`, `$_ENV` and `$_SERVER` automagically.",
            "keywords": [
                "dotenv",
                "env",
                "environment"
            ],
            "time": "2019-09-10T21:37:39+00:00"
        }
    ],
    "aliases": [],
    "minimum-stability": "stable",
    "stability-flags": [],
    "prefer-stable": false,
    "prefer-lowest": false,
    "platform": {
        "php": ">=7.0.0",
        "ext-curl": "*",
        "ext-dom": "*",
        "ext-json": "*",
        "ext-mbstring": "*",
        "ext-openssl": "*",
        "ext-pcre": "*",
        "ext-pdo": "*",
        "ext-zip": "*"
    },
    "platform-dev": [],
    "platform-overrides": {
        "php": "7.1.30"
    }
}<|MERGE_RESOLUTION|>--- conflicted
+++ resolved
@@ -4,11 +4,7 @@
         "Read more about it at https://getcomposer.org/doc/01-basic-usage.md#installing-dependencies",
         "This file is @generated automatically"
     ],
-<<<<<<< HEAD
-    "content-hash": "2650f323dcd279857758e79c2c53e796",
-=======
-    "content-hash": "2d996ce82b0d4eec0fb933e0ec60668c",
->>>>>>> b18ea9da
+    "content-hash": "52e663905fd5268d30d920d5d70e3ef3",
     "packages": [
         {
             "name": "cebe/markdown",
@@ -1316,21 +1312,21 @@
         },
         {
             "name": "monolog/monolog",
-            "version": "2.0.0",
+            "version": "1.25.1",
             "source": {
                 "type": "git",
                 "url": "https://github.com/Seldaek/monolog.git",
-                "reference": "68545165e19249013afd1d6f7485aecff07a2d22"
-            },
-            "dist": {
-                "type": "zip",
-                "url": "https://api.github.com/repos/Seldaek/monolog/zipball/68545165e19249013afd1d6f7485aecff07a2d22",
-                "reference": "68545165e19249013afd1d6f7485aecff07a2d22",
-                "shasum": ""
-            },
-            "require": {
-                "php": "^7.2",
-                "psr/log": "^1.0.1"
+                "reference": "70e65a5470a42cfec1a7da00d30edb6e617e8dcf"
+            },
+            "dist": {
+                "type": "zip",
+                "url": "https://api.github.com/repos/Seldaek/monolog/zipball/70e65a5470a42cfec1a7da00d30edb6e617e8dcf",
+                "reference": "70e65a5470a42cfec1a7da00d30edb6e617e8dcf",
+                "shasum": ""
+            },
+            "require": {
+                "php": ">=5.3.0",
+                "psr/log": "~1.0"
             },
             "provide": {
                 "psr/log-implementation": "1.0.0"
@@ -1338,36 +1334,33 @@
             "require-dev": {
                 "aws/aws-sdk-php": "^2.4.9 || ^3.0",
                 "doctrine/couchdb": "~1.0@dev",
-                "elasticsearch/elasticsearch": "^6.0",
-                "graylog2/gelf-php": "^1.4.2",
-                "jakub-onderka/php-parallel-lint": "^0.9",
+                "graylog2/gelf-php": "~1.0",
+                "jakub-onderka/php-parallel-lint": "0.9",
                 "php-amqplib/php-amqplib": "~2.4",
                 "php-console/php-console": "^3.1.3",
-                "phpspec/prophecy": "^1.6.1",
-                "phpunit/phpunit": "^8.3",
-                "predis/predis": "^1.1",
-                "rollbar/rollbar": "^1.3",
+                "phpunit/phpunit": "~4.5",
+                "phpunit/phpunit-mock-objects": "2.3.0",
                 "ruflin/elastica": ">=0.90 <3.0",
+                "sentry/sentry": "^0.13",
                 "swiftmailer/swiftmailer": "^5.3|^6.0"
             },
             "suggest": {
                 "aws/aws-sdk-php": "Allow sending log messages to AWS services like DynamoDB",
                 "doctrine/couchdb": "Allow sending log messages to a CouchDB server",
-                "elasticsearch/elasticsearch": "Allow sending log messages to an Elasticsearch server via official client",
                 "ext-amqp": "Allow sending log messages to an AMQP server (1.0+ required)",
-                "ext-mbstring": "Allow to work properly with unicode symbols",
-                "ext-mongodb": "Allow sending log messages to a MongoDB server (via driver)",
+                "ext-mongo": "Allow sending log messages to a MongoDB server",
                 "graylog2/gelf-php": "Allow sending log messages to a GrayLog2 server",
-                "mongodb/mongodb": "Allow sending log messages to a MongoDB server (via library)",
+                "mongodb/mongodb": "Allow sending log messages to a MongoDB server via PHP Driver",
                 "php-amqplib/php-amqplib": "Allow sending log messages to an AMQP server using php-amqplib",
                 "php-console/php-console": "Allow sending log messages to Google Chrome",
                 "rollbar/rollbar": "Allow sending log messages to Rollbar",
-                "ruflin/elastica": "Allow sending log messages to an Elastic Search server"
-            },
-            "type": "library",
-            "extra": {
-                "branch-alias": {
-                    "dev-master": "2.x-dev"
+                "ruflin/elastica": "Allow sending log messages to an Elastic Search server",
+                "sentry/sentry": "Allow sending log messages to a Sentry server"
+            },
+            "type": "library",
+            "extra": {
+                "branch-alias": {
+                    "dev-master": "2.0.x-dev"
                 }
             },
             "autoload": {
@@ -1393,7 +1386,7 @@
                 "logging",
                 "psr-3"
             ],
-            "time": "2019-08-30T09:56:44+00:00"
+            "time": "2019-09-06T13:49:17+00:00"
         },
         {
             "name": "mrclay/jsmin-php",
