{
    "_readme": [
        "This file locks the dependencies of your project to a known state",
        "Read more about it at https://getcomposer.org/doc/01-basic-usage.md#installing-dependencies",
        "This file is @generated automatically"
    ],
<<<<<<< HEAD
    "content-hash": "236cc0f965a8707314c82e9a9927d28c",
=======
    "content-hash": "c871e85a80c9465d810577765b5963b2",
>>>>>>> 9ffda8cd
    "packages": [
        {
            "name": "cebe/markdown",
            "version": "1.2.1",
            "source": {
                "type": "git",
                "url": "https://github.com/cebe/markdown.git",
                "reference": "9bac5e971dd391e2802dca5400bbeacbaea9eb86"
            },
            "dist": {
                "type": "zip",
                "url": "https://api.github.com/repos/cebe/markdown/zipball/9bac5e971dd391e2802dca5400bbeacbaea9eb86",
                "reference": "9bac5e971dd391e2802dca5400bbeacbaea9eb86",
                "shasum": ""
            },
            "require": {
                "lib-pcre": "*",
                "php": ">=5.4.0"
            },
            "require-dev": {
                "cebe/indent": "*",
                "facebook/xhprof": "*@dev",
                "phpunit/phpunit": "4.1.*"
            },
            "bin": [
                "bin/markdown"
            ],
            "type": "library",
            "extra": {
                "branch-alias": {
                    "dev-master": "1.2.x-dev"
                }
            },
            "autoload": {
                "psr-4": {
                    "cebe\\markdown\\": ""
                }
            },
            "notification-url": "https://packagist.org/downloads/",
            "license": [
                "MIT"
            ],
            "authors": [
                {
                    "name": "Carsten Brandt",
                    "email": "mail@cebe.cc",
                    "homepage": "http://cebe.cc/",
                    "role": "Creator"
                }
            ],
            "description": "A super fast, highly extensible markdown parser for PHP",
            "homepage": "https://github.com/cebe/markdown#readme",
            "keywords": [
                "extensible",
                "fast",
                "gfm",
                "markdown",
                "markdown-extra"
            ],
            "support": {
                "issues": "https://github.com/cebe/markdown/issues",
                "source": "https://github.com/cebe/markdown"
            },
            "time": "2018-03-26T11:24:36+00:00"
        },
        {
            "name": "commerceguys/addressing",
            "version": "v1.4.2",
            "source": {
                "type": "git",
                "url": "https://github.com/commerceguys/addressing.git",
                "reference": "406c7b5f0fbe4f6a64155c0fe03b1adb34d01308"
            },
            "dist": {
                "type": "zip",
                "url": "https://api.github.com/repos/commerceguys/addressing/zipball/406c7b5f0fbe4f6a64155c0fe03b1adb34d01308",
                "reference": "406c7b5f0fbe4f6a64155c0fe03b1adb34d01308",
                "shasum": ""
            },
            "require": {
                "doctrine/collections": "^1.2 || ^2.0",
                "php": ">=7.3"
            },
            "require-dev": {
                "ext-json": "*",
                "mikey179/vfsstream": "^1.6.10",
                "phpunit/phpunit": "^9.5",
                "squizlabs/php_codesniffer": "^3.6",
                "symfony/validator": "^4.4 || ^5.4 || ^6.0"
            },
            "suggest": {
                "symfony/validator": "to validate addresses"
            },
            "type": "library",
            "extra": {
                "branch-alias": {
                    "dev-master": "1.x-dev"
                }
            },
            "autoload": {
                "psr-4": {
                    "CommerceGuys\\Addressing\\": "src"
                }
            },
            "notification-url": "https://packagist.org/downloads/",
            "license": [
                "MIT"
            ],
            "authors": [
                {
                    "name": "Bojan Zivanovic"
                },
                {
                    "name": "Damien Tournoud"
                }
            ],
            "description": "Addressing library powered by CLDR and Google's address data.",
            "keywords": [
                "address",
                "internationalization",
                "localization",
                "postal"
            ],
            "support": {
                "issues": "https://github.com/commerceguys/addressing/issues",
                "source": "https://github.com/commerceguys/addressing/tree/v1.4.2"
            },
            "time": "2023-02-15T10:11:14+00:00"
        },
        {
            "name": "composer/ca-bundle",
            "version": "1.3.5",
            "source": {
                "type": "git",
                "url": "https://github.com/composer/ca-bundle.git",
                "reference": "74780ccf8c19d6acb8d65c5f39cd72110e132bbd"
            },
            "dist": {
                "type": "zip",
                "url": "https://api.github.com/repos/composer/ca-bundle/zipball/74780ccf8c19d6acb8d65c5f39cd72110e132bbd",
                "reference": "74780ccf8c19d6acb8d65c5f39cd72110e132bbd",
                "shasum": ""
            },
            "require": {
                "ext-openssl": "*",
                "ext-pcre": "*",
                "php": "^5.3.2 || ^7.0 || ^8.0"
            },
            "require-dev": {
                "phpstan/phpstan": "^0.12.55",
                "psr/log": "^1.0",
                "symfony/phpunit-bridge": "^4.2 || ^5",
                "symfony/process": "^2.5 || ^3.0 || ^4.0 || ^5.0 || ^6.0"
            },
            "type": "library",
            "extra": {
                "branch-alias": {
                    "dev-main": "1.x-dev"
                }
            },
            "autoload": {
                "psr-4": {
                    "Composer\\CaBundle\\": "src"
                }
            },
            "notification-url": "https://packagist.org/downloads/",
            "license": [
                "MIT"
            ],
            "authors": [
                {
                    "name": "Jordi Boggiano",
                    "email": "j.boggiano@seld.be",
                    "homepage": "http://seld.be"
                }
            ],
            "description": "Lets you find a path to the system CA bundle, and includes a fallback to the Mozilla CA bundle.",
            "keywords": [
                "cabundle",
                "cacert",
                "certificate",
                "ssl",
                "tls"
            ],
            "support": {
                "irc": "irc://irc.freenode.org/composer",
                "issues": "https://github.com/composer/ca-bundle/issues",
                "source": "https://github.com/composer/ca-bundle/tree/1.3.5"
            },
            "funding": [
                {
                    "url": "https://packagist.com",
                    "type": "custom"
                },
                {
                    "url": "https://github.com/composer",
                    "type": "github"
                },
                {
                    "url": "https://tidelift.com/funding/github/packagist/composer/composer",
                    "type": "tidelift"
                }
            ],
            "time": "2023-01-11T08:27:00+00:00"
        },
        {
            "name": "composer/composer",
            "version": "2.2.19",
            "source": {
                "type": "git",
                "url": "https://github.com/composer/composer.git",
                "reference": "30ff21a9af9a10845436abaeeb0bb7276e996d24"
            },
            "dist": {
                "type": "zip",
                "url": "https://api.github.com/repos/composer/composer/zipball/30ff21a9af9a10845436abaeeb0bb7276e996d24",
                "reference": "30ff21a9af9a10845436abaeeb0bb7276e996d24",
                "shasum": ""
            },
            "require": {
                "composer/ca-bundle": "^1.0",
                "composer/metadata-minifier": "^1.0",
                "composer/pcre": "^1.0",
                "composer/semver": "^3.0",
                "composer/spdx-licenses": "^1.2",
                "composer/xdebug-handler": "^2.0 || ^3.0",
                "justinrainbow/json-schema": "^5.2.11",
                "php": "^5.3.2 || ^7.0 || ^8.0",
                "psr/log": "^1.0 || ^2.0",
                "react/promise": "^1.2 || ^2.7",
                "seld/jsonlint": "^1.4",
                "seld/phar-utils": "^1.0",
                "symfony/console": "^2.8.52 || ^3.4.35 || ^4.4 || ^5.0",
                "symfony/filesystem": "^2.8.52 || ^3.4.35 || ^4.4 || ^5.0 || ^6.0",
                "symfony/finder": "^2.8.52 || ^3.4.35 || ^4.4 || ^5.0 || ^6.0",
                "symfony/process": "^2.8.52 || ^3.4.35 || ^4.4 || ^5.0 || ^6.0"
            },
            "require-dev": {
                "phpspec/prophecy": "^1.10",
                "symfony/phpunit-bridge": "^4.2 || ^5.0 || ^6.0"
            },
            "suggest": {
                "ext-openssl": "Enabling the openssl extension allows you to access https URLs for repositories and packages",
                "ext-zip": "Enabling the zip extension allows you to unzip archives",
                "ext-zlib": "Allow gzip compression of HTTP requests"
            },
            "bin": [
                "bin/composer"
            ],
            "type": "library",
            "extra": {
                "branch-alias": {
                    "dev-main": "2.2-dev"
                }
            },
            "autoload": {
                "psr-4": {
                    "Composer\\": "src/Composer"
                }
            },
            "notification-url": "https://packagist.org/downloads/",
            "license": [
                "MIT"
            ],
            "authors": [
                {
                    "name": "Nils Adermann",
                    "email": "naderman@naderman.de",
                    "homepage": "https://www.naderman.de"
                },
                {
                    "name": "Jordi Boggiano",
                    "email": "j.boggiano@seld.be",
                    "homepage": "https://seld.be"
                }
            ],
            "description": "Composer helps you declare, manage and install dependencies of PHP projects. It ensures you have the right stack everywhere.",
            "homepage": "https://getcomposer.org/",
            "keywords": [
                "autoload",
                "dependency",
                "package"
            ],
            "support": {
                "irc": "ircs://irc.libera.chat:6697/composer",
                "issues": "https://github.com/composer/composer/issues",
                "source": "https://github.com/composer/composer/tree/2.2.19"
            },
            "funding": [
                {
                    "url": "https://packagist.com",
                    "type": "custom"
                },
                {
                    "url": "https://github.com/composer",
                    "type": "github"
                },
                {
                    "url": "https://tidelift.com/funding/github/packagist/composer/composer",
                    "type": "tidelift"
                }
            ],
            "time": "2023-02-04T13:54:48+00:00"
        },
        {
            "name": "composer/metadata-minifier",
            "version": "1.0.0",
            "source": {
                "type": "git",
                "url": "https://github.com/composer/metadata-minifier.git",
                "reference": "c549d23829536f0d0e984aaabbf02af91f443207"
            },
            "dist": {
                "type": "zip",
                "url": "https://api.github.com/repos/composer/metadata-minifier/zipball/c549d23829536f0d0e984aaabbf02af91f443207",
                "reference": "c549d23829536f0d0e984aaabbf02af91f443207",
                "shasum": ""
            },
            "require": {
                "php": "^5.3.2 || ^7.0 || ^8.0"
            },
            "require-dev": {
                "composer/composer": "^2",
                "phpstan/phpstan": "^0.12.55",
                "symfony/phpunit-bridge": "^4.2 || ^5"
            },
            "type": "library",
            "extra": {
                "branch-alias": {
                    "dev-main": "1.x-dev"
                }
            },
            "autoload": {
                "psr-4": {
                    "Composer\\MetadataMinifier\\": "src"
                }
            },
            "notification-url": "https://packagist.org/downloads/",
            "license": [
                "MIT"
            ],
            "authors": [
                {
                    "name": "Jordi Boggiano",
                    "email": "j.boggiano@seld.be",
                    "homepage": "http://seld.be"
                }
            ],
            "description": "Small utility library that handles metadata minification and expansion.",
            "keywords": [
                "composer",
                "compression"
            ],
            "support": {
                "issues": "https://github.com/composer/metadata-minifier/issues",
                "source": "https://github.com/composer/metadata-minifier/tree/1.0.0"
            },
            "funding": [
                {
                    "url": "https://packagist.com",
                    "type": "custom"
                },
                {
                    "url": "https://github.com/composer",
                    "type": "github"
                },
                {
                    "url": "https://tidelift.com/funding/github/packagist/composer/composer",
                    "type": "tidelift"
                }
            ],
            "time": "2021-04-07T13:37:33+00:00"
        },
        {
            "name": "composer/pcre",
            "version": "1.0.1",
            "source": {
                "type": "git",
                "url": "https://github.com/composer/pcre.git",
                "reference": "67a32d7d6f9f560b726ab25a061b38ff3a80c560"
            },
            "dist": {
                "type": "zip",
                "url": "https://api.github.com/repos/composer/pcre/zipball/67a32d7d6f9f560b726ab25a061b38ff3a80c560",
                "reference": "67a32d7d6f9f560b726ab25a061b38ff3a80c560",
                "shasum": ""
            },
            "require": {
                "php": "^5.3.2 || ^7.0 || ^8.0"
            },
            "require-dev": {
                "phpstan/phpstan": "^1.3",
                "phpstan/phpstan-strict-rules": "^1.1",
                "symfony/phpunit-bridge": "^4.2 || ^5"
            },
            "type": "library",
            "extra": {
                "branch-alias": {
                    "dev-main": "1.x-dev"
                }
            },
            "autoload": {
                "psr-4": {
                    "Composer\\Pcre\\": "src"
                }
            },
            "notification-url": "https://packagist.org/downloads/",
            "license": [
                "MIT"
            ],
            "authors": [
                {
                    "name": "Jordi Boggiano",
                    "email": "j.boggiano@seld.be",
                    "homepage": "http://seld.be"
                }
            ],
            "description": "PCRE wrapping library that offers type-safe preg_* replacements.",
            "keywords": [
                "PCRE",
                "preg",
                "regex",
                "regular expression"
            ],
            "support": {
                "issues": "https://github.com/composer/pcre/issues",
                "source": "https://github.com/composer/pcre/tree/1.0.1"
            },
            "funding": [
                {
                    "url": "https://packagist.com",
                    "type": "custom"
                },
                {
                    "url": "https://github.com/composer",
                    "type": "github"
                },
                {
                    "url": "https://tidelift.com/funding/github/packagist/composer/composer",
                    "type": "tidelift"
                }
            ],
            "time": "2022-01-21T20:24:37+00:00"
        },
        {
            "name": "composer/semver",
            "version": "3.3.2",
            "source": {
                "type": "git",
                "url": "https://github.com/composer/semver.git",
                "reference": "3953f23262f2bff1919fc82183ad9acb13ff62c9"
            },
            "dist": {
                "type": "zip",
                "url": "https://api.github.com/repos/composer/semver/zipball/3953f23262f2bff1919fc82183ad9acb13ff62c9",
                "reference": "3953f23262f2bff1919fc82183ad9acb13ff62c9",
                "shasum": ""
            },
            "require": {
                "php": "^5.3.2 || ^7.0 || ^8.0"
            },
            "require-dev": {
                "phpstan/phpstan": "^1.4",
                "symfony/phpunit-bridge": "^4.2 || ^5"
            },
            "type": "library",
            "extra": {
                "branch-alias": {
                    "dev-main": "3.x-dev"
                }
            },
            "autoload": {
                "psr-4": {
                    "Composer\\Semver\\": "src"
                }
            },
            "notification-url": "https://packagist.org/downloads/",
            "license": [
                "MIT"
            ],
            "authors": [
                {
                    "name": "Nils Adermann",
                    "email": "naderman@naderman.de",
                    "homepage": "http://www.naderman.de"
                },
                {
                    "name": "Jordi Boggiano",
                    "email": "j.boggiano@seld.be",
                    "homepage": "http://seld.be"
                },
                {
                    "name": "Rob Bast",
                    "email": "rob.bast@gmail.com",
                    "homepage": "http://robbast.nl"
                }
            ],
            "description": "Semver library that offers utilities, version constraint parsing and validation.",
            "keywords": [
                "semantic",
                "semver",
                "validation",
                "versioning"
            ],
            "support": {
                "irc": "irc://irc.freenode.org/composer",
                "issues": "https://github.com/composer/semver/issues",
                "source": "https://github.com/composer/semver/tree/3.3.2"
            },
            "funding": [
                {
                    "url": "https://packagist.com",
                    "type": "custom"
                },
                {
                    "url": "https://github.com/composer",
                    "type": "github"
                },
                {
                    "url": "https://tidelift.com/funding/github/packagist/composer/composer",
                    "type": "tidelift"
                }
            ],
            "time": "2022-04-01T19:23:25+00:00"
        },
        {
            "name": "composer/spdx-licenses",
            "version": "1.5.7",
            "source": {
                "type": "git",
                "url": "https://github.com/composer/spdx-licenses.git",
                "reference": "c848241796da2abf65837d51dce1fae55a960149"
            },
            "dist": {
                "type": "zip",
                "url": "https://api.github.com/repos/composer/spdx-licenses/zipball/c848241796da2abf65837d51dce1fae55a960149",
                "reference": "c848241796da2abf65837d51dce1fae55a960149",
                "shasum": ""
            },
            "require": {
                "php": "^5.3.2 || ^7.0 || ^8.0"
            },
            "require-dev": {
                "phpstan/phpstan": "^0.12.55",
                "symfony/phpunit-bridge": "^4.2 || ^5"
            },
            "type": "library",
            "extra": {
                "branch-alias": {
                    "dev-main": "1.x-dev"
                }
            },
            "autoload": {
                "psr-4": {
                    "Composer\\Spdx\\": "src"
                }
            },
            "notification-url": "https://packagist.org/downloads/",
            "license": [
                "MIT"
            ],
            "authors": [
                {
                    "name": "Nils Adermann",
                    "email": "naderman@naderman.de",
                    "homepage": "http://www.naderman.de"
                },
                {
                    "name": "Jordi Boggiano",
                    "email": "j.boggiano@seld.be",
                    "homepage": "http://seld.be"
                },
                {
                    "name": "Rob Bast",
                    "email": "rob.bast@gmail.com",
                    "homepage": "http://robbast.nl"
                }
            ],
            "description": "SPDX licenses list and validation library.",
            "keywords": [
                "license",
                "spdx",
                "validator"
            ],
            "support": {
                "irc": "irc://irc.freenode.org/composer",
                "issues": "https://github.com/composer/spdx-licenses/issues",
                "source": "https://github.com/composer/spdx-licenses/tree/1.5.7"
            },
            "funding": [
                {
                    "url": "https://packagist.com",
                    "type": "custom"
                },
                {
                    "url": "https://github.com/composer",
                    "type": "github"
                },
                {
                    "url": "https://tidelift.com/funding/github/packagist/composer/composer",
                    "type": "tidelift"
                }
            ],
            "time": "2022-05-23T07:37:50+00:00"
        },
        {
            "name": "composer/xdebug-handler",
            "version": "3.0.3",
            "source": {
                "type": "git",
                "url": "https://github.com/composer/xdebug-handler.git",
                "reference": "ced299686f41dce890debac69273b47ffe98a40c"
            },
            "dist": {
                "type": "zip",
                "url": "https://api.github.com/repos/composer/xdebug-handler/zipball/ced299686f41dce890debac69273b47ffe98a40c",
                "reference": "ced299686f41dce890debac69273b47ffe98a40c",
                "shasum": ""
            },
            "require": {
                "composer/pcre": "^1 || ^2 || ^3",
                "php": "^7.2.5 || ^8.0",
                "psr/log": "^1 || ^2 || ^3"
            },
            "require-dev": {
                "phpstan/phpstan": "^1.0",
                "phpstan/phpstan-strict-rules": "^1.1",
                "symfony/phpunit-bridge": "^6.0"
            },
            "type": "library",
            "autoload": {
                "psr-4": {
                    "Composer\\XdebugHandler\\": "src"
                }
            },
            "notification-url": "https://packagist.org/downloads/",
            "license": [
                "MIT"
            ],
            "authors": [
                {
                    "name": "John Stevenson",
                    "email": "john-stevenson@blueyonder.co.uk"
                }
            ],
            "description": "Restarts a process without Xdebug.",
            "keywords": [
                "Xdebug",
                "performance"
            ],
            "support": {
                "irc": "irc://irc.freenode.org/composer",
                "issues": "https://github.com/composer/xdebug-handler/issues",
                "source": "https://github.com/composer/xdebug-handler/tree/3.0.3"
            },
            "funding": [
                {
                    "url": "https://packagist.com",
                    "type": "custom"
                },
                {
                    "url": "https://github.com/composer",
                    "type": "github"
                },
                {
                    "url": "https://tidelift.com/funding/github/packagist/composer/composer",
                    "type": "tidelift"
                }
            ],
            "time": "2022-02-25T21:32:43+00:00"
        },
        {
            "name": "craftcms/oauth2-craftid",
            "version": "1.0.0.1",
            "source": {
                "type": "git",
                "url": "https://github.com/craftcms/oauth2-craftid.git",
                "reference": "3f18364139d72d83fb50546d85130beaaa868836"
            },
            "dist": {
                "type": "zip",
                "url": "https://api.github.com/repos/craftcms/oauth2-craftid/zipball/3f18364139d72d83fb50546d85130beaaa868836",
                "reference": "3f18364139d72d83fb50546d85130beaaa868836",
                "shasum": ""
            },
            "require": {
                "league/oauth2-client": "^2.2.1"
            },
            "require-dev": {
                "phpunit/phpunit": "^5.0",
                "satooshi/php-coveralls": "^1.0",
                "squizlabs/php_codesniffer": "^2.0"
            },
            "type": "library",
            "autoload": {
                "psr-4": {
                    "craftcms\\oauth2\\client\\": "src/"
                }
            },
            "notification-url": "https://packagist.org/downloads/",
            "license": [
                "MIT"
            ],
            "authors": [
                {
                    "name": "Pixel & Tonic",
                    "homepage": "https://pixelandtonic.com/"
                }
            ],
            "description": "Craft OAuth 2.0 Client Provider for The PHP League OAuth2-Client",
            "keywords": [
                "Authentication",
                "authorization",
                "client",
                "cms",
                "craftcms",
                "craftid",
                "oauth",
                "oauth2"
            ],
            "support": {
                "issues": "https://github.com/craftcms/oauth2-craftid/issues",
                "source": "https://github.com/craftcms/oauth2-craftid/tree/1.0.0.1"
            },
            "time": "2017-11-22T19:46:18+00:00"
        },
        {
            "name": "craftcms/plugin-installer",
            "version": "1.6.0",
            "source": {
                "type": "git",
                "url": "https://github.com/craftcms/plugin-installer.git",
                "reference": "bd1650e8da6d5ca7a8527068d3e51c34bc7b6b4f"
            },
            "dist": {
                "type": "zip",
                "url": "https://api.github.com/repos/craftcms/plugin-installer/zipball/bd1650e8da6d5ca7a8527068d3e51c34bc7b6b4f",
                "reference": "bd1650e8da6d5ca7a8527068d3e51c34bc7b6b4f",
                "shasum": ""
            },
            "require": {
                "composer-plugin-api": "^1.0 || ^2.0",
                "php": ">=5.4"
            },
            "require-dev": {
                "composer/composer": "^1.0 || ^2.0"
            },
            "type": "composer-plugin",
            "extra": {
                "class": "craft\\composer\\Plugin"
            },
            "autoload": {
                "psr-4": {
                    "craft\\composer\\": "src/"
                }
            },
            "notification-url": "https://packagist.org/downloads/",
            "license": [
                "MIT"
            ],
            "description": "Craft CMS Plugin Installer",
            "homepage": "https://craftcms.com/",
            "keywords": [
                "cms",
                "composer",
                "craftcms",
                "installer",
                "plugin"
            ],
            "support": {
                "docs": "https://craftcms.com/docs",
                "email": "support@craftcms.com",
                "forum": "https://craftcms.stackexchange.com/",
                "issues": "https://github.com/craftcms/cms/issues?state=open",
                "rss": "https://craftcms.com/changelog.rss",
                "source": "https://github.com/craftcms/cms"
            },
            "time": "2023-02-22T13:17:00+00:00"
        },
        {
            "name": "craftcms/server-check",
            "version": "2.1.4",
            "source": {
                "type": "git",
                "url": "https://github.com/craftcms/server-check.git",
                "reference": "c262ebd39572902bdf4fe3ea570e11cd6725b381"
            },
            "dist": {
                "type": "zip",
                "url": "https://api.github.com/repos/craftcms/server-check/zipball/c262ebd39572902bdf4fe3ea570e11cd6725b381",
                "reference": "c262ebd39572902bdf4fe3ea570e11cd6725b381",
                "shasum": ""
            },
            "type": "library",
            "autoload": {
                "classmap": [
                    "server/requirements"
                ]
            },
            "notification-url": "https://packagist.org/downloads/",
            "license": [
                "MIT"
            ],
            "description": "Craft CMS Server Check",
            "homepage": "https://craftcms.com/",
            "keywords": [
                "cms",
                "craftcms",
                "requirements",
                "yii2"
            ],
            "support": {
                "docs": "https://github.com/craftcms/docs",
                "email": "support@craftcms.com",
                "forum": "https://craftcms.stackexchange.com/",
                "issues": "https://github.com/craftcms/server-check/issues?state=open",
                "rss": "https://github.com/craftcms/server-check/releases.atom",
                "source": "https://github.com/craftcms/server-check"
            },
            "time": "2022-04-17T02:14:46+00:00"
        },
        {
            "name": "creocoder/yii2-nested-sets",
            "version": "0.9.0",
            "source": {
                "type": "git",
                "url": "https://github.com/creocoder/yii2-nested-sets.git",
                "reference": "cb8635a459b6246e5a144f096b992dcc30cf9954"
            },
            "dist": {
                "type": "zip",
                "url": "https://api.github.com/repos/creocoder/yii2-nested-sets/zipball/cb8635a459b6246e5a144f096b992dcc30cf9954",
                "reference": "cb8635a459b6246e5a144f096b992dcc30cf9954",
                "shasum": ""
            },
            "require": {
                "yiisoft/yii2": "*"
            },
            "type": "yii2-extension",
            "autoload": {
                "psr-4": {
                    "creocoder\\nestedsets\\": "src"
                }
            },
            "notification-url": "https://packagist.org/downloads/",
            "license": [
                "BSD-3-Clause"
            ],
            "authors": [
                {
                    "name": "Alexander Kochetov",
                    "email": "creocoder@gmail.com"
                }
            ],
            "description": "The nested sets behavior for the Yii framework",
            "keywords": [
                "nested sets",
                "yii2"
            ],
            "support": {
                "issues": "https://github.com/creocoder/yii2-nested-sets/issues",
                "source": "https://github.com/creocoder/yii2-nested-sets/tree/master"
            },
            "time": "2015-01-27T10:53:51+00:00"
        },
        {
            "name": "defuse/php-encryption",
            "version": "v2.3.1",
            "source": {
                "type": "git",
                "url": "https://github.com/defuse/php-encryption.git",
                "reference": "77880488b9954b7884c25555c2a0ea9e7053f9d2"
            },
            "dist": {
                "type": "zip",
                "url": "https://api.github.com/repos/defuse/php-encryption/zipball/77880488b9954b7884c25555c2a0ea9e7053f9d2",
                "reference": "77880488b9954b7884c25555c2a0ea9e7053f9d2",
                "shasum": ""
            },
            "require": {
                "ext-openssl": "*",
                "paragonie/random_compat": ">= 2",
                "php": ">=5.6.0"
            },
            "require-dev": {
                "phpunit/phpunit": "^4|^5|^6|^7|^8|^9"
            },
            "bin": [
                "bin/generate-defuse-key"
            ],
            "type": "library",
            "autoload": {
                "psr-4": {
                    "Defuse\\Crypto\\": "src"
                }
            },
            "notification-url": "https://packagist.org/downloads/",
            "license": [
                "MIT"
            ],
            "authors": [
                {
                    "name": "Taylor Hornby",
                    "email": "taylor@defuse.ca",
                    "homepage": "https://defuse.ca/"
                },
                {
                    "name": "Scott Arciszewski",
                    "email": "info@paragonie.com",
                    "homepage": "https://paragonie.com"
                }
            ],
            "description": "Secure PHP Encryption Library",
            "keywords": [
                "aes",
                "authenticated encryption",
                "cipher",
                "crypto",
                "cryptography",
                "encrypt",
                "encryption",
                "openssl",
                "security",
                "symmetric key cryptography"
            ],
            "support": {
                "issues": "https://github.com/defuse/php-encryption/issues",
                "source": "https://github.com/defuse/php-encryption/tree/v2.3.1"
            },
            "time": "2021-04-09T23:57:26+00:00"
        },
        {
            "name": "doctrine/collections",
            "version": "2.1.2",
            "source": {
                "type": "git",
                "url": "https://github.com/doctrine/collections.git",
                "reference": "db8cda536a034337f7dd63febecc713d4957f9ee"
            },
            "dist": {
                "type": "zip",
                "url": "https://api.github.com/repos/doctrine/collections/zipball/db8cda536a034337f7dd63febecc713d4957f9ee",
                "reference": "db8cda536a034337f7dd63febecc713d4957f9ee",
                "shasum": ""
            },
            "require": {
                "doctrine/deprecations": "^1",
                "php": "^8.1"
            },
            "require-dev": {
                "doctrine/coding-standard": "^10.0",
                "ext-json": "*",
                "phpstan/phpstan": "^1.8",
                "phpstan/phpstan-phpunit": "^1.0",
                "phpunit/phpunit": "^9.5",
                "vimeo/psalm": "^4.22"
            },
            "type": "library",
            "autoload": {
                "psr-4": {
                    "Doctrine\\Common\\Collections\\": "src"
                }
            },
            "notification-url": "https://packagist.org/downloads/",
            "license": [
                "MIT"
            ],
            "authors": [
                {
                    "name": "Guilherme Blanco",
                    "email": "guilhermeblanco@gmail.com"
                },
                {
                    "name": "Roman Borschel",
                    "email": "roman@code-factory.org"
                },
                {
                    "name": "Benjamin Eberlei",
                    "email": "kontakt@beberlei.de"
                },
                {
                    "name": "Jonathan Wage",
                    "email": "jonwage@gmail.com"
                },
                {
                    "name": "Johannes Schmitt",
                    "email": "schmittjoh@gmail.com"
                }
            ],
            "description": "PHP Doctrine Collections library that adds additional functionality on top of PHP arrays.",
            "homepage": "https://www.doctrine-project.org/projects/collections.html",
            "keywords": [
                "array",
                "collections",
                "iterators",
                "php"
            ],
            "support": {
                "issues": "https://github.com/doctrine/collections/issues",
                "source": "https://github.com/doctrine/collections/tree/2.1.2"
            },
            "funding": [
                {
                    "url": "https://www.doctrine-project.org/sponsorship.html",
                    "type": "custom"
                },
                {
                    "url": "https://www.patreon.com/phpdoctrine",
                    "type": "patreon"
                },
                {
                    "url": "https://tidelift.com/funding/github/packagist/doctrine%2Fcollections",
                    "type": "tidelift"
                }
            ],
            "time": "2022-12-27T23:41:38+00:00"
        },
        {
            "name": "doctrine/deprecations",
            "version": "v1.0.0",
            "source": {
                "type": "git",
                "url": "https://github.com/doctrine/deprecations.git",
                "reference": "0e2a4f1f8cdfc7a92ec3b01c9334898c806b30de"
            },
            "dist": {
                "type": "zip",
                "url": "https://api.github.com/repos/doctrine/deprecations/zipball/0e2a4f1f8cdfc7a92ec3b01c9334898c806b30de",
                "reference": "0e2a4f1f8cdfc7a92ec3b01c9334898c806b30de",
                "shasum": ""
            },
            "require": {
                "php": "^7.1|^8.0"
            },
            "require-dev": {
                "doctrine/coding-standard": "^9",
                "phpunit/phpunit": "^7.5|^8.5|^9.5",
                "psr/log": "^1|^2|^3"
            },
            "suggest": {
                "psr/log": "Allows logging deprecations via PSR-3 logger implementation"
            },
            "type": "library",
            "autoload": {
                "psr-4": {
                    "Doctrine\\Deprecations\\": "lib/Doctrine/Deprecations"
                }
            },
            "notification-url": "https://packagist.org/downloads/",
            "license": [
                "MIT"
            ],
            "description": "A small layer on top of trigger_error(E_USER_DEPRECATED) or PSR-3 logging with options to disable all deprecations or selectively for packages.",
            "homepage": "https://www.doctrine-project.org/",
            "support": {
                "issues": "https://github.com/doctrine/deprecations/issues",
                "source": "https://github.com/doctrine/deprecations/tree/v1.0.0"
            },
            "time": "2022-05-02T15:47:09+00:00"
        },
        {
            "name": "doctrine/lexer",
            "version": "3.0.0",
            "source": {
                "type": "git",
                "url": "https://github.com/doctrine/lexer.git",
                "reference": "84a527db05647743d50373e0ec53a152f2cde568"
            },
            "dist": {
                "type": "zip",
                "url": "https://api.github.com/repos/doctrine/lexer/zipball/84a527db05647743d50373e0ec53a152f2cde568",
                "reference": "84a527db05647743d50373e0ec53a152f2cde568",
                "shasum": ""
            },
            "require": {
                "php": "^8.1"
            },
            "require-dev": {
                "doctrine/coding-standard": "^10",
                "phpstan/phpstan": "^1.9",
                "phpunit/phpunit": "^9.5",
                "psalm/plugin-phpunit": "^0.18.3",
                "vimeo/psalm": "^5.0"
            },
            "type": "library",
            "autoload": {
                "psr-4": {
                    "Doctrine\\Common\\Lexer\\": "src"
                }
            },
            "notification-url": "https://packagist.org/downloads/",
            "license": [
                "MIT"
            ],
            "authors": [
                {
                    "name": "Guilherme Blanco",
                    "email": "guilhermeblanco@gmail.com"
                },
                {
                    "name": "Roman Borschel",
                    "email": "roman@code-factory.org"
                },
                {
                    "name": "Johannes Schmitt",
                    "email": "schmittjoh@gmail.com"
                }
            ],
            "description": "PHP Doctrine Lexer parser library that can be used in Top-Down, Recursive Descent Parsers.",
            "homepage": "https://www.doctrine-project.org/projects/lexer.html",
            "keywords": [
                "annotations",
                "docblock",
                "lexer",
                "parser",
                "php"
            ],
            "support": {
                "issues": "https://github.com/doctrine/lexer/issues",
                "source": "https://github.com/doctrine/lexer/tree/3.0.0"
            },
            "funding": [
                {
                    "url": "https://www.doctrine-project.org/sponsorship.html",
                    "type": "custom"
                },
                {
                    "url": "https://www.patreon.com/phpdoctrine",
                    "type": "patreon"
                },
                {
                    "url": "https://tidelift.com/funding/github/packagist/doctrine%2Flexer",
                    "type": "tidelift"
                }
            ],
            "time": "2022-12-15T16:57:16+00:00"
        },
        {
            "name": "egulias/email-validator",
            "version": "4.0.1",
            "source": {
                "type": "git",
                "url": "https://github.com/egulias/EmailValidator.git",
                "reference": "3a85486b709bc384dae8eb78fb2eec649bdb64ff"
            },
            "dist": {
                "type": "zip",
                "url": "https://api.github.com/repos/egulias/EmailValidator/zipball/3a85486b709bc384dae8eb78fb2eec649bdb64ff",
                "reference": "3a85486b709bc384dae8eb78fb2eec649bdb64ff",
                "shasum": ""
            },
            "require": {
                "doctrine/lexer": "^2.0 || ^3.0",
                "php": ">=8.1",
                "symfony/polyfill-intl-idn": "^1.26"
            },
            "require-dev": {
                "phpunit/phpunit": "^9.5.27",
                "vimeo/psalm": "^4.30"
            },
            "suggest": {
                "ext-intl": "PHP Internationalization Libraries are required to use the SpoofChecking validation"
            },
            "type": "library",
            "extra": {
                "branch-alias": {
                    "dev-master": "4.0.x-dev"
                }
            },
            "autoload": {
                "psr-4": {
                    "Egulias\\EmailValidator\\": "src"
                }
            },
            "notification-url": "https://packagist.org/downloads/",
            "license": [
                "MIT"
            ],
            "authors": [
                {
                    "name": "Eduardo Gulias Davis"
                }
            ],
            "description": "A library for validating emails against several RFCs",
            "homepage": "https://github.com/egulias/EmailValidator",
            "keywords": [
                "email",
                "emailvalidation",
                "emailvalidator",
                "validation",
                "validator"
            ],
            "support": {
                "issues": "https://github.com/egulias/EmailValidator/issues",
                "source": "https://github.com/egulias/EmailValidator/tree/4.0.1"
            },
            "funding": [
                {
                    "url": "https://github.com/egulias",
                    "type": "github"
                }
            ],
            "time": "2023-01-14T14:17:03+00:00"
        },
        {
            "name": "elvanto/litemoji",
            "version": "4.3.0",
            "source": {
                "type": "git",
                "url": "https://github.com/elvanto/litemoji.git",
                "reference": "f13cf10686f7110a3b17d09de03050d0708840b8"
            },
            "dist": {
                "type": "zip",
                "url": "https://api.github.com/repos/elvanto/litemoji/zipball/f13cf10686f7110a3b17d09de03050d0708840b8",
                "reference": "f13cf10686f7110a3b17d09de03050d0708840b8",
                "shasum": ""
            },
            "require": {
                "ext-mbstring": "*",
                "php": ">=7.3"
            },
            "require-dev": {
                "milesj/emojibase": "7.0.*",
                "phpunit/phpunit": "^9.0"
            },
            "type": "library",
            "autoload": {
                "psr-4": {
                    "LitEmoji\\": "src/"
                }
            },
            "notification-url": "https://packagist.org/downloads/",
            "license": [
                "MIT"
            ],
            "description": "A PHP library simplifying the conversion of unicode, HTML and shortcode emoji.",
            "keywords": [
                "emoji",
                "php-emoji"
            ],
            "support": {
                "issues": "https://github.com/elvanto/litemoji/issues",
                "source": "https://github.com/elvanto/litemoji/tree/4.3.0"
            },
            "time": "2022-10-28T02:32:19+00:00"
        },
        {
            "name": "enshrined/svg-sanitize",
            "version": "0.16.0",
            "source": {
                "type": "git",
                "url": "https://github.com/darylldoyle/svg-sanitizer.git",
                "reference": "239e257605e2141265b429e40987b2ee51bba4b4"
            },
            "dist": {
                "type": "zip",
                "url": "https://api.github.com/repos/darylldoyle/svg-sanitizer/zipball/239e257605e2141265b429e40987b2ee51bba4b4",
                "reference": "239e257605e2141265b429e40987b2ee51bba4b4",
                "shasum": ""
            },
            "require": {
                "ext-dom": "*",
                "ext-libxml": "*",
                "ezyang/htmlpurifier": "^4.16",
                "php": "^5.6 || ^7.0 || ^8.0"
            },
            "require-dev": {
                "phpunit/phpunit": "^5.7 || ^6.5 || ^8.5"
            },
            "type": "library",
            "autoload": {
                "psr-4": {
                    "enshrined\\svgSanitize\\": "src"
                }
            },
            "notification-url": "https://packagist.org/downloads/",
            "license": [
                "GPL-2.0-or-later"
            ],
            "authors": [
                {
                    "name": "Daryll Doyle",
                    "email": "daryll@enshrined.co.uk"
                }
            ],
            "description": "An SVG sanitizer for PHP",
            "support": {
                "issues": "https://github.com/darylldoyle/svg-sanitizer/issues",
                "source": "https://github.com/darylldoyle/svg-sanitizer/tree/0.16.0"
            },
            "time": "2023-03-20T10:51:12+00:00"
        },
        {
            "name": "ezyang/htmlpurifier",
            "version": "v4.16.0",
            "source": {
                "type": "git",
                "url": "https://github.com/ezyang/htmlpurifier.git",
                "reference": "523407fb06eb9e5f3d59889b3978d5bfe94299c8"
            },
            "dist": {
                "type": "zip",
                "url": "https://api.github.com/repos/ezyang/htmlpurifier/zipball/523407fb06eb9e5f3d59889b3978d5bfe94299c8",
                "reference": "523407fb06eb9e5f3d59889b3978d5bfe94299c8",
                "shasum": ""
            },
            "require": {
                "php": "~5.6.0 || ~7.0.0 || ~7.1.0 || ~7.2.0 || ~7.3.0 || ~7.4.0 || ~8.0.0 || ~8.1.0 || ~8.2.0"
            },
            "require-dev": {
                "cerdic/css-tidy": "^1.7 || ^2.0",
                "simpletest/simpletest": "dev-master"
            },
            "suggest": {
                "cerdic/css-tidy": "If you want to use the filter 'Filter.ExtractStyleBlocks'.",
                "ext-bcmath": "Used for unit conversion and imagecrash protection",
                "ext-iconv": "Converts text to and from non-UTF-8 encodings",
                "ext-tidy": "Used for pretty-printing HTML"
            },
            "type": "library",
            "autoload": {
                "files": [
                    "library/HTMLPurifier.composer.php"
                ],
                "psr-0": {
                    "HTMLPurifier": "library/"
                },
                "exclude-from-classmap": [
                    "/library/HTMLPurifier/Language/"
                ]
            },
            "notification-url": "https://packagist.org/downloads/",
            "license": [
                "LGPL-2.1-or-later"
            ],
            "authors": [
                {
                    "name": "Edward Z. Yang",
                    "email": "admin@htmlpurifier.org",
                    "homepage": "http://ezyang.com"
                }
            ],
            "description": "Standards compliant HTML filter written in PHP",
            "homepage": "http://htmlpurifier.org/",
            "keywords": [
                "html"
            ],
            "support": {
                "issues": "https://github.com/ezyang/htmlpurifier/issues",
                "source": "https://github.com/ezyang/htmlpurifier/tree/v4.16.0"
            },
            "time": "2022-09-18T07:06:19+00:00"
        },
        {
            "name": "guzzlehttp/guzzle",
            "version": "7.5.0",
            "source": {
                "type": "git",
                "url": "https://github.com/guzzle/guzzle.git",
                "reference": "b50a2a1251152e43f6a37f0fa053e730a67d25ba"
            },
            "dist": {
                "type": "zip",
                "url": "https://api.github.com/repos/guzzle/guzzle/zipball/b50a2a1251152e43f6a37f0fa053e730a67d25ba",
                "reference": "b50a2a1251152e43f6a37f0fa053e730a67d25ba",
                "shasum": ""
            },
            "require": {
                "ext-json": "*",
                "guzzlehttp/promises": "^1.5",
                "guzzlehttp/psr7": "^1.9 || ^2.4",
                "php": "^7.2.5 || ^8.0",
                "psr/http-client": "^1.0",
                "symfony/deprecation-contracts": "^2.2 || ^3.0"
            },
            "provide": {
                "psr/http-client-implementation": "1.0"
            },
            "require-dev": {
                "bamarni/composer-bin-plugin": "^1.8.1",
                "ext-curl": "*",
                "php-http/client-integration-tests": "^3.0",
                "phpunit/phpunit": "^8.5.29 || ^9.5.23",
                "psr/log": "^1.1 || ^2.0 || ^3.0"
            },
            "suggest": {
                "ext-curl": "Required for CURL handler support",
                "ext-intl": "Required for Internationalized Domain Name (IDN) support",
                "psr/log": "Required for using the Log middleware"
            },
            "type": "library",
            "extra": {
                "bamarni-bin": {
                    "bin-links": true,
                    "forward-command": false
                },
                "branch-alias": {
                    "dev-master": "7.5-dev"
                }
            },
            "autoload": {
                "files": [
                    "src/functions_include.php"
                ],
                "psr-4": {
                    "GuzzleHttp\\": "src/"
                }
            },
            "notification-url": "https://packagist.org/downloads/",
            "license": [
                "MIT"
            ],
            "authors": [
                {
                    "name": "Graham Campbell",
                    "email": "hello@gjcampbell.co.uk",
                    "homepage": "https://github.com/GrahamCampbell"
                },
                {
                    "name": "Michael Dowling",
                    "email": "mtdowling@gmail.com",
                    "homepage": "https://github.com/mtdowling"
                },
                {
                    "name": "Jeremy Lindblom",
                    "email": "jeremeamia@gmail.com",
                    "homepage": "https://github.com/jeremeamia"
                },
                {
                    "name": "George Mponos",
                    "email": "gmponos@gmail.com",
                    "homepage": "https://github.com/gmponos"
                },
                {
                    "name": "Tobias Nyholm",
                    "email": "tobias.nyholm@gmail.com",
                    "homepage": "https://github.com/Nyholm"
                },
                {
                    "name": "Márk Sági-Kazár",
                    "email": "mark.sagikazar@gmail.com",
                    "homepage": "https://github.com/sagikazarmark"
                },
                {
                    "name": "Tobias Schultze",
                    "email": "webmaster@tubo-world.de",
                    "homepage": "https://github.com/Tobion"
                }
            ],
            "description": "Guzzle is a PHP HTTP client library",
            "keywords": [
                "client",
                "curl",
                "framework",
                "http",
                "http client",
                "psr-18",
                "psr-7",
                "rest",
                "web service"
            ],
            "support": {
                "issues": "https://github.com/guzzle/guzzle/issues",
                "source": "https://github.com/guzzle/guzzle/tree/7.5.0"
            },
            "funding": [
                {
                    "url": "https://github.com/GrahamCampbell",
                    "type": "github"
                },
                {
                    "url": "https://github.com/Nyholm",
                    "type": "github"
                },
                {
                    "url": "https://tidelift.com/funding/github/packagist/guzzlehttp/guzzle",
                    "type": "tidelift"
                }
            ],
            "time": "2022-08-28T15:39:27+00:00"
        },
        {
            "name": "guzzlehttp/promises",
            "version": "1.5.2",
            "source": {
                "type": "git",
                "url": "https://github.com/guzzle/promises.git",
                "reference": "b94b2807d85443f9719887892882d0329d1e2598"
            },
            "dist": {
                "type": "zip",
                "url": "https://api.github.com/repos/guzzle/promises/zipball/b94b2807d85443f9719887892882d0329d1e2598",
                "reference": "b94b2807d85443f9719887892882d0329d1e2598",
                "shasum": ""
            },
            "require": {
                "php": ">=5.5"
            },
            "require-dev": {
                "symfony/phpunit-bridge": "^4.4 || ^5.1"
            },
            "type": "library",
            "extra": {
                "branch-alias": {
                    "dev-master": "1.5-dev"
                }
            },
            "autoload": {
                "files": [
                    "src/functions_include.php"
                ],
                "psr-4": {
                    "GuzzleHttp\\Promise\\": "src/"
                }
            },
            "notification-url": "https://packagist.org/downloads/",
            "license": [
                "MIT"
            ],
            "authors": [
                {
                    "name": "Graham Campbell",
                    "email": "hello@gjcampbell.co.uk",
                    "homepage": "https://github.com/GrahamCampbell"
                },
                {
                    "name": "Michael Dowling",
                    "email": "mtdowling@gmail.com",
                    "homepage": "https://github.com/mtdowling"
                },
                {
                    "name": "Tobias Nyholm",
                    "email": "tobias.nyholm@gmail.com",
                    "homepage": "https://github.com/Nyholm"
                },
                {
                    "name": "Tobias Schultze",
                    "email": "webmaster@tubo-world.de",
                    "homepage": "https://github.com/Tobion"
                }
            ],
            "description": "Guzzle promises library",
            "keywords": [
                "promise"
            ],
            "support": {
                "issues": "https://github.com/guzzle/promises/issues",
                "source": "https://github.com/guzzle/promises/tree/1.5.2"
            },
            "funding": [
                {
                    "url": "https://github.com/GrahamCampbell",
                    "type": "github"
                },
                {
                    "url": "https://github.com/Nyholm",
                    "type": "github"
                },
                {
                    "url": "https://tidelift.com/funding/github/packagist/guzzlehttp/promises",
                    "type": "tidelift"
                }
            ],
            "time": "2022-08-28T14:55:35+00:00"
        },
        {
            "name": "guzzlehttp/psr7",
            "version": "2.4.4",
            "source": {
                "type": "git",
                "url": "https://github.com/guzzle/psr7.git",
                "reference": "3cf1b6d4f0c820a2cf8bcaec39fc698f3443b5cf"
            },
            "dist": {
                "type": "zip",
                "url": "https://api.github.com/repos/guzzle/psr7/zipball/3cf1b6d4f0c820a2cf8bcaec39fc698f3443b5cf",
                "reference": "3cf1b6d4f0c820a2cf8bcaec39fc698f3443b5cf",
                "shasum": ""
            },
            "require": {
                "php": "^7.2.5 || ^8.0",
                "psr/http-factory": "^1.0",
                "psr/http-message": "^1.0",
                "ralouphie/getallheaders": "^3.0"
            },
            "provide": {
                "psr/http-factory-implementation": "1.0",
                "psr/http-message-implementation": "1.0"
            },
            "require-dev": {
                "bamarni/composer-bin-plugin": "^1.8.1",
                "http-interop/http-factory-tests": "^0.9",
                "phpunit/phpunit": "^8.5.29 || ^9.5.23"
            },
            "suggest": {
                "laminas/laminas-httphandlerrunner": "Emit PSR-7 responses"
            },
            "type": "library",
            "extra": {
                "bamarni-bin": {
                    "bin-links": true,
                    "forward-command": false
                },
                "branch-alias": {
                    "dev-master": "2.4-dev"
                }
            },
            "autoload": {
                "psr-4": {
                    "GuzzleHttp\\Psr7\\": "src/"
                }
            },
            "notification-url": "https://packagist.org/downloads/",
            "license": [
                "MIT"
            ],
            "authors": [
                {
                    "name": "Graham Campbell",
                    "email": "hello@gjcampbell.co.uk",
                    "homepage": "https://github.com/GrahamCampbell"
                },
                {
                    "name": "Michael Dowling",
                    "email": "mtdowling@gmail.com",
                    "homepage": "https://github.com/mtdowling"
                },
                {
                    "name": "George Mponos",
                    "email": "gmponos@gmail.com",
                    "homepage": "https://github.com/gmponos"
                },
                {
                    "name": "Tobias Nyholm",
                    "email": "tobias.nyholm@gmail.com",
                    "homepage": "https://github.com/Nyholm"
                },
                {
                    "name": "Márk Sági-Kazár",
                    "email": "mark.sagikazar@gmail.com",
                    "homepage": "https://github.com/sagikazarmark"
                },
                {
                    "name": "Tobias Schultze",
                    "email": "webmaster@tubo-world.de",
                    "homepage": "https://github.com/Tobion"
                },
                {
                    "name": "Márk Sági-Kazár",
                    "email": "mark.sagikazar@gmail.com",
                    "homepage": "https://sagikazarmark.hu"
                }
            ],
            "description": "PSR-7 message implementation that also provides common utility methods",
            "keywords": [
                "http",
                "message",
                "psr-7",
                "request",
                "response",
                "stream",
                "uri",
                "url"
            ],
            "support": {
                "issues": "https://github.com/guzzle/psr7/issues",
                "source": "https://github.com/guzzle/psr7/tree/2.4.4"
            },
            "funding": [
                {
                    "url": "https://github.com/GrahamCampbell",
                    "type": "github"
                },
                {
                    "url": "https://github.com/Nyholm",
                    "type": "github"
                },
                {
                    "url": "https://tidelift.com/funding/github/packagist/guzzlehttp/psr7",
                    "type": "tidelift"
                }
            ],
            "time": "2023-03-09T13:19:02+00:00"
        },
        {
            "name": "illuminate/collections",
            "version": "v9.52.4",
            "source": {
                "type": "git",
                "url": "https://github.com/illuminate/collections.git",
                "reference": "0168d0e44ea0c4fe5451fe08cde7049b9e9f9741"
            },
            "dist": {
                "type": "zip",
                "url": "https://api.github.com/repos/illuminate/collections/zipball/0168d0e44ea0c4fe5451fe08cde7049b9e9f9741",
                "reference": "0168d0e44ea0c4fe5451fe08cde7049b9e9f9741",
                "shasum": ""
            },
            "require": {
                "illuminate/conditionable": "^9.0",
                "illuminate/contracts": "^9.0",
                "illuminate/macroable": "^9.0",
                "php": "^8.0.2"
            },
            "suggest": {
                "symfony/var-dumper": "Required to use the dump method (^6.0)."
            },
            "type": "library",
            "extra": {
                "branch-alias": {
                    "dev-master": "9.x-dev"
                }
            },
            "autoload": {
                "files": [
                    "helpers.php"
                ],
                "psr-4": {
                    "Illuminate\\Support\\": ""
                }
            },
            "notification-url": "https://packagist.org/downloads/",
            "license": [
                "MIT"
            ],
            "authors": [
                {
                    "name": "Taylor Otwell",
                    "email": "taylor@laravel.com"
                }
            ],
            "description": "The Illuminate Collections package.",
            "homepage": "https://laravel.com",
            "support": {
                "issues": "https://github.com/laravel/framework/issues",
                "source": "https://github.com/laravel/framework"
            },
            "time": "2023-02-22T11:32:27+00:00"
        },
        {
            "name": "illuminate/conditionable",
            "version": "v9.52.4",
            "source": {
                "type": "git",
                "url": "https://github.com/illuminate/conditionable.git",
                "reference": "bea24daa0fa84b7e7b0d5b84f62c71b7e2dc3364"
            },
            "dist": {
                "type": "zip",
                "url": "https://api.github.com/repos/illuminate/conditionable/zipball/bea24daa0fa84b7e7b0d5b84f62c71b7e2dc3364",
                "reference": "bea24daa0fa84b7e7b0d5b84f62c71b7e2dc3364",
                "shasum": ""
            },
            "require": {
                "php": "^8.0.2"
            },
            "type": "library",
            "extra": {
                "branch-alias": {
                    "dev-master": "9.x-dev"
                }
            },
            "autoload": {
                "psr-4": {
                    "Illuminate\\Support\\": ""
                }
            },
            "notification-url": "https://packagist.org/downloads/",
            "license": [
                "MIT"
            ],
            "authors": [
                {
                    "name": "Taylor Otwell",
                    "email": "taylor@laravel.com"
                }
            ],
            "description": "The Illuminate Conditionable package.",
            "homepage": "https://laravel.com",
            "support": {
                "issues": "https://github.com/laravel/framework/issues",
                "source": "https://github.com/laravel/framework"
            },
            "time": "2023-02-01T21:42:32+00:00"
        },
        {
            "name": "illuminate/contracts",
            "version": "v9.52.4",
            "source": {
                "type": "git",
                "url": "https://github.com/illuminate/contracts.git",
                "reference": "44f65d723b13823baa02ff69751a5948bde60c22"
            },
            "dist": {
                "type": "zip",
                "url": "https://api.github.com/repos/illuminate/contracts/zipball/44f65d723b13823baa02ff69751a5948bde60c22",
                "reference": "44f65d723b13823baa02ff69751a5948bde60c22",
                "shasum": ""
            },
            "require": {
                "php": "^8.0.2",
                "psr/container": "^1.1.1|^2.0.1",
                "psr/simple-cache": "^1.0|^2.0|^3.0"
            },
            "type": "library",
            "extra": {
                "branch-alias": {
                    "dev-master": "9.x-dev"
                }
            },
            "autoload": {
                "psr-4": {
                    "Illuminate\\Contracts\\": ""
                }
            },
            "notification-url": "https://packagist.org/downloads/",
            "license": [
                "MIT"
            ],
            "authors": [
                {
                    "name": "Taylor Otwell",
                    "email": "taylor@laravel.com"
                }
            ],
            "description": "The Illuminate Contracts package.",
            "homepage": "https://laravel.com",
            "support": {
                "issues": "https://github.com/laravel/framework/issues",
                "source": "https://github.com/laravel/framework"
            },
            "time": "2023-02-08T14:36:30+00:00"
        },
        {
            "name": "illuminate/macroable",
            "version": "v9.52.4",
            "source": {
                "type": "git",
                "url": "https://github.com/illuminate/macroable.git",
                "reference": "e3bfaf6401742a9c6abca61b9b10e998e5b6449a"
            },
            "dist": {
                "type": "zip",
                "url": "https://api.github.com/repos/illuminate/macroable/zipball/e3bfaf6401742a9c6abca61b9b10e998e5b6449a",
                "reference": "e3bfaf6401742a9c6abca61b9b10e998e5b6449a",
                "shasum": ""
            },
            "require": {
                "php": "^8.0.2"
            },
            "type": "library",
            "extra": {
                "branch-alias": {
                    "dev-master": "9.x-dev"
                }
            },
            "autoload": {
                "psr-4": {
                    "Illuminate\\Support\\": ""
                }
            },
            "notification-url": "https://packagist.org/downloads/",
            "license": [
                "MIT"
            ],
            "authors": [
                {
                    "name": "Taylor Otwell",
                    "email": "taylor@laravel.com"
                }
            ],
            "description": "The Illuminate Macroable package.",
            "homepage": "https://laravel.com",
            "support": {
                "issues": "https://github.com/laravel/framework/issues",
                "source": "https://github.com/laravel/framework"
            },
            "time": "2022-08-09T13:29:29+00:00"
        },
        {
            "name": "justinrainbow/json-schema",
            "version": "5.2.12",
            "source": {
                "type": "git",
                "url": "https://github.com/justinrainbow/json-schema.git",
                "reference": "ad87d5a5ca981228e0e205c2bc7dfb8e24559b60"
            },
            "dist": {
                "type": "zip",
                "url": "https://api.github.com/repos/justinrainbow/json-schema/zipball/ad87d5a5ca981228e0e205c2bc7dfb8e24559b60",
                "reference": "ad87d5a5ca981228e0e205c2bc7dfb8e24559b60",
                "shasum": ""
            },
            "require": {
                "php": ">=5.3.3"
            },
            "require-dev": {
                "friendsofphp/php-cs-fixer": "~2.2.20||~2.15.1",
                "json-schema/json-schema-test-suite": "1.2.0",
                "phpunit/phpunit": "^4.8.35"
            },
            "bin": [
                "bin/validate-json"
            ],
            "type": "library",
            "extra": {
                "branch-alias": {
                    "dev-master": "5.0.x-dev"
                }
            },
            "autoload": {
                "psr-4": {
                    "JsonSchema\\": "src/JsonSchema/"
                }
            },
            "notification-url": "https://packagist.org/downloads/",
            "license": [
                "MIT"
            ],
            "authors": [
                {
                    "name": "Bruno Prieto Reis",
                    "email": "bruno.p.reis@gmail.com"
                },
                {
                    "name": "Justin Rainbow",
                    "email": "justin.rainbow@gmail.com"
                },
                {
                    "name": "Igor Wiedler",
                    "email": "igor@wiedler.ch"
                },
                {
                    "name": "Robert Schönthal",
                    "email": "seroscho@googlemail.com"
                }
            ],
            "description": "A library to validate a json schema.",
            "homepage": "https://github.com/justinrainbow/json-schema",
            "keywords": [
                "json",
                "schema"
            ],
            "support": {
                "issues": "https://github.com/justinrainbow/json-schema/issues",
                "source": "https://github.com/justinrainbow/json-schema/tree/5.2.12"
            },
            "time": "2022-04-13T08:02:27+00:00"
        },
        {
            "name": "league/oauth2-client",
            "version": "2.6.1",
            "source": {
                "type": "git",
                "url": "https://github.com/thephpleague/oauth2-client.git",
                "reference": "2334c249907190c132364f5dae0287ab8666aa19"
            },
            "dist": {
                "type": "zip",
                "url": "https://api.github.com/repos/thephpleague/oauth2-client/zipball/2334c249907190c132364f5dae0287ab8666aa19",
                "reference": "2334c249907190c132364f5dae0287ab8666aa19",
                "shasum": ""
            },
            "require": {
                "guzzlehttp/guzzle": "^6.0 || ^7.0",
                "paragonie/random_compat": "^1 || ^2 || ^9.99",
                "php": "^5.6 || ^7.0 || ^8.0"
            },
            "require-dev": {
                "mockery/mockery": "^1.3.5",
                "php-parallel-lint/php-parallel-lint": "^1.3.1",
                "phpunit/phpunit": "^5.7 || ^6.0 || ^9.5",
                "squizlabs/php_codesniffer": "^2.3 || ^3.0"
            },
            "type": "library",
            "extra": {
                "branch-alias": {
                    "dev-2.x": "2.0.x-dev"
                }
            },
            "autoload": {
                "psr-4": {
                    "League\\OAuth2\\Client\\": "src/"
                }
            },
            "notification-url": "https://packagist.org/downloads/",
            "license": [
                "MIT"
            ],
            "authors": [
                {
                    "name": "Alex Bilbie",
                    "email": "hello@alexbilbie.com",
                    "homepage": "http://www.alexbilbie.com",
                    "role": "Developer"
                },
                {
                    "name": "Woody Gilk",
                    "homepage": "https://github.com/shadowhand",
                    "role": "Contributor"
                }
            ],
            "description": "OAuth 2.0 Client Library",
            "keywords": [
                "Authentication",
                "SSO",
                "authorization",
                "identity",
                "idp",
                "oauth",
                "oauth2",
                "single sign on"
            ],
            "support": {
                "issues": "https://github.com/thephpleague/oauth2-client/issues",
                "source": "https://github.com/thephpleague/oauth2-client/tree/2.6.1"
            },
            "time": "2021-12-22T16:42:49+00:00"
        },
        {
            "name": "mikehaertl/php-shellcommand",
            "version": "1.6.4",
            "source": {
                "type": "git",
                "url": "https://github.com/mikehaertl/php-shellcommand.git",
                "reference": "3488d7803df1e8f1a343d3d0ca452d527ad8d5e5"
            },
            "dist": {
                "type": "zip",
                "url": "https://api.github.com/repos/mikehaertl/php-shellcommand/zipball/3488d7803df1e8f1a343d3d0ca452d527ad8d5e5",
                "reference": "3488d7803df1e8f1a343d3d0ca452d527ad8d5e5",
                "shasum": ""
            },
            "require": {
                "php": ">= 5.3.0"
            },
            "require-dev": {
                "phpunit/phpunit": ">4.0 <=9.4"
            },
            "type": "library",
            "autoload": {
                "psr-4": {
                    "mikehaertl\\shellcommand\\": "src/"
                }
            },
            "notification-url": "https://packagist.org/downloads/",
            "license": [
                "MIT"
            ],
            "authors": [
                {
                    "name": "Michael Härtl",
                    "email": "haertl.mike@gmail.com"
                }
            ],
            "description": "An object oriented interface to shell commands",
            "keywords": [
                "shell"
            ],
            "support": {
                "issues": "https://github.com/mikehaertl/php-shellcommand/issues",
                "source": "https://github.com/mikehaertl/php-shellcommand/tree/1.6.4"
            },
            "time": "2021-03-17T06:54:33+00:00"
        },
        {
            "name": "moneyphp/money",
            "version": "v4.1.0",
            "source": {
                "type": "git",
                "url": "https://github.com/moneyphp/money.git",
                "reference": "c8eeeb1f7b7e6ca95490b94a301dc9cb8cb76c2d"
            },
            "dist": {
                "type": "zip",
                "url": "https://api.github.com/repos/moneyphp/money/zipball/c8eeeb1f7b7e6ca95490b94a301dc9cb8cb76c2d",
                "reference": "c8eeeb1f7b7e6ca95490b94a301dc9cb8cb76c2d",
                "shasum": ""
            },
            "require": {
                "ext-bcmath": "*",
                "ext-filter": "*",
                "ext-json": "*",
                "php": "~8.0.0 || ~8.1.0 || ~8.2.0"
            },
            "require-dev": {
                "cache/taggable-cache": "^1.1.0",
                "doctrine/coding-standard": "^9.0",
                "doctrine/instantiator": "^1.4.0",
                "ext-gmp": "*",
                "ext-intl": "*",
                "florianv/exchanger": "^2.6.3",
                "florianv/swap": "^4.3.0",
                "moneyphp/crypto-currencies": "^1.0.0",
                "moneyphp/iso-currencies": "^3.2.1",
                "php-http/message": "^1.11.0",
                "php-http/mock-client": "^1.4.1",
                "phpbench/phpbench": "^1.2.5",
                "phpspec/phpspec": "^7.3",
                "phpunit/phpunit": "^9.5.4",
                "psalm/plugin-phpunit": "^0.18.4",
                "psr/cache": "^1.0.1",
                "vimeo/psalm": "~5.3.0"
            },
            "suggest": {
                "ext-gmp": "Calculate without integer limits",
                "ext-intl": "Format Money objects with intl",
                "florianv/exchanger": "Exchange rates library for PHP",
                "florianv/swap": "Exchange rates library for PHP",
                "psr/cache-implementation": "Used for Currency caching"
            },
            "type": "library",
            "extra": {
                "branch-alias": {
                    "dev-master": "3.x-dev"
                }
            },
            "autoload": {
                "psr-4": {
                    "Money\\": "src/"
                }
            },
            "notification-url": "https://packagist.org/downloads/",
            "license": [
                "MIT"
            ],
            "authors": [
                {
                    "name": "Mathias Verraes",
                    "email": "mathias@verraes.net",
                    "homepage": "http://verraes.net"
                },
                {
                    "name": "Márk Sági-Kazár",
                    "email": "mark.sagikazar@gmail.com"
                },
                {
                    "name": "Frederik Bosch",
                    "email": "f.bosch@genkgo.nl"
                }
            ],
            "description": "PHP implementation of Fowler's Money pattern",
            "homepage": "http://moneyphp.org",
            "keywords": [
                "Value Object",
                "money",
                "vo"
            ],
            "support": {
                "issues": "https://github.com/moneyphp/money/issues",
                "source": "https://github.com/moneyphp/money/tree/v4.1.0"
            },
            "time": "2022-12-19T20:35:32+00:00"
        },
        {
            "name": "monolog/monolog",
            "version": "2.9.1",
            "source": {
                "type": "git",
                "url": "https://github.com/Seldaek/monolog.git",
                "reference": "f259e2b15fb95494c83f52d3caad003bbf5ffaa1"
            },
            "dist": {
                "type": "zip",
                "url": "https://api.github.com/repos/Seldaek/monolog/zipball/f259e2b15fb95494c83f52d3caad003bbf5ffaa1",
                "reference": "f259e2b15fb95494c83f52d3caad003bbf5ffaa1",
                "shasum": ""
            },
            "require": {
                "php": ">=7.2",
                "psr/log": "^1.0.1 || ^2.0 || ^3.0"
            },
            "provide": {
                "psr/log-implementation": "1.0.0 || 2.0.0 || 3.0.0"
            },
            "require-dev": {
                "aws/aws-sdk-php": "^2.4.9 || ^3.0",
                "doctrine/couchdb": "~1.0@dev",
                "elasticsearch/elasticsearch": "^7 || ^8",
                "ext-json": "*",
                "graylog2/gelf-php": "^1.4.2 || ^2@dev",
                "guzzlehttp/guzzle": "^7.4",
                "guzzlehttp/psr7": "^2.2",
                "mongodb/mongodb": "^1.8",
                "php-amqplib/php-amqplib": "~2.4 || ^3",
                "phpspec/prophecy": "^1.15",
                "phpstan/phpstan": "^0.12.91",
                "phpunit/phpunit": "^8.5.14",
                "predis/predis": "^1.1 || ^2.0",
                "rollbar/rollbar": "^1.3 || ^2 || ^3",
                "ruflin/elastica": "^7",
                "swiftmailer/swiftmailer": "^5.3|^6.0",
                "symfony/mailer": "^5.4 || ^6",
                "symfony/mime": "^5.4 || ^6"
            },
            "suggest": {
                "aws/aws-sdk-php": "Allow sending log messages to AWS services like DynamoDB",
                "doctrine/couchdb": "Allow sending log messages to a CouchDB server",
                "elasticsearch/elasticsearch": "Allow sending log messages to an Elasticsearch server via official client",
                "ext-amqp": "Allow sending log messages to an AMQP server (1.0+ required)",
                "ext-curl": "Required to send log messages using the IFTTTHandler, the LogglyHandler, the SendGridHandler, the SlackWebhookHandler or the TelegramBotHandler",
                "ext-mbstring": "Allow to work properly with unicode symbols",
                "ext-mongodb": "Allow sending log messages to a MongoDB server (via driver)",
                "ext-openssl": "Required to send log messages using SSL",
                "ext-sockets": "Allow sending log messages to a Syslog server (via UDP driver)",
                "graylog2/gelf-php": "Allow sending log messages to a GrayLog2 server",
                "mongodb/mongodb": "Allow sending log messages to a MongoDB server (via library)",
                "php-amqplib/php-amqplib": "Allow sending log messages to an AMQP server using php-amqplib",
                "rollbar/rollbar": "Allow sending log messages to Rollbar",
                "ruflin/elastica": "Allow sending log messages to an Elastic Search server"
            },
            "type": "library",
            "extra": {
                "branch-alias": {
                    "dev-main": "2.x-dev"
                }
            },
            "autoload": {
                "psr-4": {
                    "Monolog\\": "src/Monolog"
                }
            },
            "notification-url": "https://packagist.org/downloads/",
            "license": [
                "MIT"
            ],
            "authors": [
                {
                    "name": "Jordi Boggiano",
                    "email": "j.boggiano@seld.be",
                    "homepage": "https://seld.be"
                }
            ],
            "description": "Sends your logs to files, sockets, inboxes, databases and various web services",
            "homepage": "https://github.com/Seldaek/monolog",
            "keywords": [
                "log",
                "logging",
                "psr-3"
            ],
            "support": {
                "issues": "https://github.com/Seldaek/monolog/issues",
                "source": "https://github.com/Seldaek/monolog/tree/2.9.1"
            },
            "funding": [
                {
                    "url": "https://github.com/Seldaek",
                    "type": "github"
                },
                {
                    "url": "https://tidelift.com/funding/github/packagist/monolog/monolog",
                    "type": "tidelift"
                }
            ],
            "time": "2023-02-06T13:44:46+00:00"
        },
        {
            "name": "paragonie/random_compat",
            "version": "v9.99.100",
            "source": {
                "type": "git",
                "url": "https://github.com/paragonie/random_compat.git",
                "reference": "996434e5492cb4c3edcb9168db6fbb1359ef965a"
            },
            "dist": {
                "type": "zip",
                "url": "https://api.github.com/repos/paragonie/random_compat/zipball/996434e5492cb4c3edcb9168db6fbb1359ef965a",
                "reference": "996434e5492cb4c3edcb9168db6fbb1359ef965a",
                "shasum": ""
            },
            "require": {
                "php": ">= 7"
            },
            "require-dev": {
                "phpunit/phpunit": "4.*|5.*",
                "vimeo/psalm": "^1"
            },
            "suggest": {
                "ext-libsodium": "Provides a modern crypto API that can be used to generate random bytes."
            },
            "type": "library",
            "notification-url": "https://packagist.org/downloads/",
            "license": [
                "MIT"
            ],
            "authors": [
                {
                    "name": "Paragon Initiative Enterprises",
                    "email": "security@paragonie.com",
                    "homepage": "https://paragonie.com"
                }
            ],
            "description": "PHP 5.x polyfill for random_bytes() and random_int() from PHP 7",
            "keywords": [
                "csprng",
                "polyfill",
                "pseudorandom",
                "random"
            ],
            "support": {
                "email": "info@paragonie.com",
                "issues": "https://github.com/paragonie/random_compat/issues",
                "source": "https://github.com/paragonie/random_compat"
            },
            "time": "2020-10-15T08:29:30+00:00"
        },
        {
            "name": "phpdocumentor/reflection-common",
            "version": "2.2.0",
            "source": {
                "type": "git",
                "url": "https://github.com/phpDocumentor/ReflectionCommon.git",
                "reference": "1d01c49d4ed62f25aa84a747ad35d5a16924662b"
            },
            "dist": {
                "type": "zip",
                "url": "https://api.github.com/repos/phpDocumentor/ReflectionCommon/zipball/1d01c49d4ed62f25aa84a747ad35d5a16924662b",
                "reference": "1d01c49d4ed62f25aa84a747ad35d5a16924662b",
                "shasum": ""
            },
            "require": {
                "php": "^7.2 || ^8.0"
            },
            "type": "library",
            "extra": {
                "branch-alias": {
                    "dev-2.x": "2.x-dev"
                }
            },
            "autoload": {
                "psr-4": {
                    "phpDocumentor\\Reflection\\": "src/"
                }
            },
            "notification-url": "https://packagist.org/downloads/",
            "license": [
                "MIT"
            ],
            "authors": [
                {
                    "name": "Jaap van Otterdijk",
                    "email": "opensource@ijaap.nl"
                }
            ],
            "description": "Common reflection classes used by phpdocumentor to reflect the code structure",
            "homepage": "http://www.phpdoc.org",
            "keywords": [
                "FQSEN",
                "phpDocumentor",
                "phpdoc",
                "reflection",
                "static analysis"
            ],
            "support": {
                "issues": "https://github.com/phpDocumentor/ReflectionCommon/issues",
                "source": "https://github.com/phpDocumentor/ReflectionCommon/tree/2.x"
            },
            "time": "2020-06-27T09:03:43+00:00"
        },
        {
            "name": "phpdocumentor/reflection-docblock",
            "version": "5.3.0",
            "source": {
                "type": "git",
                "url": "https://github.com/phpDocumentor/ReflectionDocBlock.git",
                "reference": "622548b623e81ca6d78b721c5e029f4ce664f170"
            },
            "dist": {
                "type": "zip",
                "url": "https://api.github.com/repos/phpDocumentor/ReflectionDocBlock/zipball/622548b623e81ca6d78b721c5e029f4ce664f170",
                "reference": "622548b623e81ca6d78b721c5e029f4ce664f170",
                "shasum": ""
            },
            "require": {
                "ext-filter": "*",
                "php": "^7.2 || ^8.0",
                "phpdocumentor/reflection-common": "^2.2",
                "phpdocumentor/type-resolver": "^1.3",
                "webmozart/assert": "^1.9.1"
            },
            "require-dev": {
                "mockery/mockery": "~1.3.2",
                "psalm/phar": "^4.8"
            },
            "type": "library",
            "extra": {
                "branch-alias": {
                    "dev-master": "5.x-dev"
                }
            },
            "autoload": {
                "psr-4": {
                    "phpDocumentor\\Reflection\\": "src"
                }
            },
            "notification-url": "https://packagist.org/downloads/",
            "license": [
                "MIT"
            ],
            "authors": [
                {
                    "name": "Mike van Riel",
                    "email": "me@mikevanriel.com"
                },
                {
                    "name": "Jaap van Otterdijk",
                    "email": "account@ijaap.nl"
                }
            ],
            "description": "With this component, a library can provide support for annotations via DocBlocks or otherwise retrieve information that is embedded in a DocBlock.",
            "support": {
                "issues": "https://github.com/phpDocumentor/ReflectionDocBlock/issues",
                "source": "https://github.com/phpDocumentor/ReflectionDocBlock/tree/5.3.0"
            },
            "time": "2021-10-19T17:43:47+00:00"
        },
        {
            "name": "phpdocumentor/type-resolver",
            "version": "1.7.0",
            "source": {
                "type": "git",
                "url": "https://github.com/phpDocumentor/TypeResolver.git",
                "reference": "1534aea9bde19a5c85c5d1e1f834ab63f4c5dcf5"
            },
            "dist": {
                "type": "zip",
                "url": "https://api.github.com/repos/phpDocumentor/TypeResolver/zipball/1534aea9bde19a5c85c5d1e1f834ab63f4c5dcf5",
                "reference": "1534aea9bde19a5c85c5d1e1f834ab63f4c5dcf5",
                "shasum": ""
            },
            "require": {
                "doctrine/deprecations": "^1.0",
                "php": "^7.4 || ^8.0",
                "phpdocumentor/reflection-common": "^2.0",
                "phpstan/phpdoc-parser": "^1.13"
            },
            "require-dev": {
                "ext-tokenizer": "*",
                "phpbench/phpbench": "^1.2",
                "phpstan/extension-installer": "^1.1",
                "phpstan/phpstan": "^1.8",
                "phpstan/phpstan-phpunit": "^1.1",
                "phpunit/phpunit": "^9.5",
                "rector/rector": "^0.13.9",
                "vimeo/psalm": "^4.25"
            },
            "type": "library",
            "extra": {
                "branch-alias": {
                    "dev-1.x": "1.x-dev"
                }
            },
            "autoload": {
                "psr-4": {
                    "phpDocumentor\\Reflection\\": "src"
                }
            },
            "notification-url": "https://packagist.org/downloads/",
            "license": [
                "MIT"
            ],
            "authors": [
                {
                    "name": "Mike van Riel",
                    "email": "me@mikevanriel.com"
                }
            ],
            "description": "A PSR-5 based resolver of Class names, Types and Structural Element Names",
            "support": {
                "issues": "https://github.com/phpDocumentor/TypeResolver/issues",
                "source": "https://github.com/phpDocumentor/TypeResolver/tree/1.7.0"
            },
            "time": "2023-03-12T10:13:29+00:00"
        },
        {
            "name": "phpstan/phpdoc-parser",
            "version": "1.16.1",
            "source": {
                "type": "git",
                "url": "https://github.com/phpstan/phpdoc-parser.git",
                "reference": "e27e92d939e2e3636f0a1f0afaba59692c0bf571"
            },
            "dist": {
                "type": "zip",
                "url": "https://api.github.com/repos/phpstan/phpdoc-parser/zipball/e27e92d939e2e3636f0a1f0afaba59692c0bf571",
                "reference": "e27e92d939e2e3636f0a1f0afaba59692c0bf571",
                "shasum": ""
            },
            "require": {
                "php": "^7.2 || ^8.0"
            },
            "require-dev": {
                "php-parallel-lint/php-parallel-lint": "^1.2",
                "phpstan/extension-installer": "^1.0",
                "phpstan/phpstan": "^1.5",
                "phpstan/phpstan-phpunit": "^1.1",
                "phpstan/phpstan-strict-rules": "^1.0",
                "phpunit/phpunit": "^9.5",
                "symfony/process": "^5.2"
            },
            "type": "library",
            "autoload": {
                "psr-4": {
                    "PHPStan\\PhpDocParser\\": [
                        "src/"
                    ]
                }
            },
            "notification-url": "https://packagist.org/downloads/",
            "license": [
                "MIT"
            ],
            "description": "PHPDoc parser with support for nullable, intersection and generic types",
            "support": {
                "issues": "https://github.com/phpstan/phpdoc-parser/issues",
                "source": "https://github.com/phpstan/phpdoc-parser/tree/1.16.1"
            },
            "time": "2023-02-07T18:11:17+00:00"
        },
        {
            "name": "pixelandtonic/imagine",
            "version": "1.3.3.1",
            "source": {
                "type": "git",
                "url": "https://github.com/pixelandtonic/Imagine.git",
                "reference": "4d9bb596ff60504e37ccf9103c0bb705dba7fec6"
            },
            "dist": {
                "type": "zip",
                "url": "https://api.github.com/repos/pixelandtonic/Imagine/zipball/4d9bb596ff60504e37ccf9103c0bb705dba7fec6",
                "reference": "4d9bb596ff60504e37ccf9103c0bb705dba7fec6",
                "shasum": ""
            },
            "require": {
                "php": ">=5.5"
            },
            "require-dev": {
                "phpunit/phpunit": "^4.8 || ^5.7 || ^6.5 || ^7.5 || ^8.4 || ^9.3"
            },
            "suggest": {
                "ext-exif": "to read EXIF metadata",
                "ext-gd": "to use the GD implementation",
                "ext-gmagick": "to use the Gmagick implementation",
                "ext-imagick": "to use the Imagick implementation"
            },
            "type": "library",
            "extra": {
                "branch-alias": {
                    "dev-develop": "1.x-dev"
                }
            },
            "autoload": {
                "psr-4": {
                    "Imagine\\": "src/"
                }
            },
            "notification-url": "https://packagist.org/downloads/",
            "license": [
                "MIT"
            ],
            "authors": [
                {
                    "name": "Bulat Shakirzyanov",
                    "email": "mallluhuct@gmail.com",
                    "homepage": "http://avalanche123.com"
                }
            ],
            "description": "Image processing for PHP 5.3",
            "homepage": "http://imagine.readthedocs.org/",
            "keywords": [
                "drawing",
                "graphics",
                "image manipulation",
                "image processing"
            ],
            "support": {
                "source": "https://github.com/pixelandtonic/Imagine/tree/1.3.3.1"
            },
            "time": "2023-01-03T19:18:06+00:00"
        },
        {
            "name": "psr/container",
            "version": "2.0.2",
            "source": {
                "type": "git",
                "url": "https://github.com/php-fig/container.git",
                "reference": "c71ecc56dfe541dbd90c5360474fbc405f8d5963"
            },
            "dist": {
                "type": "zip",
                "url": "https://api.github.com/repos/php-fig/container/zipball/c71ecc56dfe541dbd90c5360474fbc405f8d5963",
                "reference": "c71ecc56dfe541dbd90c5360474fbc405f8d5963",
                "shasum": ""
            },
            "require": {
                "php": ">=7.4.0"
            },
            "type": "library",
            "extra": {
                "branch-alias": {
                    "dev-master": "2.0.x-dev"
                }
            },
            "autoload": {
                "psr-4": {
                    "Psr\\Container\\": "src/"
                }
            },
            "notification-url": "https://packagist.org/downloads/",
            "license": [
                "MIT"
            ],
            "authors": [
                {
                    "name": "PHP-FIG",
                    "homepage": "https://www.php-fig.org/"
                }
            ],
            "description": "Common Container Interface (PHP FIG PSR-11)",
            "homepage": "https://github.com/php-fig/container",
            "keywords": [
                "PSR-11",
                "container",
                "container-interface",
                "container-interop",
                "psr"
            ],
            "support": {
                "issues": "https://github.com/php-fig/container/issues",
                "source": "https://github.com/php-fig/container/tree/2.0.2"
            },
            "time": "2021-11-05T16:47:00+00:00"
        },
        {
            "name": "psr/event-dispatcher",
            "version": "1.0.0",
            "source": {
                "type": "git",
                "url": "https://github.com/php-fig/event-dispatcher.git",
                "reference": "dbefd12671e8a14ec7f180cab83036ed26714bb0"
            },
            "dist": {
                "type": "zip",
                "url": "https://api.github.com/repos/php-fig/event-dispatcher/zipball/dbefd12671e8a14ec7f180cab83036ed26714bb0",
                "reference": "dbefd12671e8a14ec7f180cab83036ed26714bb0",
                "shasum": ""
            },
            "require": {
                "php": ">=7.2.0"
            },
            "type": "library",
            "extra": {
                "branch-alias": {
                    "dev-master": "1.0.x-dev"
                }
            },
            "autoload": {
                "psr-4": {
                    "Psr\\EventDispatcher\\": "src/"
                }
            },
            "notification-url": "https://packagist.org/downloads/",
            "license": [
                "MIT"
            ],
            "authors": [
                {
                    "name": "PHP-FIG",
                    "homepage": "http://www.php-fig.org/"
                }
            ],
            "description": "Standard interfaces for event handling.",
            "keywords": [
                "events",
                "psr",
                "psr-14"
            ],
            "support": {
                "issues": "https://github.com/php-fig/event-dispatcher/issues",
                "source": "https://github.com/php-fig/event-dispatcher/tree/1.0.0"
            },
            "time": "2019-01-08T18:20:26+00:00"
        },
        {
            "name": "psr/http-client",
            "version": "1.0.1",
            "source": {
                "type": "git",
                "url": "https://github.com/php-fig/http-client.git",
                "reference": "2dfb5f6c5eff0e91e20e913f8c5452ed95b86621"
            },
            "dist": {
                "type": "zip",
                "url": "https://api.github.com/repos/php-fig/http-client/zipball/2dfb5f6c5eff0e91e20e913f8c5452ed95b86621",
                "reference": "2dfb5f6c5eff0e91e20e913f8c5452ed95b86621",
                "shasum": ""
            },
            "require": {
                "php": "^7.0 || ^8.0",
                "psr/http-message": "^1.0"
            },
            "type": "library",
            "extra": {
                "branch-alias": {
                    "dev-master": "1.0.x-dev"
                }
            },
            "autoload": {
                "psr-4": {
                    "Psr\\Http\\Client\\": "src/"
                }
            },
            "notification-url": "https://packagist.org/downloads/",
            "license": [
                "MIT"
            ],
            "authors": [
                {
                    "name": "PHP-FIG",
                    "homepage": "http://www.php-fig.org/"
                }
            ],
            "description": "Common interface for HTTP clients",
            "homepage": "https://github.com/php-fig/http-client",
            "keywords": [
                "http",
                "http-client",
                "psr",
                "psr-18"
            ],
            "support": {
                "source": "https://github.com/php-fig/http-client/tree/master"
            },
            "time": "2020-06-29T06:28:15+00:00"
        },
        {
            "name": "psr/http-factory",
            "version": "1.0.1",
            "source": {
                "type": "git",
                "url": "https://github.com/php-fig/http-factory.git",
                "reference": "12ac7fcd07e5b077433f5f2bee95b3a771bf61be"
            },
            "dist": {
                "type": "zip",
                "url": "https://api.github.com/repos/php-fig/http-factory/zipball/12ac7fcd07e5b077433f5f2bee95b3a771bf61be",
                "reference": "12ac7fcd07e5b077433f5f2bee95b3a771bf61be",
                "shasum": ""
            },
            "require": {
                "php": ">=7.0.0",
                "psr/http-message": "^1.0"
            },
            "type": "library",
            "extra": {
                "branch-alias": {
                    "dev-master": "1.0.x-dev"
                }
            },
            "autoload": {
                "psr-4": {
                    "Psr\\Http\\Message\\": "src/"
                }
            },
            "notification-url": "https://packagist.org/downloads/",
            "license": [
                "MIT"
            ],
            "authors": [
                {
                    "name": "PHP-FIG",
                    "homepage": "http://www.php-fig.org/"
                }
            ],
            "description": "Common interfaces for PSR-7 HTTP message factories",
            "keywords": [
                "factory",
                "http",
                "message",
                "psr",
                "psr-17",
                "psr-7",
                "request",
                "response"
            ],
            "support": {
                "source": "https://github.com/php-fig/http-factory/tree/master"
            },
            "time": "2019-04-30T12:38:16+00:00"
        },
        {
            "name": "psr/http-message",
            "version": "1.0.1",
            "source": {
                "type": "git",
                "url": "https://github.com/php-fig/http-message.git",
                "reference": "f6561bf28d520154e4b0ec72be95418abe6d9363"
            },
            "dist": {
                "type": "zip",
                "url": "https://api.github.com/repos/php-fig/http-message/zipball/f6561bf28d520154e4b0ec72be95418abe6d9363",
                "reference": "f6561bf28d520154e4b0ec72be95418abe6d9363",
                "shasum": ""
            },
            "require": {
                "php": ">=5.3.0"
            },
            "type": "library",
            "extra": {
                "branch-alias": {
                    "dev-master": "1.0.x-dev"
                }
            },
            "autoload": {
                "psr-4": {
                    "Psr\\Http\\Message\\": "src/"
                }
            },
            "notification-url": "https://packagist.org/downloads/",
            "license": [
                "MIT"
            ],
            "authors": [
                {
                    "name": "PHP-FIG",
                    "homepage": "http://www.php-fig.org/"
                }
            ],
            "description": "Common interface for HTTP messages",
            "homepage": "https://github.com/php-fig/http-message",
            "keywords": [
                "http",
                "http-message",
                "psr",
                "psr-7",
                "request",
                "response"
            ],
            "support": {
                "source": "https://github.com/php-fig/http-message/tree/master"
            },
            "time": "2016-08-06T14:39:51+00:00"
        },
        {
            "name": "psr/log",
            "version": "1.1.4",
            "source": {
                "type": "git",
                "url": "https://github.com/php-fig/log.git",
                "reference": "d49695b909c3b7628b6289db5479a1c204601f11"
            },
            "dist": {
                "type": "zip",
                "url": "https://api.github.com/repos/php-fig/log/zipball/d49695b909c3b7628b6289db5479a1c204601f11",
                "reference": "d49695b909c3b7628b6289db5479a1c204601f11",
                "shasum": ""
            },
            "require": {
                "php": ">=5.3.0"
            },
            "type": "library",
            "extra": {
                "branch-alias": {
                    "dev-master": "1.1.x-dev"
                }
            },
            "autoload": {
                "psr-4": {
                    "Psr\\Log\\": "Psr/Log/"
                }
            },
            "notification-url": "https://packagist.org/downloads/",
            "license": [
                "MIT"
            ],
            "authors": [
                {
                    "name": "PHP-FIG",
                    "homepage": "https://www.php-fig.org/"
                }
            ],
            "description": "Common interface for logging libraries",
            "homepage": "https://github.com/php-fig/log",
            "keywords": [
                "log",
                "psr",
                "psr-3"
            ],
            "support": {
                "source": "https://github.com/php-fig/log/tree/1.1.4"
            },
            "time": "2021-05-03T11:20:27+00:00"
        },
        {
            "name": "psr/simple-cache",
            "version": "3.0.0",
            "source": {
                "type": "git",
                "url": "https://github.com/php-fig/simple-cache.git",
                "reference": "764e0b3939f5ca87cb904f570ef9be2d78a07865"
            },
            "dist": {
                "type": "zip",
                "url": "https://api.github.com/repos/php-fig/simple-cache/zipball/764e0b3939f5ca87cb904f570ef9be2d78a07865",
                "reference": "764e0b3939f5ca87cb904f570ef9be2d78a07865",
                "shasum": ""
            },
            "require": {
                "php": ">=8.0.0"
            },
            "type": "library",
            "extra": {
                "branch-alias": {
                    "dev-master": "3.0.x-dev"
                }
            },
            "autoload": {
                "psr-4": {
                    "Psr\\SimpleCache\\": "src/"
                }
            },
            "notification-url": "https://packagist.org/downloads/",
            "license": [
                "MIT"
            ],
            "authors": [
                {
                    "name": "PHP-FIG",
                    "homepage": "https://www.php-fig.org/"
                }
            ],
            "description": "Common interfaces for simple caching",
            "keywords": [
                "cache",
                "caching",
                "psr",
                "psr-16",
                "simple-cache"
            ],
            "support": {
                "source": "https://github.com/php-fig/simple-cache/tree/3.0.0"
            },
            "time": "2021-10-29T13:26:27+00:00"
        },
        {
            "name": "ralouphie/getallheaders",
            "version": "3.0.3",
            "source": {
                "type": "git",
                "url": "https://github.com/ralouphie/getallheaders.git",
                "reference": "120b605dfeb996808c31b6477290a714d356e822"
            },
            "dist": {
                "type": "zip",
                "url": "https://api.github.com/repos/ralouphie/getallheaders/zipball/120b605dfeb996808c31b6477290a714d356e822",
                "reference": "120b605dfeb996808c31b6477290a714d356e822",
                "shasum": ""
            },
            "require": {
                "php": ">=5.6"
            },
            "require-dev": {
                "php-coveralls/php-coveralls": "^2.1",
                "phpunit/phpunit": "^5 || ^6.5"
            },
            "type": "library",
            "autoload": {
                "files": [
                    "src/getallheaders.php"
                ]
            },
            "notification-url": "https://packagist.org/downloads/",
            "license": [
                "MIT"
            ],
            "authors": [
                {
                    "name": "Ralph Khattar",
                    "email": "ralph.khattar@gmail.com"
                }
            ],
            "description": "A polyfill for getallheaders.",
            "support": {
                "issues": "https://github.com/ralouphie/getallheaders/issues",
                "source": "https://github.com/ralouphie/getallheaders/tree/develop"
            },
            "time": "2019-03-08T08:55:37+00:00"
        },
        {
            "name": "react/promise",
            "version": "v2.9.0",
            "source": {
                "type": "git",
                "url": "https://github.com/reactphp/promise.git",
                "reference": "234f8fd1023c9158e2314fa9d7d0e6a83db42910"
            },
            "dist": {
                "type": "zip",
                "url": "https://api.github.com/repos/reactphp/promise/zipball/234f8fd1023c9158e2314fa9d7d0e6a83db42910",
                "reference": "234f8fd1023c9158e2314fa9d7d0e6a83db42910",
                "shasum": ""
            },
            "require": {
                "php": ">=5.4.0"
            },
            "require-dev": {
                "phpunit/phpunit": "^9.3 || ^5.7 || ^4.8.36"
            },
            "type": "library",
            "autoload": {
                "files": [
                    "src/functions_include.php"
                ],
                "psr-4": {
                    "React\\Promise\\": "src/"
                }
            },
            "notification-url": "https://packagist.org/downloads/",
            "license": [
                "MIT"
            ],
            "authors": [
                {
                    "name": "Jan Sorgalla",
                    "email": "jsorgalla@gmail.com",
                    "homepage": "https://sorgalla.com/"
                },
                {
                    "name": "Christian Lück",
                    "email": "christian@clue.engineering",
                    "homepage": "https://clue.engineering/"
                },
                {
                    "name": "Cees-Jan Kiewiet",
                    "email": "reactphp@ceesjankiewiet.nl",
                    "homepage": "https://wyrihaximus.net/"
                },
                {
                    "name": "Chris Boden",
                    "email": "cboden@gmail.com",
                    "homepage": "https://cboden.dev/"
                }
            ],
            "description": "A lightweight implementation of CommonJS Promises/A for PHP",
            "keywords": [
                "promise",
                "promises"
            ],
            "support": {
                "issues": "https://github.com/reactphp/promise/issues",
                "source": "https://github.com/reactphp/promise/tree/v2.9.0"
            },
            "funding": [
                {
                    "url": "https://github.com/WyriHaximus",
                    "type": "github"
                },
                {
                    "url": "https://github.com/clue",
                    "type": "github"
                }
            ],
            "time": "2022-02-11T10:27:51+00:00"
        },
        {
            "name": "samdark/yii2-psr-log-target",
            "version": "1.1.3",
            "source": {
                "type": "git",
                "url": "https://github.com/samdark/yii2-psr-log-target.git",
                "reference": "ccb29ecb7140c4eb81c3dfad38f61b21a9c1ed30"
            },
            "dist": {
                "type": "zip",
                "url": "https://api.github.com/repos/samdark/yii2-psr-log-target/zipball/ccb29ecb7140c4eb81c3dfad38f61b21a9c1ed30",
                "reference": "ccb29ecb7140c4eb81c3dfad38f61b21a9c1ed30",
                "shasum": ""
            },
            "require": {
                "psr/log": "~1.0.2|~1.1.0",
                "yiisoft/yii2": "~2.0.0"
            },
            "require-dev": {
                "phpunit/phpunit": "~4.4"
            },
            "type": "yii2-extension",
            "autoload": {
                "psr-4": {
                    "samdark\\log\\": "src",
                    "samdark\\log\\tests\\": "tests"
                }
            },
            "notification-url": "https://packagist.org/downloads/",
            "license": [
                "BSD-3-Clause"
            ],
            "authors": [
                {
                    "name": "Alexander Makarov",
                    "email": "sam@rmcreative.ru"
                }
            ],
            "description": "Yii 2 log target which uses PSR-3 compatible logger",
            "homepage": "https://github.com/samdark/yii2-psr-log-target",
            "keywords": [
                "extension",
                "log",
                "psr-3",
                "yii"
            ],
            "support": {
                "issues": "https://github.com/samdark/yii2-psr-log-target/issues",
                "source": "https://github.com/samdark/yii2-psr-log-target"
            },
            "funding": [
                {
                    "url": "https://github.com/samdark",
                    "type": "github"
                },
                {
                    "url": "https://www.patreon.com/samdark",
                    "type": "patreon"
                }
            ],
            "time": "2020-07-16T12:34:01+00:00"
        },
        {
            "name": "seld/cli-prompt",
            "version": "1.0.4",
            "source": {
                "type": "git",
                "url": "https://github.com/Seldaek/cli-prompt.git",
                "reference": "b8dfcf02094b8c03b40322c229493bb2884423c5"
            },
            "dist": {
                "type": "zip",
                "url": "https://api.github.com/repos/Seldaek/cli-prompt/zipball/b8dfcf02094b8c03b40322c229493bb2884423c5",
                "reference": "b8dfcf02094b8c03b40322c229493bb2884423c5",
                "shasum": ""
            },
            "require": {
                "php": ">=5.3"
            },
            "require-dev": {
                "phpstan/phpstan": "^0.12.63"
            },
            "type": "library",
            "extra": {
                "branch-alias": {
                    "dev-master": "1.x-dev"
                }
            },
            "autoload": {
                "psr-4": {
                    "Seld\\CliPrompt\\": "src/"
                }
            },
            "notification-url": "https://packagist.org/downloads/",
            "license": [
                "MIT"
            ],
            "authors": [
                {
                    "name": "Jordi Boggiano",
                    "email": "j.boggiano@seld.be"
                }
            ],
            "description": "Allows you to prompt for user input on the command line, and optionally hide the characters they type",
            "keywords": [
                "cli",
                "console",
                "hidden",
                "input",
                "prompt"
            ],
            "support": {
                "issues": "https://github.com/Seldaek/cli-prompt/issues",
                "source": "https://github.com/Seldaek/cli-prompt/tree/1.0.4"
            },
            "time": "2020-12-15T21:32:01+00:00"
        },
        {
            "name": "seld/jsonlint",
            "version": "1.9.0",
            "source": {
                "type": "git",
                "url": "https://github.com/Seldaek/jsonlint.git",
                "reference": "4211420d25eba80712bff236a98960ef68b866b7"
            },
            "dist": {
                "type": "zip",
                "url": "https://api.github.com/repos/Seldaek/jsonlint/zipball/4211420d25eba80712bff236a98960ef68b866b7",
                "reference": "4211420d25eba80712bff236a98960ef68b866b7",
                "shasum": ""
            },
            "require": {
                "php": "^5.3 || ^7.0 || ^8.0"
            },
            "require-dev": {
                "phpstan/phpstan": "^1.5",
                "phpunit/phpunit": "^4.8.35 || ^5.7 || ^6.0 || ^8.5.13"
            },
            "bin": [
                "bin/jsonlint"
            ],
            "type": "library",
            "autoload": {
                "psr-4": {
                    "Seld\\JsonLint\\": "src/Seld/JsonLint/"
                }
            },
            "notification-url": "https://packagist.org/downloads/",
            "license": [
                "MIT"
            ],
            "authors": [
                {
                    "name": "Jordi Boggiano",
                    "email": "j.boggiano@seld.be",
                    "homepage": "http://seld.be"
                }
            ],
            "description": "JSON Linter",
            "keywords": [
                "json",
                "linter",
                "parser",
                "validator"
            ],
            "support": {
                "issues": "https://github.com/Seldaek/jsonlint/issues",
                "source": "https://github.com/Seldaek/jsonlint/tree/1.9.0"
            },
            "funding": [
                {
                    "url": "https://github.com/Seldaek",
                    "type": "github"
                },
                {
                    "url": "https://tidelift.com/funding/github/packagist/seld/jsonlint",
                    "type": "tidelift"
                }
            ],
            "time": "2022-04-01T13:37:23+00:00"
        },
        {
            "name": "seld/phar-utils",
            "version": "1.2.1",
            "source": {
                "type": "git",
                "url": "https://github.com/Seldaek/phar-utils.git",
                "reference": "ea2f4014f163c1be4c601b9b7bd6af81ba8d701c"
            },
            "dist": {
                "type": "zip",
                "url": "https://api.github.com/repos/Seldaek/phar-utils/zipball/ea2f4014f163c1be4c601b9b7bd6af81ba8d701c",
                "reference": "ea2f4014f163c1be4c601b9b7bd6af81ba8d701c",
                "shasum": ""
            },
            "require": {
                "php": ">=5.3"
            },
            "type": "library",
            "extra": {
                "branch-alias": {
                    "dev-master": "1.x-dev"
                }
            },
            "autoload": {
                "psr-4": {
                    "Seld\\PharUtils\\": "src/"
                }
            },
            "notification-url": "https://packagist.org/downloads/",
            "license": [
                "MIT"
            ],
            "authors": [
                {
                    "name": "Jordi Boggiano",
                    "email": "j.boggiano@seld.be"
                }
            ],
            "description": "PHAR file format utilities, for when PHP phars you up",
            "keywords": [
                "phar"
            ],
            "support": {
                "issues": "https://github.com/Seldaek/phar-utils/issues",
                "source": "https://github.com/Seldaek/phar-utils/tree/1.2.1"
            },
            "time": "2022-08-31T10:31:18+00:00"
        },
        {
            "name": "symfony/console",
            "version": "v5.4.21",
            "source": {
                "type": "git",
                "url": "https://github.com/symfony/console.git",
                "reference": "c77433ddc6cdc689caf48065d9ea22ca0853fbd9"
            },
            "dist": {
                "type": "zip",
                "url": "https://api.github.com/repos/symfony/console/zipball/c77433ddc6cdc689caf48065d9ea22ca0853fbd9",
                "reference": "c77433ddc6cdc689caf48065d9ea22ca0853fbd9",
                "shasum": ""
            },
            "require": {
                "php": ">=7.2.5",
                "symfony/deprecation-contracts": "^2.1|^3",
                "symfony/polyfill-mbstring": "~1.0",
                "symfony/polyfill-php73": "^1.9",
                "symfony/polyfill-php80": "^1.16",
                "symfony/service-contracts": "^1.1|^2|^3",
                "symfony/string": "^5.1|^6.0"
            },
            "conflict": {
                "psr/log": ">=3",
                "symfony/dependency-injection": "<4.4",
                "symfony/dotenv": "<5.1",
                "symfony/event-dispatcher": "<4.4",
                "symfony/lock": "<4.4",
                "symfony/process": "<4.4"
            },
            "provide": {
                "psr/log-implementation": "1.0|2.0"
            },
            "require-dev": {
                "psr/log": "^1|^2",
                "symfony/config": "^4.4|^5.0|^6.0",
                "symfony/dependency-injection": "^4.4|^5.0|^6.0",
                "symfony/event-dispatcher": "^4.4|^5.0|^6.0",
                "symfony/lock": "^4.4|^5.0|^6.0",
                "symfony/process": "^4.4|^5.0|^6.0",
                "symfony/var-dumper": "^4.4|^5.0|^6.0"
            },
            "suggest": {
                "psr/log": "For using the console logger",
                "symfony/event-dispatcher": "",
                "symfony/lock": "",
                "symfony/process": ""
            },
            "type": "library",
            "autoload": {
                "psr-4": {
                    "Symfony\\Component\\Console\\": ""
                },
                "exclude-from-classmap": [
                    "/Tests/"
                ]
            },
            "notification-url": "https://packagist.org/downloads/",
            "license": [
                "MIT"
            ],
            "authors": [
                {
                    "name": "Fabien Potencier",
                    "email": "fabien@symfony.com"
                },
                {
                    "name": "Symfony Community",
                    "homepage": "https://symfony.com/contributors"
                }
            ],
            "description": "Eases the creation of beautiful and testable command line interfaces",
            "homepage": "https://symfony.com",
            "keywords": [
                "cli",
                "command line",
                "console",
                "terminal"
            ],
            "support": {
                "source": "https://github.com/symfony/console/tree/v5.4.21"
            },
            "funding": [
                {
                    "url": "https://symfony.com/sponsor",
                    "type": "custom"
                },
                {
                    "url": "https://github.com/fabpot",
                    "type": "github"
                },
                {
                    "url": "https://tidelift.com/funding/github/packagist/symfony/symfony",
                    "type": "tidelift"
                }
            ],
            "time": "2023-02-25T16:59:41+00:00"
        },
        {
            "name": "symfony/deprecation-contracts",
            "version": "v3.2.1",
            "source": {
                "type": "git",
                "url": "https://github.com/symfony/deprecation-contracts.git",
                "reference": "e2d1534420bd723d0ef5aec58a22c5fe60ce6f5e"
            },
            "dist": {
                "type": "zip",
                "url": "https://api.github.com/repos/symfony/deprecation-contracts/zipball/e2d1534420bd723d0ef5aec58a22c5fe60ce6f5e",
                "reference": "e2d1534420bd723d0ef5aec58a22c5fe60ce6f5e",
                "shasum": ""
            },
            "require": {
                "php": ">=8.1"
            },
            "type": "library",
            "extra": {
                "branch-alias": {
                    "dev-main": "3.3-dev"
                },
                "thanks": {
                    "name": "symfony/contracts",
                    "url": "https://github.com/symfony/contracts"
                }
            },
            "autoload": {
                "files": [
                    "function.php"
                ]
            },
            "notification-url": "https://packagist.org/downloads/",
            "license": [
                "MIT"
            ],
            "authors": [
                {
                    "name": "Nicolas Grekas",
                    "email": "p@tchwork.com"
                },
                {
                    "name": "Symfony Community",
                    "homepage": "https://symfony.com/contributors"
                }
            ],
            "description": "A generic function and convention to trigger deprecation notices",
            "homepage": "https://symfony.com",
            "support": {
                "source": "https://github.com/symfony/deprecation-contracts/tree/v3.2.1"
            },
            "funding": [
                {
                    "url": "https://symfony.com/sponsor",
                    "type": "custom"
                },
                {
                    "url": "https://github.com/fabpot",
                    "type": "github"
                },
                {
                    "url": "https://tidelift.com/funding/github/packagist/symfony/symfony",
                    "type": "tidelift"
                }
            ],
            "time": "2023-03-01T10:25:55+00:00"
        },
        {
            "name": "symfony/event-dispatcher",
            "version": "v5.4.21",
            "source": {
                "type": "git",
                "url": "https://github.com/symfony/event-dispatcher.git",
                "reference": "f0ae1383a8285dfc6752b8d8602790953118ff5a"
            },
            "dist": {
                "type": "zip",
                "url": "https://api.github.com/repos/symfony/event-dispatcher/zipball/f0ae1383a8285dfc6752b8d8602790953118ff5a",
                "reference": "f0ae1383a8285dfc6752b8d8602790953118ff5a",
                "shasum": ""
            },
            "require": {
                "php": ">=7.2.5",
                "symfony/deprecation-contracts": "^2.1|^3",
                "symfony/event-dispatcher-contracts": "^2|^3",
                "symfony/polyfill-php80": "^1.16"
            },
            "conflict": {
                "symfony/dependency-injection": "<4.4"
            },
            "provide": {
                "psr/event-dispatcher-implementation": "1.0",
                "symfony/event-dispatcher-implementation": "2.0"
            },
            "require-dev": {
                "psr/log": "^1|^2|^3",
                "symfony/config": "^4.4|^5.0|^6.0",
                "symfony/dependency-injection": "^4.4|^5.0|^6.0",
                "symfony/error-handler": "^4.4|^5.0|^6.0",
                "symfony/expression-language": "^4.4|^5.0|^6.0",
                "symfony/http-foundation": "^4.4|^5.0|^6.0",
                "symfony/service-contracts": "^1.1|^2|^3",
                "symfony/stopwatch": "^4.4|^5.0|^6.0"
            },
            "suggest": {
                "symfony/dependency-injection": "",
                "symfony/http-kernel": ""
            },
            "type": "library",
            "autoload": {
                "psr-4": {
                    "Symfony\\Component\\EventDispatcher\\": ""
                },
                "exclude-from-classmap": [
                    "/Tests/"
                ]
            },
            "notification-url": "https://packagist.org/downloads/",
            "license": [
                "MIT"
            ],
            "authors": [
                {
                    "name": "Fabien Potencier",
                    "email": "fabien@symfony.com"
                },
                {
                    "name": "Symfony Community",
                    "homepage": "https://symfony.com/contributors"
                }
            ],
            "description": "Provides tools that allow your application components to communicate with each other by dispatching events and listening to them",
            "homepage": "https://symfony.com",
            "support": {
                "source": "https://github.com/symfony/event-dispatcher/tree/v5.4.21"
            },
            "funding": [
                {
                    "url": "https://symfony.com/sponsor",
                    "type": "custom"
                },
                {
                    "url": "https://github.com/fabpot",
                    "type": "github"
                },
                {
                    "url": "https://tidelift.com/funding/github/packagist/symfony/symfony",
                    "type": "tidelift"
                }
            ],
            "time": "2023-02-14T08:03:56+00:00"
        },
        {
            "name": "symfony/event-dispatcher-contracts",
            "version": "v3.2.1",
            "source": {
                "type": "git",
                "url": "https://github.com/symfony/event-dispatcher-contracts.git",
                "reference": "0ad3b6f1e4e2da5690fefe075cd53a238646d8dd"
            },
            "dist": {
                "type": "zip",
                "url": "https://api.github.com/repos/symfony/event-dispatcher-contracts/zipball/0ad3b6f1e4e2da5690fefe075cd53a238646d8dd",
                "reference": "0ad3b6f1e4e2da5690fefe075cd53a238646d8dd",
                "shasum": ""
            },
            "require": {
                "php": ">=8.1",
                "psr/event-dispatcher": "^1"
            },
            "suggest": {
                "symfony/event-dispatcher-implementation": ""
            },
            "type": "library",
            "extra": {
                "branch-alias": {
                    "dev-main": "3.3-dev"
                },
                "thanks": {
                    "name": "symfony/contracts",
                    "url": "https://github.com/symfony/contracts"
                }
            },
            "autoload": {
                "psr-4": {
                    "Symfony\\Contracts\\EventDispatcher\\": ""
                }
            },
            "notification-url": "https://packagist.org/downloads/",
            "license": [
                "MIT"
            ],
            "authors": [
                {
                    "name": "Nicolas Grekas",
                    "email": "p@tchwork.com"
                },
                {
                    "name": "Symfony Community",
                    "homepage": "https://symfony.com/contributors"
                }
            ],
            "description": "Generic abstractions related to dispatching event",
            "homepage": "https://symfony.com",
            "keywords": [
                "abstractions",
                "contracts",
                "decoupling",
                "interfaces",
                "interoperability",
                "standards"
            ],
            "support": {
                "source": "https://github.com/symfony/event-dispatcher-contracts/tree/v3.2.1"
            },
            "funding": [
                {
                    "url": "https://symfony.com/sponsor",
                    "type": "custom"
                },
                {
                    "url": "https://github.com/fabpot",
                    "type": "github"
                },
                {
                    "url": "https://tidelift.com/funding/github/packagist/symfony/symfony",
                    "type": "tidelift"
                }
            ],
            "time": "2023-03-01T10:32:47+00:00"
        },
        {
            "name": "symfony/filesystem",
            "version": "v6.2.7",
            "source": {
                "type": "git",
                "url": "https://github.com/symfony/filesystem.git",
                "reference": "82b6c62b959f642d000456f08c6d219d749215b3"
            },
            "dist": {
                "type": "zip",
                "url": "https://api.github.com/repos/symfony/filesystem/zipball/82b6c62b959f642d000456f08c6d219d749215b3",
                "reference": "82b6c62b959f642d000456f08c6d219d749215b3",
                "shasum": ""
            },
            "require": {
                "php": ">=8.1",
                "symfony/polyfill-ctype": "~1.8",
                "symfony/polyfill-mbstring": "~1.8"
            },
            "type": "library",
            "autoload": {
                "psr-4": {
                    "Symfony\\Component\\Filesystem\\": ""
                },
                "exclude-from-classmap": [
                    "/Tests/"
                ]
            },
            "notification-url": "https://packagist.org/downloads/",
            "license": [
                "MIT"
            ],
            "authors": [
                {
                    "name": "Fabien Potencier",
                    "email": "fabien@symfony.com"
                },
                {
                    "name": "Symfony Community",
                    "homepage": "https://symfony.com/contributors"
                }
            ],
            "description": "Provides basic utilities for the filesystem",
            "homepage": "https://symfony.com",
            "support": {
                "source": "https://github.com/symfony/filesystem/tree/v6.2.7"
            },
            "funding": [
                {
                    "url": "https://symfony.com/sponsor",
                    "type": "custom"
                },
                {
                    "url": "https://github.com/fabpot",
                    "type": "github"
                },
                {
                    "url": "https://tidelift.com/funding/github/packagist/symfony/symfony",
                    "type": "tidelift"
                }
            ],
            "time": "2023-02-14T08:44:56+00:00"
        },
        {
            "name": "symfony/finder",
            "version": "v5.4.21",
            "source": {
                "type": "git",
                "url": "https://github.com/symfony/finder.git",
                "reference": "078e9a5e1871fcfe6a5ce421b539344c21afef19"
            },
            "dist": {
                "type": "zip",
                "url": "https://api.github.com/repos/symfony/finder/zipball/078e9a5e1871fcfe6a5ce421b539344c21afef19",
                "reference": "078e9a5e1871fcfe6a5ce421b539344c21afef19",
                "shasum": ""
            },
            "require": {
                "php": ">=7.2.5",
                "symfony/deprecation-contracts": "^2.1|^3",
                "symfony/polyfill-php80": "^1.16"
            },
            "type": "library",
            "autoload": {
                "psr-4": {
                    "Symfony\\Component\\Finder\\": ""
                },
                "exclude-from-classmap": [
                    "/Tests/"
                ]
            },
            "notification-url": "https://packagist.org/downloads/",
            "license": [
                "MIT"
            ],
            "authors": [
                {
                    "name": "Fabien Potencier",
                    "email": "fabien@symfony.com"
                },
                {
                    "name": "Symfony Community",
                    "homepage": "https://symfony.com/contributors"
                }
            ],
            "description": "Finds files and directories via an intuitive fluent interface",
            "homepage": "https://symfony.com",
            "support": {
                "source": "https://github.com/symfony/finder/tree/v5.4.21"
            },
            "funding": [
                {
                    "url": "https://symfony.com/sponsor",
                    "type": "custom"
                },
                {
                    "url": "https://github.com/fabpot",
                    "type": "github"
                },
                {
                    "url": "https://tidelift.com/funding/github/packagist/symfony/symfony",
                    "type": "tidelift"
                }
            ],
            "time": "2023-02-16T09:33:00+00:00"
        },
        {
            "name": "symfony/http-client",
            "version": "v6.2.7",
            "source": {
                "type": "git",
                "url": "https://github.com/symfony/http-client.git",
                "reference": "0a5be6cbc570ae23b51b49d67341f378629d78e4"
            },
            "dist": {
                "type": "zip",
                "url": "https://api.github.com/repos/symfony/http-client/zipball/0a5be6cbc570ae23b51b49d67341f378629d78e4",
                "reference": "0a5be6cbc570ae23b51b49d67341f378629d78e4",
                "shasum": ""
            },
            "require": {
                "php": ">=8.1",
                "psr/log": "^1|^2|^3",
                "symfony/deprecation-contracts": "^2.1|^3",
                "symfony/http-client-contracts": "^3",
                "symfony/service-contracts": "^1.0|^2|^3"
            },
            "provide": {
                "php-http/async-client-implementation": "*",
                "php-http/client-implementation": "*",
                "psr/http-client-implementation": "1.0",
                "symfony/http-client-implementation": "3.0"
            },
            "require-dev": {
                "amphp/amp": "^2.5",
                "amphp/http-client": "^4.2.1",
                "amphp/http-tunnel": "^1.0",
                "amphp/socket": "^1.1",
                "guzzlehttp/promises": "^1.4",
                "nyholm/psr7": "^1.0",
                "php-http/httplug": "^1.0|^2.0",
                "psr/http-client": "^1.0",
                "symfony/dependency-injection": "^5.4|^6.0",
                "symfony/http-kernel": "^5.4|^6.0",
                "symfony/process": "^5.4|^6.0",
                "symfony/stopwatch": "^5.4|^6.0"
            },
            "type": "library",
            "autoload": {
                "psr-4": {
                    "Symfony\\Component\\HttpClient\\": ""
                },
                "exclude-from-classmap": [
                    "/Tests/"
                ]
            },
            "notification-url": "https://packagist.org/downloads/",
            "license": [
                "MIT"
            ],
            "authors": [
                {
                    "name": "Nicolas Grekas",
                    "email": "p@tchwork.com"
                },
                {
                    "name": "Symfony Community",
                    "homepage": "https://symfony.com/contributors"
                }
            ],
            "description": "Provides powerful methods to fetch HTTP resources synchronously or asynchronously",
            "homepage": "https://symfony.com",
            "support": {
                "source": "https://github.com/symfony/http-client/tree/v6.2.7"
            },
            "funding": [
                {
                    "url": "https://symfony.com/sponsor",
                    "type": "custom"
                },
                {
                    "url": "https://github.com/fabpot",
                    "type": "github"
                },
                {
                    "url": "https://tidelift.com/funding/github/packagist/symfony/symfony",
                    "type": "tidelift"
                }
            ],
            "time": "2023-02-21T10:54:55+00:00"
        },
        {
            "name": "symfony/http-client-contracts",
            "version": "v3.2.1",
            "source": {
                "type": "git",
                "url": "https://github.com/symfony/http-client-contracts.git",
                "reference": "df2ecd6cb70e73c1080e6478aea85f5f4da2c48b"
            },
            "dist": {
                "type": "zip",
                "url": "https://api.github.com/repos/symfony/http-client-contracts/zipball/df2ecd6cb70e73c1080e6478aea85f5f4da2c48b",
                "reference": "df2ecd6cb70e73c1080e6478aea85f5f4da2c48b",
                "shasum": ""
            },
            "require": {
                "php": ">=8.1"
            },
            "suggest": {
                "symfony/http-client-implementation": ""
            },
            "type": "library",
            "extra": {
                "branch-alias": {
                    "dev-main": "3.3-dev"
                },
                "thanks": {
                    "name": "symfony/contracts",
                    "url": "https://github.com/symfony/contracts"
                }
            },
            "autoload": {
                "psr-4": {
                    "Symfony\\Contracts\\HttpClient\\": ""
                },
                "exclude-from-classmap": [
                    "/Test/"
                ]
            },
            "notification-url": "https://packagist.org/downloads/",
            "license": [
                "MIT"
            ],
            "authors": [
                {
                    "name": "Nicolas Grekas",
                    "email": "p@tchwork.com"
                },
                {
                    "name": "Symfony Community",
                    "homepage": "https://symfony.com/contributors"
                }
            ],
            "description": "Generic abstractions related to HTTP clients",
            "homepage": "https://symfony.com",
            "keywords": [
                "abstractions",
                "contracts",
                "decoupling",
                "interfaces",
                "interoperability",
                "standards"
            ],
            "support": {
                "source": "https://github.com/symfony/http-client-contracts/tree/v3.2.1"
            },
            "funding": [
                {
                    "url": "https://symfony.com/sponsor",
                    "type": "custom"
                },
                {
                    "url": "https://github.com/fabpot",
                    "type": "github"
                },
                {
                    "url": "https://tidelift.com/funding/github/packagist/symfony/symfony",
                    "type": "tidelift"
                }
            ],
            "time": "2023-03-01T10:32:47+00:00"
        },
        {
            "name": "symfony/mailer",
            "version": "v6.2.7",
            "source": {
                "type": "git",
                "url": "https://github.com/symfony/mailer.git",
                "reference": "e4f84c633b72ec70efc50b8016871c3bc43e691e"
            },
            "dist": {
                "type": "zip",
                "url": "https://api.github.com/repos/symfony/mailer/zipball/e4f84c633b72ec70efc50b8016871c3bc43e691e",
                "reference": "e4f84c633b72ec70efc50b8016871c3bc43e691e",
                "shasum": ""
            },
            "require": {
                "egulias/email-validator": "^2.1.10|^3|^4",
                "php": ">=8.1",
                "psr/event-dispatcher": "^1",
                "psr/log": "^1|^2|^3",
                "symfony/event-dispatcher": "^5.4|^6.0",
                "symfony/mime": "^6.2",
                "symfony/service-contracts": "^1.1|^2|^3"
            },
            "conflict": {
                "symfony/http-kernel": "<5.4",
                "symfony/messenger": "<6.2",
                "symfony/mime": "<6.2",
                "symfony/twig-bridge": "<6.2.1"
            },
            "require-dev": {
                "symfony/console": "^5.4|^6.0",
                "symfony/http-client": "^5.4|^6.0",
                "symfony/messenger": "^6.2",
                "symfony/twig-bridge": "^6.2"
            },
            "type": "library",
            "autoload": {
                "psr-4": {
                    "Symfony\\Component\\Mailer\\": ""
                },
                "exclude-from-classmap": [
                    "/Tests/"
                ]
            },
            "notification-url": "https://packagist.org/downloads/",
            "license": [
                "MIT"
            ],
            "authors": [
                {
                    "name": "Fabien Potencier",
                    "email": "fabien@symfony.com"
                },
                {
                    "name": "Symfony Community",
                    "homepage": "https://symfony.com/contributors"
                }
            ],
            "description": "Helps sending emails",
            "homepage": "https://symfony.com",
            "support": {
                "source": "https://github.com/symfony/mailer/tree/v6.2.7"
            },
            "funding": [
                {
                    "url": "https://symfony.com/sponsor",
                    "type": "custom"
                },
                {
                    "url": "https://github.com/fabpot",
                    "type": "github"
                },
                {
                    "url": "https://tidelift.com/funding/github/packagist/symfony/symfony",
                    "type": "tidelift"
                }
            ],
            "time": "2023-02-21T10:35:38+00:00"
        },
        {
            "name": "symfony/mime",
            "version": "v6.2.7",
            "source": {
                "type": "git",
                "url": "https://github.com/symfony/mime.git",
                "reference": "62e341f80699badb0ad70b31149c8df89a2d778e"
            },
            "dist": {
                "type": "zip",
                "url": "https://api.github.com/repos/symfony/mime/zipball/62e341f80699badb0ad70b31149c8df89a2d778e",
                "reference": "62e341f80699badb0ad70b31149c8df89a2d778e",
                "shasum": ""
            },
            "require": {
                "php": ">=8.1",
                "symfony/polyfill-intl-idn": "^1.10",
                "symfony/polyfill-mbstring": "^1.0"
            },
            "conflict": {
                "egulias/email-validator": "~3.0.0",
                "phpdocumentor/reflection-docblock": "<3.2.2",
                "phpdocumentor/type-resolver": "<1.4.0",
                "symfony/mailer": "<5.4",
                "symfony/serializer": "<6.2"
            },
            "require-dev": {
                "egulias/email-validator": "^2.1.10|^3.1|^4",
                "league/html-to-markdown": "^5.0",
                "phpdocumentor/reflection-docblock": "^3.0|^4.0|^5.0",
                "symfony/dependency-injection": "^5.4|^6.0",
                "symfony/property-access": "^5.4|^6.0",
                "symfony/property-info": "^5.4|^6.0",
                "symfony/serializer": "^6.2"
            },
            "type": "library",
            "autoload": {
                "psr-4": {
                    "Symfony\\Component\\Mime\\": ""
                },
                "exclude-from-classmap": [
                    "/Tests/"
                ]
            },
            "notification-url": "https://packagist.org/downloads/",
            "license": [
                "MIT"
            ],
            "authors": [
                {
                    "name": "Fabien Potencier",
                    "email": "fabien@symfony.com"
                },
                {
                    "name": "Symfony Community",
                    "homepage": "https://symfony.com/contributors"
                }
            ],
            "description": "Allows manipulating MIME messages",
            "homepage": "https://symfony.com",
            "keywords": [
                "mime",
                "mime-type"
            ],
            "support": {
                "source": "https://github.com/symfony/mime/tree/v6.2.7"
            },
            "funding": [
                {
                    "url": "https://symfony.com/sponsor",
                    "type": "custom"
                },
                {
                    "url": "https://github.com/fabpot",
                    "type": "github"
                },
                {
                    "url": "https://tidelift.com/funding/github/packagist/symfony/symfony",
                    "type": "tidelift"
                }
            ],
            "time": "2023-02-24T10:42:00+00:00"
        },
        {
            "name": "symfony/polyfill-ctype",
            "version": "v1.27.0",
            "source": {
                "type": "git",
                "url": "https://github.com/symfony/polyfill-ctype.git",
                "reference": "5bbc823adecdae860bb64756d639ecfec17b050a"
            },
            "dist": {
                "type": "zip",
                "url": "https://api.github.com/repos/symfony/polyfill-ctype/zipball/5bbc823adecdae860bb64756d639ecfec17b050a",
                "reference": "5bbc823adecdae860bb64756d639ecfec17b050a",
                "shasum": ""
            },
            "require": {
                "php": ">=7.1"
            },
            "provide": {
                "ext-ctype": "*"
            },
            "suggest": {
                "ext-ctype": "For best performance"
            },
            "type": "library",
            "extra": {
                "branch-alias": {
                    "dev-main": "1.27-dev"
                },
                "thanks": {
                    "name": "symfony/polyfill",
                    "url": "https://github.com/symfony/polyfill"
                }
            },
            "autoload": {
                "files": [
                    "bootstrap.php"
                ],
                "psr-4": {
                    "Symfony\\Polyfill\\Ctype\\": ""
                }
            },
            "notification-url": "https://packagist.org/downloads/",
            "license": [
                "MIT"
            ],
            "authors": [
                {
                    "name": "Gert de Pagter",
                    "email": "BackEndTea@gmail.com"
                },
                {
                    "name": "Symfony Community",
                    "homepage": "https://symfony.com/contributors"
                }
            ],
            "description": "Symfony polyfill for ctype functions",
            "homepage": "https://symfony.com",
            "keywords": [
                "compatibility",
                "ctype",
                "polyfill",
                "portable"
            ],
            "support": {
                "source": "https://github.com/symfony/polyfill-ctype/tree/v1.27.0"
            },
            "funding": [
                {
                    "url": "https://symfony.com/sponsor",
                    "type": "custom"
                },
                {
                    "url": "https://github.com/fabpot",
                    "type": "github"
                },
                {
                    "url": "https://tidelift.com/funding/github/packagist/symfony/symfony",
                    "type": "tidelift"
                }
            ],
            "time": "2022-11-03T14:55:06+00:00"
        },
        {
            "name": "symfony/polyfill-iconv",
            "version": "v1.27.0",
            "source": {
                "type": "git",
                "url": "https://github.com/symfony/polyfill-iconv.git",
                "reference": "927013f3aac555983a5059aada98e1907d842695"
            },
            "dist": {
                "type": "zip",
                "url": "https://api.github.com/repos/symfony/polyfill-iconv/zipball/927013f3aac555983a5059aada98e1907d842695",
                "reference": "927013f3aac555983a5059aada98e1907d842695",
                "shasum": ""
            },
            "require": {
                "php": ">=7.1"
            },
            "provide": {
                "ext-iconv": "*"
            },
            "suggest": {
                "ext-iconv": "For best performance"
            },
            "type": "library",
            "extra": {
                "branch-alias": {
                    "dev-main": "1.27-dev"
                },
                "thanks": {
                    "name": "symfony/polyfill",
                    "url": "https://github.com/symfony/polyfill"
                }
            },
            "autoload": {
                "files": [
                    "bootstrap.php"
                ],
                "psr-4": {
                    "Symfony\\Polyfill\\Iconv\\": ""
                }
            },
            "notification-url": "https://packagist.org/downloads/",
            "license": [
                "MIT"
            ],
            "authors": [
                {
                    "name": "Nicolas Grekas",
                    "email": "p@tchwork.com"
                },
                {
                    "name": "Symfony Community",
                    "homepage": "https://symfony.com/contributors"
                }
            ],
            "description": "Symfony polyfill for the Iconv extension",
            "homepage": "https://symfony.com",
            "keywords": [
                "compatibility",
                "iconv",
                "polyfill",
                "portable",
                "shim"
            ],
            "support": {
                "source": "https://github.com/symfony/polyfill-iconv/tree/v1.27.0"
            },
            "funding": [
                {
                    "url": "https://symfony.com/sponsor",
                    "type": "custom"
                },
                {
                    "url": "https://github.com/fabpot",
                    "type": "github"
                },
                {
                    "url": "https://tidelift.com/funding/github/packagist/symfony/symfony",
                    "type": "tidelift"
                }
            ],
            "time": "2022-11-03T14:55:06+00:00"
        },
        {
            "name": "symfony/polyfill-intl-grapheme",
            "version": "v1.27.0",
            "source": {
                "type": "git",
                "url": "https://github.com/symfony/polyfill-intl-grapheme.git",
                "reference": "511a08c03c1960e08a883f4cffcacd219b758354"
            },
            "dist": {
                "type": "zip",
                "url": "https://api.github.com/repos/symfony/polyfill-intl-grapheme/zipball/511a08c03c1960e08a883f4cffcacd219b758354",
                "reference": "511a08c03c1960e08a883f4cffcacd219b758354",
                "shasum": ""
            },
            "require": {
                "php": ">=7.1"
            },
            "suggest": {
                "ext-intl": "For best performance"
            },
            "type": "library",
            "extra": {
                "branch-alias": {
                    "dev-main": "1.27-dev"
                },
                "thanks": {
                    "name": "symfony/polyfill",
                    "url": "https://github.com/symfony/polyfill"
                }
            },
            "autoload": {
                "files": [
                    "bootstrap.php"
                ],
                "psr-4": {
                    "Symfony\\Polyfill\\Intl\\Grapheme\\": ""
                }
            },
            "notification-url": "https://packagist.org/downloads/",
            "license": [
                "MIT"
            ],
            "authors": [
                {
                    "name": "Nicolas Grekas",
                    "email": "p@tchwork.com"
                },
                {
                    "name": "Symfony Community",
                    "homepage": "https://symfony.com/contributors"
                }
            ],
            "description": "Symfony polyfill for intl's grapheme_* functions",
            "homepage": "https://symfony.com",
            "keywords": [
                "compatibility",
                "grapheme",
                "intl",
                "polyfill",
                "portable",
                "shim"
            ],
            "support": {
                "source": "https://github.com/symfony/polyfill-intl-grapheme/tree/v1.27.0"
            },
            "funding": [
                {
                    "url": "https://symfony.com/sponsor",
                    "type": "custom"
                },
                {
                    "url": "https://github.com/fabpot",
                    "type": "github"
                },
                {
                    "url": "https://tidelift.com/funding/github/packagist/symfony/symfony",
                    "type": "tidelift"
                }
            ],
            "time": "2022-11-03T14:55:06+00:00"
        },
        {
            "name": "symfony/polyfill-intl-idn",
            "version": "v1.27.0",
            "source": {
                "type": "git",
                "url": "https://github.com/symfony/polyfill-intl-idn.git",
                "reference": "639084e360537a19f9ee352433b84ce831f3d2da"
            },
            "dist": {
                "type": "zip",
                "url": "https://api.github.com/repos/symfony/polyfill-intl-idn/zipball/639084e360537a19f9ee352433b84ce831f3d2da",
                "reference": "639084e360537a19f9ee352433b84ce831f3d2da",
                "shasum": ""
            },
            "require": {
                "php": ">=7.1",
                "symfony/polyfill-intl-normalizer": "^1.10",
                "symfony/polyfill-php72": "^1.10"
            },
            "suggest": {
                "ext-intl": "For best performance"
            },
            "type": "library",
            "extra": {
                "branch-alias": {
                    "dev-main": "1.27-dev"
                },
                "thanks": {
                    "name": "symfony/polyfill",
                    "url": "https://github.com/symfony/polyfill"
                }
            },
            "autoload": {
                "files": [
                    "bootstrap.php"
                ],
                "psr-4": {
                    "Symfony\\Polyfill\\Intl\\Idn\\": ""
                }
            },
            "notification-url": "https://packagist.org/downloads/",
            "license": [
                "MIT"
            ],
            "authors": [
                {
                    "name": "Laurent Bassin",
                    "email": "laurent@bassin.info"
                },
                {
                    "name": "Trevor Rowbotham",
                    "email": "trevor.rowbotham@pm.me"
                },
                {
                    "name": "Symfony Community",
                    "homepage": "https://symfony.com/contributors"
                }
            ],
            "description": "Symfony polyfill for intl's idn_to_ascii and idn_to_utf8 functions",
            "homepage": "https://symfony.com",
            "keywords": [
                "compatibility",
                "idn",
                "intl",
                "polyfill",
                "portable",
                "shim"
            ],
            "support": {
                "source": "https://github.com/symfony/polyfill-intl-idn/tree/v1.27.0"
            },
            "funding": [
                {
                    "url": "https://symfony.com/sponsor",
                    "type": "custom"
                },
                {
                    "url": "https://github.com/fabpot",
                    "type": "github"
                },
                {
                    "url": "https://tidelift.com/funding/github/packagist/symfony/symfony",
                    "type": "tidelift"
                }
            ],
            "time": "2022-11-03T14:55:06+00:00"
        },
        {
            "name": "symfony/polyfill-intl-normalizer",
            "version": "v1.27.0",
            "source": {
                "type": "git",
                "url": "https://github.com/symfony/polyfill-intl-normalizer.git",
                "reference": "19bd1e4fcd5b91116f14d8533c57831ed00571b6"
            },
            "dist": {
                "type": "zip",
                "url": "https://api.github.com/repos/symfony/polyfill-intl-normalizer/zipball/19bd1e4fcd5b91116f14d8533c57831ed00571b6",
                "reference": "19bd1e4fcd5b91116f14d8533c57831ed00571b6",
                "shasum": ""
            },
            "require": {
                "php": ">=7.1"
            },
            "suggest": {
                "ext-intl": "For best performance"
            },
            "type": "library",
            "extra": {
                "branch-alias": {
                    "dev-main": "1.27-dev"
                },
                "thanks": {
                    "name": "symfony/polyfill",
                    "url": "https://github.com/symfony/polyfill"
                }
            },
            "autoload": {
                "files": [
                    "bootstrap.php"
                ],
                "psr-4": {
                    "Symfony\\Polyfill\\Intl\\Normalizer\\": ""
                },
                "classmap": [
                    "Resources/stubs"
                ]
            },
            "notification-url": "https://packagist.org/downloads/",
            "license": [
                "MIT"
            ],
            "authors": [
                {
                    "name": "Nicolas Grekas",
                    "email": "p@tchwork.com"
                },
                {
                    "name": "Symfony Community",
                    "homepage": "https://symfony.com/contributors"
                }
            ],
            "description": "Symfony polyfill for intl's Normalizer class and related functions",
            "homepage": "https://symfony.com",
            "keywords": [
                "compatibility",
                "intl",
                "normalizer",
                "polyfill",
                "portable",
                "shim"
            ],
            "support": {
                "source": "https://github.com/symfony/polyfill-intl-normalizer/tree/v1.27.0"
            },
            "funding": [
                {
                    "url": "https://symfony.com/sponsor",
                    "type": "custom"
                },
                {
                    "url": "https://github.com/fabpot",
                    "type": "github"
                },
                {
                    "url": "https://tidelift.com/funding/github/packagist/symfony/symfony",
                    "type": "tidelift"
                }
            ],
            "time": "2022-11-03T14:55:06+00:00"
        },
        {
            "name": "symfony/polyfill-mbstring",
            "version": "v1.27.0",
            "source": {
                "type": "git",
                "url": "https://github.com/symfony/polyfill-mbstring.git",
                "reference": "8ad114f6b39e2c98a8b0e3bd907732c207c2b534"
            },
            "dist": {
                "type": "zip",
                "url": "https://api.github.com/repos/symfony/polyfill-mbstring/zipball/8ad114f6b39e2c98a8b0e3bd907732c207c2b534",
                "reference": "8ad114f6b39e2c98a8b0e3bd907732c207c2b534",
                "shasum": ""
            },
            "require": {
                "php": ">=7.1"
            },
            "provide": {
                "ext-mbstring": "*"
            },
            "suggest": {
                "ext-mbstring": "For best performance"
            },
            "type": "library",
            "extra": {
                "branch-alias": {
                    "dev-main": "1.27-dev"
                },
                "thanks": {
                    "name": "symfony/polyfill",
                    "url": "https://github.com/symfony/polyfill"
                }
            },
            "autoload": {
                "files": [
                    "bootstrap.php"
                ],
                "psr-4": {
                    "Symfony\\Polyfill\\Mbstring\\": ""
                }
            },
            "notification-url": "https://packagist.org/downloads/",
            "license": [
                "MIT"
            ],
            "authors": [
                {
                    "name": "Nicolas Grekas",
                    "email": "p@tchwork.com"
                },
                {
                    "name": "Symfony Community",
                    "homepage": "https://symfony.com/contributors"
                }
            ],
            "description": "Symfony polyfill for the Mbstring extension",
            "homepage": "https://symfony.com",
            "keywords": [
                "compatibility",
                "mbstring",
                "polyfill",
                "portable",
                "shim"
            ],
            "support": {
                "source": "https://github.com/symfony/polyfill-mbstring/tree/v1.27.0"
            },
            "funding": [
                {
                    "url": "https://symfony.com/sponsor",
                    "type": "custom"
                },
                {
                    "url": "https://github.com/fabpot",
                    "type": "github"
                },
                {
                    "url": "https://tidelift.com/funding/github/packagist/symfony/symfony",
                    "type": "tidelift"
                }
            ],
            "time": "2022-11-03T14:55:06+00:00"
        },
        {
            "name": "symfony/polyfill-php72",
            "version": "v1.27.0",
            "source": {
                "type": "git",
                "url": "https://github.com/symfony/polyfill-php72.git",
                "reference": "869329b1e9894268a8a61dabb69153029b7a8c97"
            },
            "dist": {
                "type": "zip",
                "url": "https://api.github.com/repos/symfony/polyfill-php72/zipball/869329b1e9894268a8a61dabb69153029b7a8c97",
                "reference": "869329b1e9894268a8a61dabb69153029b7a8c97",
                "shasum": ""
            },
            "require": {
                "php": ">=7.1"
            },
            "type": "library",
            "extra": {
                "branch-alias": {
                    "dev-main": "1.27-dev"
                },
                "thanks": {
                    "name": "symfony/polyfill",
                    "url": "https://github.com/symfony/polyfill"
                }
            },
            "autoload": {
                "files": [
                    "bootstrap.php"
                ],
                "psr-4": {
                    "Symfony\\Polyfill\\Php72\\": ""
                }
            },
            "notification-url": "https://packagist.org/downloads/",
            "license": [
                "MIT"
            ],
            "authors": [
                {
                    "name": "Nicolas Grekas",
                    "email": "p@tchwork.com"
                },
                {
                    "name": "Symfony Community",
                    "homepage": "https://symfony.com/contributors"
                }
            ],
            "description": "Symfony polyfill backporting some PHP 7.2+ features to lower PHP versions",
            "homepage": "https://symfony.com",
            "keywords": [
                "compatibility",
                "polyfill",
                "portable",
                "shim"
            ],
            "support": {
                "source": "https://github.com/symfony/polyfill-php72/tree/v1.27.0"
            },
            "funding": [
                {
                    "url": "https://symfony.com/sponsor",
                    "type": "custom"
                },
                {
                    "url": "https://github.com/fabpot",
                    "type": "github"
                },
                {
                    "url": "https://tidelift.com/funding/github/packagist/symfony/symfony",
                    "type": "tidelift"
                }
            ],
            "time": "2022-11-03T14:55:06+00:00"
        },
        {
            "name": "symfony/polyfill-php73",
            "version": "v1.27.0",
            "source": {
                "type": "git",
                "url": "https://github.com/symfony/polyfill-php73.git",
                "reference": "9e8ecb5f92152187c4799efd3c96b78ccab18ff9"
            },
            "dist": {
                "type": "zip",
                "url": "https://api.github.com/repos/symfony/polyfill-php73/zipball/9e8ecb5f92152187c4799efd3c96b78ccab18ff9",
                "reference": "9e8ecb5f92152187c4799efd3c96b78ccab18ff9",
                "shasum": ""
            },
            "require": {
                "php": ">=7.1"
            },
            "type": "library",
            "extra": {
                "branch-alias": {
                    "dev-main": "1.27-dev"
                },
                "thanks": {
                    "name": "symfony/polyfill",
                    "url": "https://github.com/symfony/polyfill"
                }
            },
            "autoload": {
                "files": [
                    "bootstrap.php"
                ],
                "psr-4": {
                    "Symfony\\Polyfill\\Php73\\": ""
                },
                "classmap": [
                    "Resources/stubs"
                ]
            },
            "notification-url": "https://packagist.org/downloads/",
            "license": [
                "MIT"
            ],
            "authors": [
                {
                    "name": "Nicolas Grekas",
                    "email": "p@tchwork.com"
                },
                {
                    "name": "Symfony Community",
                    "homepage": "https://symfony.com/contributors"
                }
            ],
            "description": "Symfony polyfill backporting some PHP 7.3+ features to lower PHP versions",
            "homepage": "https://symfony.com",
            "keywords": [
                "compatibility",
                "polyfill",
                "portable",
                "shim"
            ],
            "support": {
                "source": "https://github.com/symfony/polyfill-php73/tree/v1.27.0"
            },
            "funding": [
                {
                    "url": "https://symfony.com/sponsor",
                    "type": "custom"
                },
                {
                    "url": "https://github.com/fabpot",
                    "type": "github"
                },
                {
                    "url": "https://tidelift.com/funding/github/packagist/symfony/symfony",
                    "type": "tidelift"
                }
            ],
            "time": "2022-11-03T14:55:06+00:00"
        },
        {
            "name": "symfony/polyfill-php80",
            "version": "v1.27.0",
            "source": {
                "type": "git",
                "url": "https://github.com/symfony/polyfill-php80.git",
                "reference": "7a6ff3f1959bb01aefccb463a0f2cd3d3d2fd936"
            },
            "dist": {
                "type": "zip",
                "url": "https://api.github.com/repos/symfony/polyfill-php80/zipball/7a6ff3f1959bb01aefccb463a0f2cd3d3d2fd936",
                "reference": "7a6ff3f1959bb01aefccb463a0f2cd3d3d2fd936",
                "shasum": ""
            },
            "require": {
                "php": ">=7.1"
            },
            "type": "library",
            "extra": {
                "branch-alias": {
                    "dev-main": "1.27-dev"
                },
                "thanks": {
                    "name": "symfony/polyfill",
                    "url": "https://github.com/symfony/polyfill"
                }
            },
            "autoload": {
                "files": [
                    "bootstrap.php"
                ],
                "psr-4": {
                    "Symfony\\Polyfill\\Php80\\": ""
                },
                "classmap": [
                    "Resources/stubs"
                ]
            },
            "notification-url": "https://packagist.org/downloads/",
            "license": [
                "MIT"
            ],
            "authors": [
                {
                    "name": "Ion Bazan",
                    "email": "ion.bazan@gmail.com"
                },
                {
                    "name": "Nicolas Grekas",
                    "email": "p@tchwork.com"
                },
                {
                    "name": "Symfony Community",
                    "homepage": "https://symfony.com/contributors"
                }
            ],
            "description": "Symfony polyfill backporting some PHP 8.0+ features to lower PHP versions",
            "homepage": "https://symfony.com",
            "keywords": [
                "compatibility",
                "polyfill",
                "portable",
                "shim"
            ],
            "support": {
                "source": "https://github.com/symfony/polyfill-php80/tree/v1.27.0"
            },
            "funding": [
                {
                    "url": "https://symfony.com/sponsor",
                    "type": "custom"
                },
                {
                    "url": "https://github.com/fabpot",
                    "type": "github"
                },
                {
                    "url": "https://tidelift.com/funding/github/packagist/symfony/symfony",
                    "type": "tidelift"
                }
            ],
            "time": "2022-11-03T14:55:06+00:00"
        },
        {
            "name": "symfony/process",
            "version": "v6.2.7",
            "source": {
                "type": "git",
                "url": "https://github.com/symfony/process.git",
                "reference": "680e8a2ea6b3f87aecc07a6a65a203ae573d1902"
            },
            "dist": {
                "type": "zip",
                "url": "https://api.github.com/repos/symfony/process/zipball/680e8a2ea6b3f87aecc07a6a65a203ae573d1902",
                "reference": "680e8a2ea6b3f87aecc07a6a65a203ae573d1902",
                "shasum": ""
            },
            "require": {
                "php": ">=8.1"
            },
            "type": "library",
            "autoload": {
                "psr-4": {
                    "Symfony\\Component\\Process\\": ""
                },
                "exclude-from-classmap": [
                    "/Tests/"
                ]
            },
            "notification-url": "https://packagist.org/downloads/",
            "license": [
                "MIT"
            ],
            "authors": [
                {
                    "name": "Fabien Potencier",
                    "email": "fabien@symfony.com"
                },
                {
                    "name": "Symfony Community",
                    "homepage": "https://symfony.com/contributors"
                }
            ],
            "description": "Executes commands in sub-processes",
            "homepage": "https://symfony.com",
            "support": {
                "source": "https://github.com/symfony/process/tree/v6.2.7"
            },
            "funding": [
                {
                    "url": "https://symfony.com/sponsor",
                    "type": "custom"
                },
                {
                    "url": "https://github.com/fabpot",
                    "type": "github"
                },
                {
                    "url": "https://tidelift.com/funding/github/packagist/symfony/symfony",
                    "type": "tidelift"
                }
            ],
            "time": "2023-02-24T10:42:00+00:00"
        },
        {
            "name": "symfony/service-contracts",
            "version": "v3.2.1",
            "source": {
                "type": "git",
                "url": "https://github.com/symfony/service-contracts.git",
                "reference": "a8c9cedf55f314f3a186041d19537303766df09a"
            },
            "dist": {
                "type": "zip",
                "url": "https://api.github.com/repos/symfony/service-contracts/zipball/a8c9cedf55f314f3a186041d19537303766df09a",
                "reference": "a8c9cedf55f314f3a186041d19537303766df09a",
                "shasum": ""
            },
            "require": {
                "php": ">=8.1",
                "psr/container": "^2.0"
            },
            "conflict": {
                "ext-psr": "<1.1|>=2"
            },
            "suggest": {
                "symfony/service-implementation": ""
            },
            "type": "library",
            "extra": {
                "branch-alias": {
                    "dev-main": "3.3-dev"
                },
                "thanks": {
                    "name": "symfony/contracts",
                    "url": "https://github.com/symfony/contracts"
                }
            },
            "autoload": {
                "psr-4": {
                    "Symfony\\Contracts\\Service\\": ""
                },
                "exclude-from-classmap": [
                    "/Test/"
                ]
            },
            "notification-url": "https://packagist.org/downloads/",
            "license": [
                "MIT"
            ],
            "authors": [
                {
                    "name": "Nicolas Grekas",
                    "email": "p@tchwork.com"
                },
                {
                    "name": "Symfony Community",
                    "homepage": "https://symfony.com/contributors"
                }
            ],
            "description": "Generic abstractions related to writing services",
            "homepage": "https://symfony.com",
            "keywords": [
                "abstractions",
                "contracts",
                "decoupling",
                "interfaces",
                "interoperability",
                "standards"
            ],
            "support": {
                "source": "https://github.com/symfony/service-contracts/tree/v3.2.1"
            },
            "funding": [
                {
                    "url": "https://symfony.com/sponsor",
                    "type": "custom"
                },
                {
                    "url": "https://github.com/fabpot",
                    "type": "github"
                },
                {
                    "url": "https://tidelift.com/funding/github/packagist/symfony/symfony",
                    "type": "tidelift"
                }
            ],
            "time": "2023-03-01T10:32:47+00:00"
        },
        {
            "name": "symfony/string",
            "version": "v6.2.7",
            "source": {
                "type": "git",
                "url": "https://github.com/symfony/string.git",
                "reference": "67b8c1eec78296b85dc1c7d9743830160218993d"
            },
            "dist": {
                "type": "zip",
                "url": "https://api.github.com/repos/symfony/string/zipball/67b8c1eec78296b85dc1c7d9743830160218993d",
                "reference": "67b8c1eec78296b85dc1c7d9743830160218993d",
                "shasum": ""
            },
            "require": {
                "php": ">=8.1",
                "symfony/polyfill-ctype": "~1.8",
                "symfony/polyfill-intl-grapheme": "~1.0",
                "symfony/polyfill-intl-normalizer": "~1.0",
                "symfony/polyfill-mbstring": "~1.0"
            },
            "conflict": {
                "symfony/translation-contracts": "<2.0"
            },
            "require-dev": {
                "symfony/error-handler": "^5.4|^6.0",
                "symfony/http-client": "^5.4|^6.0",
                "symfony/intl": "^6.2",
                "symfony/translation-contracts": "^2.0|^3.0",
                "symfony/var-exporter": "^5.4|^6.0"
            },
            "type": "library",
            "autoload": {
                "files": [
                    "Resources/functions.php"
                ],
                "psr-4": {
                    "Symfony\\Component\\String\\": ""
                },
                "exclude-from-classmap": [
                    "/Tests/"
                ]
            },
            "notification-url": "https://packagist.org/downloads/",
            "license": [
                "MIT"
            ],
            "authors": [
                {
                    "name": "Nicolas Grekas",
                    "email": "p@tchwork.com"
                },
                {
                    "name": "Symfony Community",
                    "homepage": "https://symfony.com/contributors"
                }
            ],
            "description": "Provides an object-oriented API to strings and deals with bytes, UTF-8 code points and grapheme clusters in a unified way",
            "homepage": "https://symfony.com",
            "keywords": [
                "grapheme",
                "i18n",
                "string",
                "unicode",
                "utf-8",
                "utf8"
            ],
            "support": {
                "source": "https://github.com/symfony/string/tree/v6.2.7"
            },
            "funding": [
                {
                    "url": "https://symfony.com/sponsor",
                    "type": "custom"
                },
                {
                    "url": "https://github.com/fabpot",
                    "type": "github"
                },
                {
                    "url": "https://tidelift.com/funding/github/packagist/symfony/symfony",
                    "type": "tidelift"
                }
            ],
            "time": "2023-02-24T10:42:00+00:00"
        },
        {
            "name": "symfony/var-dumper",
            "version": "v6.2.7",
            "source": {
                "type": "git",
                "url": "https://github.com/symfony/var-dumper.git",
                "reference": "cf8d4ca1ddc1e3cc242375deb8fc23e54f5e2a1e"
            },
            "dist": {
                "type": "zip",
                "url": "https://api.github.com/repos/symfony/var-dumper/zipball/cf8d4ca1ddc1e3cc242375deb8fc23e54f5e2a1e",
                "reference": "cf8d4ca1ddc1e3cc242375deb8fc23e54f5e2a1e",
                "shasum": ""
            },
            "require": {
                "php": ">=8.1",
                "symfony/polyfill-mbstring": "~1.0"
            },
            "conflict": {
                "phpunit/phpunit": "<5.4.3",
                "symfony/console": "<5.4"
            },
            "require-dev": {
                "ext-iconv": "*",
                "symfony/console": "^5.4|^6.0",
                "symfony/process": "^5.4|^6.0",
                "symfony/uid": "^5.4|^6.0",
                "twig/twig": "^2.13|^3.0.4"
            },
            "suggest": {
                "ext-iconv": "To convert non-UTF-8 strings to UTF-8 (or symfony/polyfill-iconv in case ext-iconv cannot be used).",
                "ext-intl": "To show region name in time zone dump",
                "symfony/console": "To use the ServerDumpCommand and/or the bin/var-dump-server script"
            },
            "bin": [
                "Resources/bin/var-dump-server"
            ],
            "type": "library",
            "autoload": {
                "files": [
                    "Resources/functions/dump.php"
                ],
                "psr-4": {
                    "Symfony\\Component\\VarDumper\\": ""
                },
                "exclude-from-classmap": [
                    "/Tests/"
                ]
            },
            "notification-url": "https://packagist.org/downloads/",
            "license": [
                "MIT"
            ],
            "authors": [
                {
                    "name": "Nicolas Grekas",
                    "email": "p@tchwork.com"
                },
                {
                    "name": "Symfony Community",
                    "homepage": "https://symfony.com/contributors"
                }
            ],
            "description": "Provides mechanisms for walking through any arbitrary PHP variable",
            "homepage": "https://symfony.com",
            "keywords": [
                "debug",
                "dump"
            ],
            "support": {
                "source": "https://github.com/symfony/var-dumper/tree/v6.2.7"
            },
            "funding": [
                {
                    "url": "https://symfony.com/sponsor",
                    "type": "custom"
                },
                {
                    "url": "https://github.com/fabpot",
                    "type": "github"
                },
                {
                    "url": "https://tidelift.com/funding/github/packagist/symfony/symfony",
                    "type": "tidelift"
                }
            ],
            "time": "2023-02-24T10:42:00+00:00"
        },
        {
            "name": "symfony/yaml",
            "version": "v5.4.21",
            "source": {
                "type": "git",
                "url": "https://github.com/symfony/yaml.git",
                "reference": "3713e20d93e46e681e51605d213027e48dab3469"
            },
            "dist": {
                "type": "zip",
                "url": "https://api.github.com/repos/symfony/yaml/zipball/3713e20d93e46e681e51605d213027e48dab3469",
                "reference": "3713e20d93e46e681e51605d213027e48dab3469",
                "shasum": ""
            },
            "require": {
                "php": ">=7.2.5",
                "symfony/deprecation-contracts": "^2.1|^3",
                "symfony/polyfill-ctype": "^1.8"
            },
            "conflict": {
                "symfony/console": "<5.3"
            },
            "require-dev": {
                "symfony/console": "^5.3|^6.0"
            },
            "suggest": {
                "symfony/console": "For validating YAML files using the lint command"
            },
            "bin": [
                "Resources/bin/yaml-lint"
            ],
            "type": "library",
            "autoload": {
                "psr-4": {
                    "Symfony\\Component\\Yaml\\": ""
                },
                "exclude-from-classmap": [
                    "/Tests/"
                ]
            },
            "notification-url": "https://packagist.org/downloads/",
            "license": [
                "MIT"
            ],
            "authors": [
                {
                    "name": "Fabien Potencier",
                    "email": "fabien@symfony.com"
                },
                {
                    "name": "Symfony Community",
                    "homepage": "https://symfony.com/contributors"
                }
            ],
            "description": "Loads and dumps YAML files",
            "homepage": "https://symfony.com",
            "support": {
                "source": "https://github.com/symfony/yaml/tree/v5.4.21"
            },
            "funding": [
                {
                    "url": "https://symfony.com/sponsor",
                    "type": "custom"
                },
                {
                    "url": "https://github.com/fabpot",
                    "type": "github"
                },
                {
                    "url": "https://tidelift.com/funding/github/packagist/symfony/symfony",
                    "type": "tidelift"
                }
            ],
            "time": "2023-02-21T19:46:44+00:00"
        },
        {
            "name": "theiconic/name-parser",
            "version": "v1.2.11",
            "source": {
                "type": "git",
                "url": "https://github.com/theiconic/name-parser.git",
                "reference": "9a54a713bf5b2e7fd990828147d42de16bf8a253"
            },
            "dist": {
                "type": "zip",
                "url": "https://api.github.com/repos/theiconic/name-parser/zipball/9a54a713bf5b2e7fd990828147d42de16bf8a253",
                "reference": "9a54a713bf5b2e7fd990828147d42de16bf8a253",
                "shasum": ""
            },
            "require": {
                "php": ">=7.1"
            },
            "require-dev": {
                "php-coveralls/php-coveralls": "^2.1",
                "php-mock/php-mock-phpunit": "^2.1",
                "phpunit/phpunit": "^7.0"
            },
            "type": "library",
            "autoload": {
                "psr-4": {
                    "TheIconic\\NameParser\\": [
                        "src/",
                        "tests/"
                    ]
                }
            },
            "notification-url": "https://packagist.org/downloads/",
            "license": [
                "MIT"
            ],
            "authors": [
                {
                    "name": "The Iconic",
                    "email": "engineering@theiconic.com.au"
                }
            ],
            "description": "PHP library for parsing a string containing a full name into its parts",
            "support": {
                "issues": "https://github.com/theiconic/name-parser/issues",
                "source": "https://github.com/theiconic/name-parser/tree/v1.2.11"
            },
            "time": "2019-11-14T14:08:48+00:00"
        },
        {
            "name": "twig/twig",
            "version": "v3.4.3",
            "source": {
                "type": "git",
                "url": "https://github.com/twigphp/Twig.git",
                "reference": "c38fd6b0b7f370c198db91ffd02e23b517426b58"
            },
            "dist": {
                "type": "zip",
                "url": "https://api.github.com/repos/twigphp/Twig/zipball/c38fd6b0b7f370c198db91ffd02e23b517426b58",
                "reference": "c38fd6b0b7f370c198db91ffd02e23b517426b58",
                "shasum": ""
            },
            "require": {
                "php": ">=7.2.5",
                "symfony/polyfill-ctype": "^1.8",
                "symfony/polyfill-mbstring": "^1.3"
            },
            "require-dev": {
                "psr/container": "^1.0",
                "symfony/phpunit-bridge": "^4.4.9|^5.0.9|^6.0"
            },
            "type": "library",
            "extra": {
                "branch-alias": {
                    "dev-master": "3.4-dev"
                }
            },
            "autoload": {
                "psr-4": {
                    "Twig\\": "src/"
                }
            },
            "notification-url": "https://packagist.org/downloads/",
            "license": [
                "BSD-3-Clause"
            ],
            "authors": [
                {
                    "name": "Fabien Potencier",
                    "email": "fabien@symfony.com",
                    "homepage": "http://fabien.potencier.org",
                    "role": "Lead Developer"
                },
                {
                    "name": "Twig Team",
                    "role": "Contributors"
                },
                {
                    "name": "Armin Ronacher",
                    "email": "armin.ronacher@active-4.com",
                    "role": "Project Founder"
                }
            ],
            "description": "Twig, the flexible, fast, and secure template language for PHP",
            "homepage": "https://twig.symfony.com",
            "keywords": [
                "templating"
            ],
            "support": {
                "issues": "https://github.com/twigphp/Twig/issues",
                "source": "https://github.com/twigphp/Twig/tree/v3.4.3"
            },
            "funding": [
                {
                    "url": "https://github.com/fabpot",
                    "type": "github"
                },
                {
                    "url": "https://tidelift.com/funding/github/packagist/twig/twig",
                    "type": "tidelift"
                }
            ],
            "time": "2022-09-28T08:42:51+00:00"
        },
        {
            "name": "voku/anti-xss",
            "version": "4.1.41",
            "source": {
                "type": "git",
                "url": "https://github.com/voku/anti-xss.git",
                "reference": "55a403436494e44a2547a8d42de68e6cad4bca1d"
            },
            "dist": {
                "type": "zip",
                "url": "https://api.github.com/repos/voku/anti-xss/zipball/55a403436494e44a2547a8d42de68e6cad4bca1d",
                "reference": "55a403436494e44a2547a8d42de68e6cad4bca1d",
                "shasum": ""
            },
            "require": {
                "php": ">=7.0.0",
                "voku/portable-utf8": "~6.0.2"
            },
            "require-dev": {
                "phpunit/phpunit": "~6.0 || ~7.0 || ~9.0"
            },
            "type": "library",
            "extra": {
                "branch-alias": {
                    "dev-master": "4.1.x-dev"
                }
            },
            "autoload": {
                "psr-4": {
                    "voku\\helper\\": "src/voku/helper/"
                }
            },
            "notification-url": "https://packagist.org/downloads/",
            "license": [
                "MIT"
            ],
            "authors": [
                {
                    "name": "EllisLab Dev Team",
                    "homepage": "http://ellislab.com/"
                },
                {
                    "name": "Lars Moelleken",
                    "email": "lars@moelleken.org",
                    "homepage": "https://www.moelleken.org/"
                }
            ],
            "description": "anti xss-library",
            "homepage": "https://github.com/voku/anti-xss",
            "keywords": [
                "anti-xss",
                "clean",
                "security",
                "xss"
            ],
            "support": {
                "issues": "https://github.com/voku/anti-xss/issues",
                "source": "https://github.com/voku/anti-xss/tree/4.1.41"
            },
            "funding": [
                {
                    "url": "https://www.paypal.me/moelleken",
                    "type": "custom"
                },
                {
                    "url": "https://github.com/voku",
                    "type": "github"
                },
                {
                    "url": "https://opencollective.com/anti-xss",
                    "type": "open_collective"
                },
                {
                    "url": "https://www.patreon.com/voku",
                    "type": "patreon"
                },
                {
                    "url": "https://tidelift.com/funding/github/packagist/voku/anti-xss",
                    "type": "tidelift"
                }
            ],
            "time": "2023-02-12T15:56:55+00:00"
        },
        {
            "name": "voku/arrayy",
            "version": "7.9.6",
            "source": {
                "type": "git",
                "url": "https://github.com/voku/Arrayy.git",
                "reference": "0e20b8c6eef7fc46694a2906e0eae2f9fc11cade"
            },
            "dist": {
                "type": "zip",
                "url": "https://api.github.com/repos/voku/Arrayy/zipball/0e20b8c6eef7fc46694a2906e0eae2f9fc11cade",
                "reference": "0e20b8c6eef7fc46694a2906e0eae2f9fc11cade",
                "shasum": ""
            },
            "require": {
                "ext-json": "*",
                "php": ">=7.0.0",
                "phpdocumentor/reflection-docblock": "~4.3 || ~5.0",
                "symfony/polyfill-mbstring": "~1.0"
            },
            "require-dev": {
                "phpunit/phpunit": "~6.0 || ~7.0 || ~9.0"
            },
            "type": "library",
            "autoload": {
                "files": [
                    "src/Create.php"
                ],
                "psr-4": {
                    "Arrayy\\": "src/"
                }
            },
            "notification-url": "https://packagist.org/downloads/",
            "license": [
                "MIT"
            ],
            "authors": [
                {
                    "name": "Lars Moelleken",
                    "email": "lars@moelleken.org",
                    "homepage": "https://www.moelleken.org/",
                    "role": "Maintainer"
                }
            ],
            "description": "Array manipulation library for PHP, called Arrayy!",
            "keywords": [
                "Arrayy",
                "array",
                "helpers",
                "manipulation",
                "methods",
                "utility",
                "utils"
            ],
            "support": {
                "docs": "https://voku.github.io/Arrayy/",
                "issues": "https://github.com/voku/Arrayy/issues",
                "source": "https://github.com/voku/Arrayy"
            },
            "funding": [
                {
                    "url": "https://www.paypal.me/moelleken",
                    "type": "custom"
                },
                {
                    "url": "https://github.com/voku",
                    "type": "github"
                },
                {
                    "url": "https://opencollective.com/arrayy",
                    "type": "open_collective"
                },
                {
                    "url": "https://www.patreon.com/voku",
                    "type": "patreon"
                },
                {
                    "url": "https://tidelift.com/funding/github/packagist/voku/arrayy",
                    "type": "tidelift"
                }
            ],
            "time": "2022-12-27T12:58:32+00:00"
        },
        {
            "name": "voku/email-check",
            "version": "3.1.0",
            "source": {
                "type": "git",
                "url": "https://github.com/voku/email-check.git",
                "reference": "6ea842920bbef6758b8c1e619fd1710e7a1a2cac"
            },
            "dist": {
                "type": "zip",
                "url": "https://api.github.com/repos/voku/email-check/zipball/6ea842920bbef6758b8c1e619fd1710e7a1a2cac",
                "reference": "6ea842920bbef6758b8c1e619fd1710e7a1a2cac",
                "shasum": ""
            },
            "require": {
                "php": ">=7.0.0",
                "symfony/polyfill-intl-idn": "~1.10"
            },
            "require-dev": {
                "fzaninotto/faker": "~1.7",
                "phpunit/phpunit": "~6.0 || ~7.0"
            },
            "suggest": {
                "ext-intl": "Use Intl for best performance"
            },
            "type": "library",
            "autoload": {
                "psr-4": {
                    "voku\\helper\\": "src/voku/helper/"
                }
            },
            "notification-url": "https://packagist.org/downloads/",
            "license": [
                "MIT"
            ],
            "authors": [
                {
                    "name": "Lars Moelleken",
                    "homepage": "http://www.moelleken.org/"
                }
            ],
            "description": "email-check (syntax, dns, trash, ...) library",
            "homepage": "https://github.com/voku/email-check",
            "keywords": [
                "check-email",
                "email",
                "mail",
                "mail-check",
                "validate-email",
                "validate-email-address",
                "validate-mail"
            ],
            "support": {
                "issues": "https://github.com/voku/email-check/issues",
                "source": "https://github.com/voku/email-check/tree/3.1.0"
            },
            "funding": [
                {
                    "url": "https://www.paypal.me/moelleken",
                    "type": "custom"
                },
                {
                    "url": "https://github.com/voku",
                    "type": "github"
                },
                {
                    "url": "https://www.patreon.com/voku",
                    "type": "patreon"
                },
                {
                    "url": "https://tidelift.com/funding/github/packagist/voku/email-check",
                    "type": "tidelift"
                }
            ],
            "time": "2021-01-27T14:14:33+00:00"
        },
        {
            "name": "voku/portable-ascii",
            "version": "2.0.1",
            "source": {
                "type": "git",
                "url": "https://github.com/voku/portable-ascii.git",
                "reference": "b56450eed252f6801410d810c8e1727224ae0743"
            },
            "dist": {
                "type": "zip",
                "url": "https://api.github.com/repos/voku/portable-ascii/zipball/b56450eed252f6801410d810c8e1727224ae0743",
                "reference": "b56450eed252f6801410d810c8e1727224ae0743",
                "shasum": ""
            },
            "require": {
                "php": ">=7.0.0"
            },
            "require-dev": {
                "phpunit/phpunit": "~6.0 || ~7.0 || ~9.0"
            },
            "suggest": {
                "ext-intl": "Use Intl for transliterator_transliterate() support"
            },
            "type": "library",
            "autoload": {
                "psr-4": {
                    "voku\\": "src/voku/"
                }
            },
            "notification-url": "https://packagist.org/downloads/",
            "license": [
                "MIT"
            ],
            "authors": [
                {
                    "name": "Lars Moelleken",
                    "homepage": "http://www.moelleken.org/"
                }
            ],
            "description": "Portable ASCII library - performance optimized (ascii) string functions for php.",
            "homepage": "https://github.com/voku/portable-ascii",
            "keywords": [
                "ascii",
                "clean",
                "php"
            ],
            "support": {
                "issues": "https://github.com/voku/portable-ascii/issues",
                "source": "https://github.com/voku/portable-ascii/tree/2.0.1"
            },
            "funding": [
                {
                    "url": "https://www.paypal.me/moelleken",
                    "type": "custom"
                },
                {
                    "url": "https://github.com/voku",
                    "type": "github"
                },
                {
                    "url": "https://opencollective.com/portable-ascii",
                    "type": "open_collective"
                },
                {
                    "url": "https://www.patreon.com/voku",
                    "type": "patreon"
                },
                {
                    "url": "https://tidelift.com/funding/github/packagist/voku/portable-ascii",
                    "type": "tidelift"
                }
            ],
            "time": "2022-03-08T17:03:00+00:00"
        },
        {
            "name": "voku/portable-utf8",
            "version": "6.0.13",
            "source": {
                "type": "git",
                "url": "https://github.com/voku/portable-utf8.git",
                "reference": "b8ce36bf26593e5c2e81b1850ef0ffb299d2043f"
            },
            "dist": {
                "type": "zip",
                "url": "https://api.github.com/repos/voku/portable-utf8/zipball/b8ce36bf26593e5c2e81b1850ef0ffb299d2043f",
                "reference": "b8ce36bf26593e5c2e81b1850ef0ffb299d2043f",
                "shasum": ""
            },
            "require": {
                "php": ">=7.0.0",
                "symfony/polyfill-iconv": "~1.0",
                "symfony/polyfill-intl-grapheme": "~1.0",
                "symfony/polyfill-intl-normalizer": "~1.0",
                "symfony/polyfill-mbstring": "~1.0",
                "symfony/polyfill-php72": "~1.0",
                "voku/portable-ascii": "~2.0.0"
            },
            "require-dev": {
                "phpstan/phpstan": "1.9.*@dev",
                "phpstan/phpstan-strict-rules": "1.4.*@dev",
                "phpunit/phpunit": "~6.0 || ~7.0 || ~9.0",
                "thecodingmachine/phpstan-strict-rules": "1.0.*@dev",
                "voku/phpstan-rules": "3.1.*@dev"
            },
            "suggest": {
                "ext-ctype": "Use Ctype for e.g. hexadecimal digit detection",
                "ext-fileinfo": "Use Fileinfo for better binary file detection",
                "ext-iconv": "Use iconv for best performance",
                "ext-intl": "Use Intl for best performance",
                "ext-json": "Use JSON for string detection",
                "ext-mbstring": "Use Mbstring for best performance"
            },
            "type": "library",
            "autoload": {
                "files": [
                    "bootstrap.php"
                ],
                "psr-4": {
                    "voku\\": "src/voku/"
                }
            },
            "notification-url": "https://packagist.org/downloads/",
            "license": [
                "(Apache-2.0 or GPL-2.0)"
            ],
            "authors": [
                {
                    "name": "Nicolas Grekas",
                    "email": "p@tchwork.com"
                },
                {
                    "name": "Hamid Sarfraz",
                    "homepage": "http://pageconfig.com/"
                },
                {
                    "name": "Lars Moelleken",
                    "homepage": "http://www.moelleken.org/"
                }
            ],
            "description": "Portable UTF-8 library - performance optimized (unicode) string functions for php.",
            "homepage": "https://github.com/voku/portable-utf8",
            "keywords": [
                "UTF",
                "clean",
                "php",
                "unicode",
                "utf-8",
                "utf8"
            ],
            "support": {
                "issues": "https://github.com/voku/portable-utf8/issues",
                "source": "https://github.com/voku/portable-utf8/tree/6.0.13"
            },
            "funding": [
                {
                    "url": "https://www.paypal.me/moelleken",
                    "type": "custom"
                },
                {
                    "url": "https://github.com/voku",
                    "type": "github"
                },
                {
                    "url": "https://opencollective.com/portable-utf8",
                    "type": "open_collective"
                },
                {
                    "url": "https://www.patreon.com/voku",
                    "type": "patreon"
                },
                {
                    "url": "https://tidelift.com/funding/github/packagist/voku/portable-utf8",
                    "type": "tidelift"
                }
            ],
            "time": "2023-03-08T08:35:38+00:00"
        },
        {
            "name": "voku/stop-words",
            "version": "2.0.1",
            "source": {
                "type": "git",
                "url": "https://github.com/voku/stop-words.git",
                "reference": "8e63c0af20f800b1600783764e0ce19e53969f71"
            },
            "dist": {
                "type": "zip",
                "url": "https://api.github.com/repos/voku/stop-words/zipball/8e63c0af20f800b1600783764e0ce19e53969f71",
                "reference": "8e63c0af20f800b1600783764e0ce19e53969f71",
                "shasum": ""
            },
            "require": {
                "php": ">=7.0.0"
            },
            "require-dev": {
                "phpunit/phpunit": "~6.0"
            },
            "type": "library",
            "autoload": {
                "psr-4": {
                    "voku\\": "src/voku/"
                }
            },
            "notification-url": "https://packagist.org/downloads/",
            "license": [
                "MIT"
            ],
            "authors": [
                {
                    "name": "Lars Moelleken",
                    "homepage": "http://www.moelleken.org/"
                }
            ],
            "description": "Stop-Words via PHP",
            "keywords": [
                "stop words",
                "stop-words"
            ],
            "support": {
                "issues": "https://github.com/voku/stop-words/issues",
                "source": "https://github.com/voku/stop-words/tree/master"
            },
            "time": "2018-11-23T01:37:27+00:00"
        },
        {
            "name": "voku/stringy",
            "version": "6.5.3",
            "source": {
                "type": "git",
                "url": "https://github.com/voku/Stringy.git",
                "reference": "c453c88fbff298f042c836ef44306f8703b2d537"
            },
            "dist": {
                "type": "zip",
                "url": "https://api.github.com/repos/voku/Stringy/zipball/c453c88fbff298f042c836ef44306f8703b2d537",
                "reference": "c453c88fbff298f042c836ef44306f8703b2d537",
                "shasum": ""
            },
            "require": {
                "defuse/php-encryption": "~2.0",
                "ext-json": "*",
                "php": ">=7.0.0",
                "voku/anti-xss": "~4.1",
                "voku/arrayy": "~7.8",
                "voku/email-check": "~3.1",
                "voku/portable-ascii": "~2.0",
                "voku/portable-utf8": "~6.0",
                "voku/urlify": "~5.0"
            },
            "replace": {
                "danielstjules/stringy": "~3.0"
            },
            "require-dev": {
                "phpunit/phpunit": "~6.0 || ~7.0 || ~9.0"
            },
            "type": "library",
            "autoload": {
                "files": [
                    "src/Create.php"
                ],
                "psr-4": {
                    "Stringy\\": "src/"
                }
            },
            "notification-url": "https://packagist.org/downloads/",
            "license": [
                "MIT"
            ],
            "authors": [
                {
                    "name": "Daniel St. Jules",
                    "email": "danielst.jules@gmail.com",
                    "homepage": "http://www.danielstjules.com",
                    "role": "Maintainer"
                },
                {
                    "name": "Lars Moelleken",
                    "email": "lars@moelleken.org",
                    "homepage": "https://www.moelleken.org/",
                    "role": "Fork-Maintainer"
                }
            ],
            "description": "A string manipulation library with multibyte support",
            "homepage": "https://github.com/danielstjules/Stringy",
            "keywords": [
                "UTF",
                "helpers",
                "manipulation",
                "methods",
                "multibyte",
                "string",
                "utf-8",
                "utility",
                "utils"
            ],
            "support": {
                "issues": "https://github.com/voku/Stringy/issues",
                "source": "https://github.com/voku/Stringy"
            },
            "funding": [
                {
                    "url": "https://www.paypal.me/moelleken",
                    "type": "custom"
                },
                {
                    "url": "https://github.com/voku",
                    "type": "github"
                },
                {
                    "url": "https://www.patreon.com/voku",
                    "type": "patreon"
                },
                {
                    "url": "https://tidelift.com/funding/github/packagist/voku/stringy",
                    "type": "tidelift"
                }
            ],
            "time": "2022-03-28T14:52:20+00:00"
        },
        {
            "name": "voku/urlify",
            "version": "5.0.7",
            "source": {
                "type": "git",
                "url": "https://github.com/voku/urlify.git",
                "reference": "014b2074407b5db5968f836c27d8731934b330e4"
            },
            "dist": {
                "type": "zip",
                "url": "https://api.github.com/repos/voku/urlify/zipball/014b2074407b5db5968f836c27d8731934b330e4",
                "reference": "014b2074407b5db5968f836c27d8731934b330e4",
                "shasum": ""
            },
            "require": {
                "php": ">=7.0.0",
                "voku/portable-ascii": "~2.0",
                "voku/portable-utf8": "~6.0",
                "voku/stop-words": "~2.0"
            },
            "require-dev": {
                "phpunit/phpunit": "~6.0 || ~7.0 || ~9.0"
            },
            "type": "library",
            "autoload": {
                "psr-4": {
                    "voku\\helper\\": "src/voku/helper/"
                }
            },
            "notification-url": "https://packagist.org/downloads/",
            "license": [
                "BSD-3-Clause"
            ],
            "authors": [
                {
                    "name": "Johnny Broadway",
                    "email": "johnny@johnnybroadway.com",
                    "homepage": "http://www.johnnybroadway.com/"
                },
                {
                    "name": "Lars Moelleken",
                    "email": "lars@moelleken.org",
                    "homepage": "https://moelleken.org/"
                }
            ],
            "description": "PHP port of URLify.js from the Django project. Transliterates non-ascii characters for use in URLs.",
            "homepage": "https://github.com/voku/urlify",
            "keywords": [
                "encode",
                "iconv",
                "link",
                "slug",
                "translit",
                "transliterate",
                "transliteration",
                "url",
                "urlify"
            ],
            "support": {
                "issues": "https://github.com/voku/urlify/issues",
                "source": "https://github.com/voku/urlify/tree/5.0.7"
            },
            "funding": [
                {
                    "url": "https://www.paypal.me/moelleken",
                    "type": "custom"
                },
                {
                    "url": "https://github.com/voku",
                    "type": "github"
                },
                {
                    "url": "https://www.patreon.com/voku",
                    "type": "patreon"
                },
                {
                    "url": "https://tidelift.com/funding/github/packagist/voku/urlify",
                    "type": "tidelift"
                }
            ],
            "time": "2022-01-24T19:08:46+00:00"
        },
        {
            "name": "webmozart/assert",
            "version": "1.11.0",
            "source": {
                "type": "git",
                "url": "https://github.com/webmozarts/assert.git",
                "reference": "11cb2199493b2f8a3b53e7f19068fc6aac760991"
            },
            "dist": {
                "type": "zip",
                "url": "https://api.github.com/repos/webmozarts/assert/zipball/11cb2199493b2f8a3b53e7f19068fc6aac760991",
                "reference": "11cb2199493b2f8a3b53e7f19068fc6aac760991",
                "shasum": ""
            },
            "require": {
                "ext-ctype": "*",
                "php": "^7.2 || ^8.0"
            },
            "conflict": {
                "phpstan/phpstan": "<0.12.20",
                "vimeo/psalm": "<4.6.1 || 4.6.2"
            },
            "require-dev": {
                "phpunit/phpunit": "^8.5.13"
            },
            "type": "library",
            "extra": {
                "branch-alias": {
                    "dev-master": "1.10-dev"
                }
            },
            "autoload": {
                "psr-4": {
                    "Webmozart\\Assert\\": "src/"
                }
            },
            "notification-url": "https://packagist.org/downloads/",
            "license": [
                "MIT"
            ],
            "authors": [
                {
                    "name": "Bernhard Schussek",
                    "email": "bschussek@gmail.com"
                }
            ],
            "description": "Assertions to validate method input/output with nice error messages.",
            "keywords": [
                "assert",
                "check",
                "validate"
            ],
            "support": {
                "issues": "https://github.com/webmozarts/assert/issues",
                "source": "https://github.com/webmozarts/assert/tree/1.11.0"
            },
            "time": "2022-06-03T18:03:27+00:00"
        },
        {
            "name": "webonyx/graphql-php",
            "version": "v14.11.9",
            "source": {
                "type": "git",
                "url": "https://github.com/webonyx/graphql-php.git",
                "reference": "ff91c9f3cf241db702e30b2c42bcc0920e70ac70"
            },
            "dist": {
                "type": "zip",
                "url": "https://api.github.com/repos/webonyx/graphql-php/zipball/ff91c9f3cf241db702e30b2c42bcc0920e70ac70",
                "reference": "ff91c9f3cf241db702e30b2c42bcc0920e70ac70",
                "shasum": ""
            },
            "require": {
                "ext-json": "*",
                "ext-mbstring": "*",
                "php": "^7.1 || ^8"
            },
            "require-dev": {
                "amphp/amp": "^2.3",
                "doctrine/coding-standard": "^6.0",
                "nyholm/psr7": "^1.2",
                "phpbench/phpbench": "^1.2",
                "phpstan/extension-installer": "^1.0",
                "phpstan/phpstan": "0.12.82",
                "phpstan/phpstan-phpunit": "0.12.18",
                "phpstan/phpstan-strict-rules": "0.12.9",
                "phpunit/phpunit": "^7.2 || ^8.5",
                "psr/http-message": "^1.0",
                "react/promise": "2.*",
                "simpod/php-coveralls-mirror": "^3.0",
                "squizlabs/php_codesniffer": "3.5.4"
            },
            "suggest": {
                "psr/http-message": "To use standard GraphQL server",
                "react/promise": "To leverage async resolving on React PHP platform"
            },
            "type": "library",
            "autoload": {
                "psr-4": {
                    "GraphQL\\": "src/"
                }
            },
            "notification-url": "https://packagist.org/downloads/",
            "license": [
                "MIT"
            ],
            "description": "A PHP port of GraphQL reference implementation",
            "homepage": "https://github.com/webonyx/graphql-php",
            "keywords": [
                "api",
                "graphql"
            ],
            "support": {
                "issues": "https://github.com/webonyx/graphql-php/issues",
                "source": "https://github.com/webonyx/graphql-php/tree/v14.11.9"
            },
            "funding": [
                {
                    "url": "https://opencollective.com/webonyx-graphql-php",
                    "type": "open_collective"
                }
            ],
            "time": "2023-01-06T12:12:50+00:00"
        },
        {
            "name": "yiisoft/yii2",
            "version": "2.0.47",
            "source": {
                "type": "git",
                "url": "https://github.com/yiisoft/yii2-framework.git",
                "reference": "8ecf57895d9c4b29cf9658ffe57af5f3d0e25254"
            },
            "dist": {
                "type": "zip",
                "url": "https://api.github.com/repos/yiisoft/yii2-framework/zipball/8ecf57895d9c4b29cf9658ffe57af5f3d0e25254",
                "reference": "8ecf57895d9c4b29cf9658ffe57af5f3d0e25254",
                "shasum": ""
            },
            "require": {
                "bower-asset/inputmask": "~3.2.2 | ~3.3.5",
                "bower-asset/jquery": "3.6.*@stable | 3.5.*@stable | 3.4.*@stable | 3.3.*@stable | 3.2.*@stable | 3.1.*@stable | 2.2.*@stable | 2.1.*@stable | 1.11.*@stable | 1.12.*@stable",
                "bower-asset/punycode": "1.3.*",
                "bower-asset/yii2-pjax": "~2.0.1",
                "cebe/markdown": "~1.0.0 | ~1.1.0 | ~1.2.0",
                "ext-ctype": "*",
                "ext-mbstring": "*",
                "ezyang/htmlpurifier": "~4.6",
                "lib-pcre": "*",
                "paragonie/random_compat": ">=1",
                "php": ">=5.4.0",
                "yiisoft/yii2-composer": "~2.0.4"
            },
            "bin": [
                "yii"
            ],
            "type": "library",
            "extra": {
                "branch-alias": {
                    "dev-master": "2.0.x-dev"
                }
            },
            "autoload": {
                "psr-4": {
                    "yii\\": ""
                }
            },
            "notification-url": "https://packagist.org/downloads/",
            "license": [
                "BSD-3-Clause"
            ],
            "authors": [
                {
                    "name": "Qiang Xue",
                    "email": "qiang.xue@gmail.com",
                    "homepage": "https://www.yiiframework.com/",
                    "role": "Founder and project lead"
                },
                {
                    "name": "Alexander Makarov",
                    "email": "sam@rmcreative.ru",
                    "homepage": "https://rmcreative.ru/",
                    "role": "Core framework development"
                },
                {
                    "name": "Maurizio Domba",
                    "homepage": "http://mdomba.info/",
                    "role": "Core framework development"
                },
                {
                    "name": "Carsten Brandt",
                    "email": "mail@cebe.cc",
                    "homepage": "https://www.cebe.cc/",
                    "role": "Core framework development"
                },
                {
                    "name": "Timur Ruziev",
                    "email": "resurtm@gmail.com",
                    "homepage": "http://resurtm.com/",
                    "role": "Core framework development"
                },
                {
                    "name": "Paul Klimov",
                    "email": "klimov.paul@gmail.com",
                    "role": "Core framework development"
                },
                {
                    "name": "Dmitry Naumenko",
                    "email": "d.naumenko.a@gmail.com",
                    "role": "Core framework development"
                },
                {
                    "name": "Boudewijn Vahrmeijer",
                    "email": "info@dynasource.eu",
                    "homepage": "http://dynasource.eu",
                    "role": "Core framework development"
                }
            ],
            "description": "Yii PHP Framework Version 2",
            "homepage": "https://www.yiiframework.com/",
            "keywords": [
                "framework",
                "yii2"
            ],
            "support": {
                "forum": "https://forum.yiiframework.com/",
                "irc": "ircs://irc.libera.chat:6697/yii",
                "issues": "https://github.com/yiisoft/yii2/issues?state=open",
                "source": "https://github.com/yiisoft/yii2",
                "wiki": "https://www.yiiframework.com/wiki"
            },
            "funding": [
                {
                    "url": "https://github.com/yiisoft",
                    "type": "github"
                },
                {
                    "url": "https://opencollective.com/yiisoft",
                    "type": "open_collective"
                },
                {
                    "url": "https://tidelift.com/funding/github/packagist/yiisoft/yii2",
                    "type": "tidelift"
                }
            ],
            "time": "2022-11-18T16:21:58+00:00"
        },
        {
            "name": "yiisoft/yii2-composer",
            "version": "2.0.10",
            "source": {
                "type": "git",
                "url": "https://github.com/yiisoft/yii2-composer.git",
                "reference": "94bb3f66e779e2774f8776d6e1bdeab402940510"
            },
            "dist": {
                "type": "zip",
                "url": "https://api.github.com/repos/yiisoft/yii2-composer/zipball/94bb3f66e779e2774f8776d6e1bdeab402940510",
                "reference": "94bb3f66e779e2774f8776d6e1bdeab402940510",
                "shasum": ""
            },
            "require": {
                "composer-plugin-api": "^1.0 | ^2.0"
            },
            "require-dev": {
                "composer/composer": "^1.0 | ^2.0@dev",
                "phpunit/phpunit": "<7"
            },
            "type": "composer-plugin",
            "extra": {
                "class": "yii\\composer\\Plugin",
                "branch-alias": {
                    "dev-master": "2.0.x-dev"
                }
            },
            "autoload": {
                "psr-4": {
                    "yii\\composer\\": ""
                }
            },
            "notification-url": "https://packagist.org/downloads/",
            "license": [
                "BSD-3-Clause"
            ],
            "authors": [
                {
                    "name": "Qiang Xue",
                    "email": "qiang.xue@gmail.com"
                },
                {
                    "name": "Carsten Brandt",
                    "email": "mail@cebe.cc"
                }
            ],
            "description": "The composer plugin for Yii extension installer",
            "keywords": [
                "composer",
                "extension installer",
                "yii2"
            ],
            "support": {
                "forum": "http://www.yiiframework.com/forum/",
                "irc": "irc://irc.freenode.net/yii",
                "issues": "https://github.com/yiisoft/yii2-composer/issues",
                "source": "https://github.com/yiisoft/yii2-composer",
                "wiki": "http://www.yiiframework.com/wiki/"
            },
            "funding": [
                {
                    "url": "https://github.com/yiisoft",
                    "type": "github"
                },
                {
                    "url": "https://opencollective.com/yiisoft",
                    "type": "open_collective"
                },
                {
                    "url": "https://tidelift.com/funding/github/packagist/yiisoft/yii2-composer",
                    "type": "tidelift"
                }
            ],
            "time": "2020-06-24T00:04:01+00:00"
        },
        {
            "name": "yiisoft/yii2-debug",
            "version": "2.1.19",
            "source": {
                "type": "git",
                "url": "https://github.com/yiisoft/yii2-debug.git",
                "reference": "84d20d738b0698298f851fcb6fc25e748d759223"
            },
            "dist": {
                "type": "zip",
                "url": "https://api.github.com/repos/yiisoft/yii2-debug/zipball/84d20d738b0698298f851fcb6fc25e748d759223",
                "reference": "84d20d738b0698298f851fcb6fc25e748d759223",
                "shasum": ""
            },
            "require": {
                "ext-mbstring": "*",
                "php": ">=5.4",
                "yiisoft/yii2": "~2.0.13"
            },
            "require-dev": {
                "cweagans/composer-patches": "^1.7",
                "phpunit/phpunit": "4.8.34",
                "yiisoft/yii2-coding-standards": "~2.0",
                "yiisoft/yii2-swiftmailer": "*"
            },
            "type": "yii2-extension",
            "extra": {
                "branch-alias": {
                    "dev-master": "2.0.x-dev"
                },
                "composer-exit-on-patch-failure": true,
                "patches": {
                    "phpunit/phpunit-mock-objects": {
                        "Fix PHP 7 and 8 compatibility": "https://yiisoft.github.io/phpunit-patches/phpunit_mock_objects.patch"
                    },
                    "phpunit/phpunit": {
                        "Fix PHP 7 compatibility": "https://yiisoft.github.io/phpunit-patches/phpunit_php7.patch",
                        "Fix PHP 8 compatibility": "https://yiisoft.github.io/phpunit-patches/phpunit_php8.patch",
                        "Fix PHP 8.1 compatibility": "https://yiisoft.github.io/phpunit-patches/phpunit_php81.patch"
                    }
                }
            },
            "autoload": {
                "psr-4": {
                    "yii\\debug\\": "src"
                }
            },
            "notification-url": "https://packagist.org/downloads/",
            "license": [
                "BSD-3-Clause"
            ],
            "authors": [
                {
                    "name": "Qiang Xue",
                    "email": "qiang.xue@gmail.com"
                },
                {
                    "name": "Simon Karlen",
                    "email": "simi.albi@outlook.com"
                }
            ],
            "description": "The debugger extension for the Yii framework",
            "keywords": [
                "debug",
                "debugger",
                "yii2"
            ],
            "support": {
                "forum": "http://www.yiiframework.com/forum/",
                "irc": "irc://irc.freenode.net/yii",
                "issues": "https://github.com/yiisoft/yii2-debug/issues",
                "source": "https://github.com/yiisoft/yii2-debug",
                "wiki": "http://www.yiiframework.com/wiki/"
            },
            "funding": [
                {
                    "url": "https://github.com/yiisoft",
                    "type": "github"
                },
                {
                    "url": "https://opencollective.com/yiisoft",
                    "type": "open_collective"
                },
                {
                    "url": "https://tidelift.com/funding/github/packagist/yiisoft/yii2-debug",
                    "type": "tidelift"
                }
            ],
            "time": "2022-04-05T20:35:14+00:00"
        },
        {
            "name": "yiisoft/yii2-queue",
            "version": "2.3.5",
            "source": {
                "type": "git",
                "url": "https://github.com/yiisoft/yii2-queue.git",
                "reference": "c1bf0ef5dbe107dc1cf692c1349b9ddd2485a399"
            },
            "dist": {
                "type": "zip",
                "url": "https://api.github.com/repos/yiisoft/yii2-queue/zipball/c1bf0ef5dbe107dc1cf692c1349b9ddd2485a399",
                "reference": "c1bf0ef5dbe107dc1cf692c1349b9ddd2485a399",
                "shasum": ""
            },
            "require": {
                "php": ">=5.5.0",
                "symfony/process": "^3.3||^4.0||^5.0||^6.0",
                "yiisoft/yii2": "~2.0.14"
            },
            "require-dev": {
                "aws/aws-sdk-php": ">=2.4",
                "enqueue/amqp-lib": "^0.8||^0.9.10",
                "enqueue/stomp": "^0.8.39",
                "opis/closure": "*",
                "pda/pheanstalk": "v3.*",
                "php-amqplib/php-amqplib": "*",
                "phpunit/phpunit": "~4.4",
                "yiisoft/yii2-debug": "*",
                "yiisoft/yii2-gii": "*",
                "yiisoft/yii2-redis": "*"
            },
            "suggest": {
                "aws/aws-sdk-php": "Need for aws SQS.",
                "enqueue/amqp-lib": "Need for AMQP interop queue.",
                "enqueue/stomp": "Need for Stomp queue.",
                "ext-gearman": "Need for Gearman queue.",
                "ext-pcntl": "Need for process signals.",
                "pda/pheanstalk": "Need for Beanstalk queue.",
                "php-amqplib/php-amqplib": "Need for AMQP queue.",
                "yiisoft/yii2-redis": "Need for Redis queue."
            },
            "type": "yii2-extension",
            "extra": {
                "branch-alias": {
                    "dev-master": "2.x-dev"
                }
            },
            "autoload": {
                "psr-4": {
                    "yii\\queue\\": "src",
                    "yii\\queue\\db\\": "src/drivers/db",
                    "yii\\queue\\sqs\\": "src/drivers/sqs",
                    "yii\\queue\\amqp\\": "src/drivers/amqp",
                    "yii\\queue\\file\\": "src/drivers/file",
                    "yii\\queue\\sync\\": "src/drivers/sync",
                    "yii\\queue\\redis\\": "src/drivers/redis",
                    "yii\\queue\\stomp\\": "src/drivers/stomp",
                    "yii\\queue\\gearman\\": "src/drivers/gearman",
                    "yii\\queue\\beanstalk\\": "src/drivers/beanstalk",
                    "yii\\queue\\amqp_interop\\": "src/drivers/amqp_interop"
                }
            },
            "notification-url": "https://packagist.org/downloads/",
            "license": [
                "BSD-3-Clause"
            ],
            "authors": [
                {
                    "name": "Roman Zhuravlev",
                    "email": "zhuravljov@gmail.com"
                }
            ],
            "description": "Yii2 Queue Extension which supported DB, Redis, RabbitMQ, Beanstalk, SQS and Gearman",
            "keywords": [
                "async",
                "beanstalk",
                "db",
                "gearman",
                "gii",
                "queue",
                "rabbitmq",
                "redis",
                "sqs",
                "yii"
            ],
            "support": {
                "docs": "https://github.com/yiisoft/yii2-queue/blob/master/docs/guide",
                "issues": "https://github.com/yiisoft/yii2-queue/issues",
                "source": "https://github.com/yiisoft/yii2-queue"
            },
            "funding": [
                {
                    "url": "https://github.com/yiisoft",
                    "type": "github"
                },
                {
                    "url": "https://opencollective.com/yiisoft",
                    "type": "open_collective"
                },
                {
                    "url": "https://tidelift.com/funding/github/packagist/yiisoft/yii2-queue",
                    "type": "tidelift"
                }
            ],
            "time": "2022-11-18T17:16:47+00:00"
        },
        {
            "name": "yiisoft/yii2-symfonymailer",
            "version": "2.0.4",
            "source": {
                "type": "git",
                "url": "https://github.com/yiisoft/yii2-symfonymailer.git",
                "reference": "82f5902551a160633c4734b5096977ce76a809d9"
            },
            "dist": {
                "type": "zip",
                "url": "https://api.github.com/repos/yiisoft/yii2-symfonymailer/zipball/82f5902551a160633c4734b5096977ce76a809d9",
                "reference": "82f5902551a160633c4734b5096977ce76a809d9",
                "shasum": ""
            },
            "require": {
                "php": ">=7.4.0",
                "symfony/mailer": ">=5.4.0",
                "yiisoft/yii2": ">=2.0.4"
            },
            "require-dev": {
                "phpunit/phpunit": "9.5.10"
            },
            "type": "yii2-extension",
            "extra": {
                "branch-alias": {
                    "dev-master": "2.0.x-dev"
                }
            },
            "autoload": {
                "psr-4": {
                    "yii\\symfonymailer\\": "src"
                }
            },
            "notification-url": "https://packagist.org/downloads/",
            "license": [
                "BSD-3-Clause"
            ],
            "authors": [
                {
                    "name": "Kirill Petrov",
                    "email": "archibeardrinker@gmail.com"
                }
            ],
            "description": "The SymfonyMailer integration for the Yii framework",
            "keywords": [
                "email",
                "mail",
                "mailer",
                "symfony",
                "symfonymailer",
                "yii2"
            ],
            "support": {
                "forum": "http://www.yiiframework.com/forum/",
                "irc": "irc://irc.freenode.net/yii",
                "issues": "https://github.com/yiisoft/yii2-symfonymailer/issues",
                "source": "https://github.com/yiisoft/yii2-symfonymailer",
                "wiki": "http://www.yiiframework.com/wiki/"
            },
            "funding": [
                {
                    "url": "https://github.com/yiisoft",
                    "type": "github"
                },
                {
                    "url": "https://opencollective.com/yiisoft",
                    "type": "open_collective"
                },
                {
                    "url": "https://tidelift.com/funding/github/packagist/yiisoft/yii2-symfonymailer",
                    "type": "tidelift"
                }
            ],
            "time": "2022-09-04T10:48:21+00:00"
        }
    ],
    "packages-dev": [
        {
            "name": "behat/gherkin",
            "version": "v4.9.0",
            "source": {
                "type": "git",
                "url": "https://github.com/Behat/Gherkin.git",
                "reference": "0bc8d1e30e96183e4f36db9dc79caead300beff4"
            },
            "dist": {
                "type": "zip",
                "url": "https://api.github.com/repos/Behat/Gherkin/zipball/0bc8d1e30e96183e4f36db9dc79caead300beff4",
                "reference": "0bc8d1e30e96183e4f36db9dc79caead300beff4",
                "shasum": ""
            },
            "require": {
                "php": "~7.2|~8.0"
            },
            "require-dev": {
                "cucumber/cucumber": "dev-gherkin-22.0.0",
                "phpunit/phpunit": "~8|~9",
                "symfony/yaml": "~3|~4|~5"
            },
            "suggest": {
                "symfony/yaml": "If you want to parse features, represented in YAML files"
            },
            "type": "library",
            "extra": {
                "branch-alias": {
                    "dev-master": "4.x-dev"
                }
            },
            "autoload": {
                "psr-0": {
                    "Behat\\Gherkin": "src/"
                }
            },
            "notification-url": "https://packagist.org/downloads/",
            "license": [
                "MIT"
            ],
            "authors": [
                {
                    "name": "Konstantin Kudryashov",
                    "email": "ever.zet@gmail.com",
                    "homepage": "http://everzet.com"
                }
            ],
            "description": "Gherkin DSL parser for PHP",
            "homepage": "http://behat.org/",
            "keywords": [
                "BDD",
                "Behat",
                "Cucumber",
                "DSL",
                "gherkin",
                "parser"
            ],
            "support": {
                "issues": "https://github.com/Behat/Gherkin/issues",
                "source": "https://github.com/Behat/Gherkin/tree/v4.9.0"
            },
            "time": "2021-10-12T13:05:09+00:00"
        },
        {
            "name": "codeception/codeception",
            "version": "4.2.2",
            "source": {
                "type": "git",
                "url": "https://github.com/Codeception/Codeception.git",
                "reference": "b88014f3348c93f3df99dc6d0967b0dbfa804474"
            },
            "dist": {
                "type": "zip",
                "url": "https://api.github.com/repos/Codeception/Codeception/zipball/b88014f3348c93f3df99dc6d0967b0dbfa804474",
                "reference": "b88014f3348c93f3df99dc6d0967b0dbfa804474",
                "shasum": ""
            },
            "require": {
                "behat/gherkin": "^4.4.0",
                "codeception/lib-asserts": "^1.0 | 2.0.*@dev",
                "codeception/phpunit-wrapper": ">6.0.15 <6.1.0 | ^6.6.1 | ^7.7.1 | ^8.1.1 | ^9.0",
                "codeception/stub": "^2.0 | ^3.0 | ^4.0",
                "ext-curl": "*",
                "ext-json": "*",
                "ext-mbstring": "*",
                "guzzlehttp/psr7": "^1.4 | ^2.0",
                "php": ">=5.6.0 <9.0",
                "symfony/console": ">=2.7 <6.0",
                "symfony/css-selector": ">=2.7 <6.0",
                "symfony/event-dispatcher": ">=2.7 <6.0",
                "symfony/finder": ">=2.7 <6.0",
                "symfony/yaml": ">=2.7 <6.0"
            },
            "require-dev": {
                "codeception/module-asserts": "^1.0 | 2.0.*@dev",
                "codeception/module-cli": "^1.0 | 2.0.*@dev",
                "codeception/module-db": "^1.0 | 2.0.*@dev",
                "codeception/module-filesystem": "^1.0 | 2.0.*@dev",
                "codeception/module-phpbrowser": "^1.0 | 2.0.*@dev",
                "codeception/specify": "~0.3",
                "codeception/util-universalframework": "*@dev",
                "monolog/monolog": "~1.8",
                "squizlabs/php_codesniffer": "~2.0",
                "symfony/process": ">=2.7 <6.0",
                "vlucas/phpdotenv": "^2.0 | ^3.0 | ^4.0 | ^5.0"
            },
            "suggest": {
                "codeception/specify": "BDD-style code blocks",
                "codeception/verify": "BDD-style assertions",
                "hoa/console": "For interactive console functionality",
                "stecman/symfony-console-completion": "For BASH autocompletion",
                "symfony/phpunit-bridge": "For phpunit-bridge support"
            },
            "bin": [
                "codecept"
            ],
            "type": "library",
            "extra": {
                "branch-alias": []
            },
            "autoload": {
                "files": [
                    "functions.php"
                ],
                "psr-4": {
                    "Codeception\\": "src/Codeception",
                    "Codeception\\Extension\\": "ext"
                }
            },
            "notification-url": "https://packagist.org/downloads/",
            "license": [
                "MIT"
            ],
            "authors": [
                {
                    "name": "Michael Bodnarchuk",
                    "email": "davert@mail.ua",
                    "homepage": "https://codegyre.com"
                }
            ],
            "description": "BDD-style testing framework",
            "homepage": "https://codeception.com/",
            "keywords": [
                "BDD",
                "TDD",
                "acceptance testing",
                "functional testing",
                "unit testing"
            ],
            "support": {
                "issues": "https://github.com/Codeception/Codeception/issues",
                "source": "https://github.com/Codeception/Codeception/tree/4.2.2"
            },
            "funding": [
                {
                    "url": "https://opencollective.com/codeception",
                    "type": "open_collective"
                }
            ],
            "time": "2022-08-13T13:28:25+00:00"
        },
        {
            "name": "codeception/lib-asserts",
            "version": "1.13.2",
            "source": {
                "type": "git",
                "url": "https://github.com/Codeception/lib-asserts.git",
                "reference": "184231d5eab66bc69afd6b9429344d80c67a33b6"
            },
            "dist": {
                "type": "zip",
                "url": "https://api.github.com/repos/Codeception/lib-asserts/zipball/184231d5eab66bc69afd6b9429344d80c67a33b6",
                "reference": "184231d5eab66bc69afd6b9429344d80c67a33b6",
                "shasum": ""
            },
            "require": {
                "codeception/phpunit-wrapper": ">6.0.15 <6.1.0 | ^6.6.1 | ^7.7.1 | ^8.0.3 | ^9.0",
                "ext-dom": "*",
                "php": ">=5.6.0 <9.0"
            },
            "type": "library",
            "autoload": {
                "classmap": [
                    "src/"
                ]
            },
            "notification-url": "https://packagist.org/downloads/",
            "license": [
                "MIT"
            ],
            "authors": [
                {
                    "name": "Michael Bodnarchuk",
                    "email": "davert@mail.ua",
                    "homepage": "http://codegyre.com"
                },
                {
                    "name": "Gintautas Miselis"
                },
                {
                    "name": "Gustavo Nieves",
                    "homepage": "https://medium.com/@ganieves"
                }
            ],
            "description": "Assertion methods used by Codeception core and Asserts module",
            "homepage": "https://codeception.com/",
            "keywords": [
                "codeception"
            ],
            "support": {
                "issues": "https://github.com/Codeception/lib-asserts/issues",
                "source": "https://github.com/Codeception/lib-asserts/tree/1.13.2"
            },
            "time": "2020-10-21T16:26:20+00:00"
        },
        {
            "name": "codeception/lib-innerbrowser",
            "version": "1.5.1",
            "source": {
                "type": "git",
                "url": "https://github.com/Codeception/lib-innerbrowser.git",
                "reference": "31b4b56ad53c3464fcb2c0a14d55a51a201bd3c2"
            },
            "dist": {
                "type": "zip",
                "url": "https://api.github.com/repos/Codeception/lib-innerbrowser/zipball/31b4b56ad53c3464fcb2c0a14d55a51a201bd3c2",
                "reference": "31b4b56ad53c3464fcb2c0a14d55a51a201bd3c2",
                "shasum": ""
            },
            "require": {
                "codeception/codeception": "4.*@dev",
                "ext-dom": "*",
                "ext-json": "*",
                "ext-mbstring": "*",
                "php": ">=5.6.0 <9.0",
                "symfony/browser-kit": ">=2.7 <6.0",
                "symfony/dom-crawler": ">=2.7 <6.0"
            },
            "conflict": {
                "codeception/codeception": "<4.0"
            },
            "require-dev": {
                "codeception/util-universalframework": "dev-master"
            },
            "type": "library",
            "autoload": {
                "classmap": [
                    "src/"
                ]
            },
            "notification-url": "https://packagist.org/downloads/",
            "license": [
                "MIT"
            ],
            "authors": [
                {
                    "name": "Michael Bodnarchuk",
                    "email": "davert@mail.ua",
                    "homepage": "http://codegyre.com"
                },
                {
                    "name": "Gintautas Miselis"
                }
            ],
            "description": "Parent library for all Codeception framework modules and PhpBrowser",
            "homepage": "https://codeception.com/",
            "keywords": [
                "codeception"
            ],
            "support": {
                "issues": "https://github.com/Codeception/lib-innerbrowser/issues",
                "source": "https://github.com/Codeception/lib-innerbrowser/tree/1.5.1"
            },
            "time": "2021-08-30T15:21:42+00:00"
        },
        {
            "name": "codeception/module-asserts",
            "version": "1.3.1",
            "source": {
                "type": "git",
                "url": "https://github.com/Codeception/module-asserts.git",
                "reference": "59374f2fef0cabb9e8ddb53277e85cdca74328de"
            },
            "dist": {
                "type": "zip",
                "url": "https://api.github.com/repos/Codeception/module-asserts/zipball/59374f2fef0cabb9e8ddb53277e85cdca74328de",
                "reference": "59374f2fef0cabb9e8ddb53277e85cdca74328de",
                "shasum": ""
            },
            "require": {
                "codeception/codeception": "*@dev",
                "codeception/lib-asserts": "^1.13.1",
                "php": ">=5.6.0 <9.0"
            },
            "conflict": {
                "codeception/codeception": "<4.0"
            },
            "type": "library",
            "autoload": {
                "classmap": [
                    "src/"
                ]
            },
            "notification-url": "https://packagist.org/downloads/",
            "license": [
                "MIT"
            ],
            "authors": [
                {
                    "name": "Michael Bodnarchuk"
                },
                {
                    "name": "Gintautas Miselis"
                },
                {
                    "name": "Gustavo Nieves",
                    "homepage": "https://medium.com/@ganieves"
                }
            ],
            "description": "Codeception module containing various assertions",
            "homepage": "https://codeception.com/",
            "keywords": [
                "assertions",
                "asserts",
                "codeception"
            ],
            "support": {
                "issues": "https://github.com/Codeception/module-asserts/issues",
                "source": "https://github.com/Codeception/module-asserts/tree/1.3.1"
            },
            "time": "2020-10-21T16:48:15+00:00"
        },
        {
            "name": "codeception/module-datafactory",
            "version": "1.1.0",
            "source": {
                "type": "git",
                "url": "https://github.com/Codeception/module-datafactory.git",
                "reference": "cf66d54f4084969659ef7fb86409c11d451d7af6"
            },
            "dist": {
                "type": "zip",
                "url": "https://api.github.com/repos/Codeception/module-datafactory/zipball/cf66d54f4084969659ef7fb86409c11d451d7af6",
                "reference": "cf66d54f4084969659ef7fb86409c11d451d7af6",
                "shasum": ""
            },
            "require": {
                "codeception/codeception": "^4.0",
                "league/factory-muffin": "^3.0",
                "league/factory-muffin-faker": "^2.1",
                "php": ">=5.6.0 <9.0"
            },
            "type": "library",
            "autoload": {
                "classmap": [
                    "src/"
                ]
            },
            "notification-url": "https://packagist.org/downloads/",
            "license": [
                "MIT"
            ],
            "authors": [
                {
                    "name": "Michael Bodnarchuk"
                }
            ],
            "description": "DataFactory module for Codeception",
            "homepage": "http://codeception.com/",
            "keywords": [
                "codeception"
            ],
            "support": {
                "issues": "https://github.com/Codeception/module-datafactory/issues",
                "source": "https://github.com/Codeception/module-datafactory/tree/1.1.0"
            },
            "time": "2021-03-16T19:42:07+00:00"
        },
        {
            "name": "codeception/module-phpbrowser",
            "version": "1.0.3",
            "source": {
                "type": "git",
                "url": "https://github.com/Codeception/module-phpbrowser.git",
                "reference": "8ba6bede11d0914e74d98691f427fd8f397f192e"
            },
            "dist": {
                "type": "zip",
                "url": "https://api.github.com/repos/Codeception/module-phpbrowser/zipball/8ba6bede11d0914e74d98691f427fd8f397f192e",
                "reference": "8ba6bede11d0914e74d98691f427fd8f397f192e",
                "shasum": ""
            },
            "require": {
                "codeception/codeception": "^4.1",
                "codeception/lib-innerbrowser": "^1.3",
                "guzzlehttp/guzzle": "^6.3|^7.0",
                "php": ">=5.6.0 <9.0"
            },
            "conflict": {
                "codeception/codeception": "<4.0"
            },
            "require-dev": {
                "codeception/module-rest": "^1.0"
            },
            "suggest": {
                "codeception/phpbuiltinserver": "Start and stop PHP built-in web server for your tests"
            },
            "type": "library",
            "autoload": {
                "classmap": [
                    "src/"
                ]
            },
            "notification-url": "https://packagist.org/downloads/",
            "license": [
                "MIT"
            ],
            "authors": [
                {
                    "name": "Michael Bodnarchuk"
                },
                {
                    "name": "Gintautas Miselis"
                }
            ],
            "description": "Codeception module for testing web application over HTTP",
            "homepage": "http://codeception.com/",
            "keywords": [
                "codeception",
                "functional-testing",
                "http"
            ],
            "support": {
                "issues": "https://github.com/Codeception/module-phpbrowser/issues",
                "source": "https://github.com/Codeception/module-phpbrowser/tree/1.0.3"
            },
            "time": "2022-05-21T13:50:41+00:00"
        },
        {
            "name": "codeception/module-rest",
            "version": "1.4.2",
            "source": {
                "type": "git",
                "url": "https://github.com/Codeception/module-rest.git",
                "reference": "9cd7a87fd9343494e7782f7bdb51687c25046917"
            },
            "dist": {
                "type": "zip",
                "url": "https://api.github.com/repos/Codeception/module-rest/zipball/9cd7a87fd9343494e7782f7bdb51687c25046917",
                "reference": "9cd7a87fd9343494e7782f7bdb51687c25046917",
                "shasum": ""
            },
            "require": {
                "codeception/codeception": "^4.0",
                "justinrainbow/json-schema": "~5.2.9",
                "php": ">=5.6.6 <9.0",
                "softcreatr/jsonpath": "^0.5 || ^0.7"
            },
            "require-dev": {
                "codeception/lib-innerbrowser": "^1.0",
                "codeception/util-universalframework": "^1.0"
            },
            "suggest": {
                "aws/aws-sdk-php": "For using AWS Auth"
            },
            "type": "library",
            "autoload": {
                "classmap": [
                    "src/"
                ]
            },
            "notification-url": "https://packagist.org/downloads/",
            "license": [
                "MIT"
            ],
            "authors": [
                {
                    "name": "Gintautas Miselis"
                }
            ],
            "description": "REST module for Codeception",
            "homepage": "http://codeception.com/",
            "keywords": [
                "codeception",
                "rest"
            ],
            "support": {
                "issues": "https://github.com/Codeception/module-rest/issues",
                "source": "https://github.com/Codeception/module-rest/tree/1.4.2"
            },
            "time": "2021-11-18T18:58:15+00:00"
        },
        {
            "name": "codeception/module-yii2",
            "version": "1.1.5",
            "source": {
                "type": "git",
                "url": "https://github.com/Codeception/module-yii2.git",
                "reference": "14269d059b8eaedf3d414a673907bd874cd4ed04"
            },
            "dist": {
                "type": "zip",
                "url": "https://api.github.com/repos/Codeception/module-yii2/zipball/14269d059b8eaedf3d414a673907bd874cd4ed04",
                "reference": "14269d059b8eaedf3d414a673907bd874cd4ed04",
                "shasum": ""
            },
            "require": {
                "codeception/codeception": "^4.0",
                "codeception/lib-innerbrowser": "^1.0",
                "php": ">=5.6.0 <=8.1 | ~8.1.0"
            },
            "require-dev": {
                "codeception/module-asserts": "^1.3",
                "codeception/module-filesystem": "^1.0",
                "codeception/verify": "<2",
                "codemix/yii2-localeurls": "^1.7",
                "yiisoft/yii2": "dev-master",
                "yiisoft/yii2-app-advanced": "dev-master"
            },
            "type": "library",
            "autoload": {
                "classmap": [
                    "src/"
                ]
            },
            "notification-url": "https://packagist.org/downloads/",
            "license": [
                "MIT"
            ],
            "authors": [
                {
                    "name": "Alexander Makarov"
                },
                {
                    "name": "Sam Mouse"
                },
                {
                    "name": "Michael Bodnarchuk"
                }
            ],
            "description": "Codeception module for Yii2 framework",
            "homepage": "http://codeception.com/",
            "keywords": [
                "codeception",
                "yii2"
            ],
            "support": {
                "issues": "https://github.com/Codeception/module-yii2/issues",
                "source": "https://github.com/Codeception/module-yii2/tree/1.1.5"
            },
            "time": "2021-12-30T09:16:01+00:00"
        },
        {
            "name": "codeception/phpunit-wrapper",
            "version": "9.0.9",
            "source": {
                "type": "git",
                "url": "https://github.com/Codeception/phpunit-wrapper.git",
                "reference": "7439a53ae367986e9c22b2ac00f9d7376bb2f8cf"
            },
            "dist": {
                "type": "zip",
                "url": "https://api.github.com/repos/Codeception/phpunit-wrapper/zipball/7439a53ae367986e9c22b2ac00f9d7376bb2f8cf",
                "reference": "7439a53ae367986e9c22b2ac00f9d7376bb2f8cf",
                "shasum": ""
            },
            "require": {
                "php": ">=7.2",
                "phpunit/phpunit": "^9.0"
            },
            "require-dev": {
                "codeception/specify": "*",
                "consolidation/robo": "^3.0.0-alpha3",
                "vlucas/phpdotenv": "^3.0"
            },
            "type": "library",
            "autoload": {
                "psr-4": {
                    "Codeception\\PHPUnit\\": "src/"
                }
            },
            "notification-url": "https://packagist.org/downloads/",
            "license": [
                "MIT"
            ],
            "authors": [
                {
                    "name": "Davert",
                    "email": "davert.php@resend.cc"
                },
                {
                    "name": "Naktibalda"
                }
            ],
            "description": "PHPUnit classes used by Codeception",
            "support": {
                "issues": "https://github.com/Codeception/phpunit-wrapper/issues",
                "source": "https://github.com/Codeception/phpunit-wrapper/tree/9.0.9"
            },
            "time": "2022-05-23T06:24:11+00:00"
        },
        {
            "name": "codeception/stub",
            "version": "4.0.2",
            "source": {
                "type": "git",
                "url": "https://github.com/Codeception/Stub.git",
                "reference": "18a148dacd293fc7b044042f5aa63a82b08bff5d"
            },
            "dist": {
                "type": "zip",
                "url": "https://api.github.com/repos/Codeception/Stub/zipball/18a148dacd293fc7b044042f5aa63a82b08bff5d",
                "reference": "18a148dacd293fc7b044042f5aa63a82b08bff5d",
                "shasum": ""
            },
            "require": {
                "php": "^7.4 | ^8.0",
                "phpunit/phpunit": "^8.4 | ^9.0 | ^10.0 | 10.0.x-dev"
            },
            "require-dev": {
                "consolidation/robo": "^3.0"
            },
            "type": "library",
            "autoload": {
                "psr-4": {
                    "Codeception\\": "src/"
                }
            },
            "notification-url": "https://packagist.org/downloads/",
            "license": [
                "MIT"
            ],
            "description": "Flexible Stub wrapper for PHPUnit's Mock Builder",
            "support": {
                "issues": "https://github.com/Codeception/Stub/issues",
                "source": "https://github.com/Codeception/Stub/tree/4.0.2"
            },
            "time": "2022-01-31T19:25:15+00:00"
        },
        {
            "name": "craftcms/ecs",
            "version": "dev-main",
            "source": {
                "type": "git",
                "url": "https://github.com/craftcms/ecs.git",
                "reference": "b4ef13140cd808feed5bfb857b3083d6c44ca2b4"
            },
            "dist": {
                "type": "zip",
                "url": "https://api.github.com/repos/craftcms/ecs/zipball/b4ef13140cd808feed5bfb857b3083d6c44ca2b4",
                "reference": "b4ef13140cd808feed5bfb857b3083d6c44ca2b4",
                "shasum": ""
            },
            "require": {
                "php": "^7.2.5|^8.0.2",
                "symplify/easy-coding-standard": "^10.3.3"
            },
            "default-branch": true,
            "type": "library",
            "autoload": {
                "psr-4": {
                    "craft\\ecs\\": "src"
                }
            },
            "notification-url": "https://packagist.org/downloads/",
            "description": "Easy Coding Standard configurations for Craft CMS projects",
            "support": {
                "issues": "https://github.com/craftcms/ecs/issues",
                "source": "https://github.com/craftcms/ecs/tree/main"
            },
            "time": "2022-06-30T16:27:12+00:00"
        },
        {
            "name": "doctrine/instantiator",
            "version": "2.0.0",
            "source": {
                "type": "git",
                "url": "https://github.com/doctrine/instantiator.git",
                "reference": "c6222283fa3f4ac679f8b9ced9a4e23f163e80d0"
            },
            "dist": {
                "type": "zip",
                "url": "https://api.github.com/repos/doctrine/instantiator/zipball/c6222283fa3f4ac679f8b9ced9a4e23f163e80d0",
                "reference": "c6222283fa3f4ac679f8b9ced9a4e23f163e80d0",
                "shasum": ""
            },
            "require": {
                "php": "^8.1"
            },
            "require-dev": {
                "doctrine/coding-standard": "^11",
                "ext-pdo": "*",
                "ext-phar": "*",
                "phpbench/phpbench": "^1.2",
                "phpstan/phpstan": "^1.9.4",
                "phpstan/phpstan-phpunit": "^1.3",
                "phpunit/phpunit": "^9.5.27",
                "vimeo/psalm": "^5.4"
            },
            "type": "library",
            "autoload": {
                "psr-4": {
                    "Doctrine\\Instantiator\\": "src/Doctrine/Instantiator/"
                }
            },
            "notification-url": "https://packagist.org/downloads/",
            "license": [
                "MIT"
            ],
            "authors": [
                {
                    "name": "Marco Pivetta",
                    "email": "ocramius@gmail.com",
                    "homepage": "https://ocramius.github.io/"
                }
            ],
            "description": "A small, lightweight utility to instantiate objects in PHP without invoking their constructors",
            "homepage": "https://www.doctrine-project.org/projects/instantiator.html",
            "keywords": [
                "constructor",
                "instantiate"
            ],
            "support": {
                "issues": "https://github.com/doctrine/instantiator/issues",
                "source": "https://github.com/doctrine/instantiator/tree/2.0.0"
            },
            "funding": [
                {
                    "url": "https://www.doctrine-project.org/sponsorship.html",
                    "type": "custom"
                },
                {
                    "url": "https://www.patreon.com/phpdoctrine",
                    "type": "patreon"
                },
                {
                    "url": "https://tidelift.com/funding/github/packagist/doctrine%2Finstantiator",
                    "type": "tidelift"
                }
            ],
            "time": "2022-12-30T00:23:10+00:00"
        },
        {
            "name": "fakerphp/faker",
            "version": "v1.21.0",
            "source": {
                "type": "git",
                "url": "https://github.com/FakerPHP/Faker.git",
                "reference": "92efad6a967f0b79c499705c69b662f738cc9e4d"
            },
            "dist": {
                "type": "zip",
                "url": "https://api.github.com/repos/FakerPHP/Faker/zipball/92efad6a967f0b79c499705c69b662f738cc9e4d",
                "reference": "92efad6a967f0b79c499705c69b662f738cc9e4d",
                "shasum": ""
            },
            "require": {
                "php": "^7.4 || ^8.0",
                "psr/container": "^1.0 || ^2.0",
                "symfony/deprecation-contracts": "^2.2 || ^3.0"
            },
            "conflict": {
                "fzaninotto/faker": "*"
            },
            "require-dev": {
                "bamarni/composer-bin-plugin": "^1.4.1",
                "doctrine/persistence": "^1.3 || ^2.0",
                "ext-intl": "*",
                "phpunit/phpunit": "^9.5.26",
                "symfony/phpunit-bridge": "^5.4.16"
            },
            "suggest": {
                "doctrine/orm": "Required to use Faker\\ORM\\Doctrine",
                "ext-curl": "Required by Faker\\Provider\\Image to download images.",
                "ext-dom": "Required by Faker\\Provider\\HtmlLorem for generating random HTML.",
                "ext-iconv": "Required by Faker\\Provider\\ru_RU\\Text::realText() for generating real Russian text.",
                "ext-mbstring": "Required for multibyte Unicode string functionality."
            },
            "type": "library",
            "extra": {
                "branch-alias": {
                    "dev-main": "v1.21-dev"
                }
            },
            "autoload": {
                "psr-4": {
                    "Faker\\": "src/Faker/"
                }
            },
            "notification-url": "https://packagist.org/downloads/",
            "license": [
                "MIT"
            ],
            "authors": [
                {
                    "name": "François Zaninotto"
                }
            ],
            "description": "Faker is a PHP library that generates fake data for you.",
            "keywords": [
                "data",
                "faker",
                "fixtures"
            ],
            "support": {
                "issues": "https://github.com/FakerPHP/Faker/issues",
                "source": "https://github.com/FakerPHP/Faker/tree/v1.21.0"
            },
            "time": "2022-12-13T13:54:32+00:00"
        },
        {
            "name": "graham-campbell/result-type",
            "version": "v1.1.1",
            "source": {
                "type": "git",
                "url": "https://github.com/GrahamCampbell/Result-Type.git",
                "reference": "672eff8cf1d6fe1ef09ca0f89c4b287d6a3eb831"
            },
            "dist": {
                "type": "zip",
                "url": "https://api.github.com/repos/GrahamCampbell/Result-Type/zipball/672eff8cf1d6fe1ef09ca0f89c4b287d6a3eb831",
                "reference": "672eff8cf1d6fe1ef09ca0f89c4b287d6a3eb831",
                "shasum": ""
            },
            "require": {
                "php": "^7.2.5 || ^8.0",
                "phpoption/phpoption": "^1.9.1"
            },
            "require-dev": {
                "phpunit/phpunit": "^8.5.32 || ^9.6.3 || ^10.0.12"
            },
            "type": "library",
            "autoload": {
                "psr-4": {
                    "GrahamCampbell\\ResultType\\": "src/"
                }
            },
            "notification-url": "https://packagist.org/downloads/",
            "license": [
                "MIT"
            ],
            "authors": [
                {
                    "name": "Graham Campbell",
                    "email": "hello@gjcampbell.co.uk",
                    "homepage": "https://github.com/GrahamCampbell"
                }
            ],
            "description": "An Implementation Of The Result Type",
            "keywords": [
                "Graham Campbell",
                "GrahamCampbell",
                "Result Type",
                "Result-Type",
                "result"
            ],
            "support": {
                "issues": "https://github.com/GrahamCampbell/Result-Type/issues",
                "source": "https://github.com/GrahamCampbell/Result-Type/tree/v1.1.1"
            },
            "funding": [
                {
                    "url": "https://github.com/GrahamCampbell",
                    "type": "github"
                },
                {
                    "url": "https://tidelift.com/funding/github/packagist/graham-campbell/result-type",
                    "type": "tidelift"
                }
            ],
            "time": "2023-02-25T20:23:15+00:00"
        },
        {
            "name": "league/factory-muffin",
            "version": "v3.3.0",
            "source": {
                "type": "git",
                "url": "https://github.com/thephpleague/factory-muffin.git",
                "reference": "62c8c31d47667523da14e83df36cc897d34173cd"
            },
            "dist": {
                "type": "zip",
                "url": "https://api.github.com/repos/thephpleague/factory-muffin/zipball/62c8c31d47667523da14e83df36cc897d34173cd",
                "reference": "62c8c31d47667523da14e83df36cc897d34173cd",
                "shasum": ""
            },
            "require": {
                "php": ">=5.4.0"
            },
            "replace": {
                "zizaco/factory-muff": "self.version"
            },
            "require-dev": {
                "doctrine/orm": "^2.5",
                "illuminate/database": "5.0.* || 5.1.* || 5.5.* || ^6.0",
                "league/factory-muffin-faker": "^2.3",
                "phpunit/phpunit": "^4.8.36 || ^5.7.27 || ^6.5.14 || ^7.5.20"
            },
            "suggest": {
                "doctrine/orm": "Factory Muffin supports doctrine through the repository store.",
                "illuminate/database": "Factory Muffin supports eloquent through the model store.",
                "league/factory-muffin-faker": "Factory Muffin is very powerful together with faker."
            },
            "type": "library",
            "extra": {
                "branch-alias": {
                    "dev-master": "3.3-dev"
                }
            },
            "autoload": {
                "psr-4": {
                    "League\\FactoryMuffin\\": "src/"
                }
            },
            "notification-url": "https://packagist.org/downloads/",
            "license": [
                "MIT"
            ],
            "authors": [
                {
                    "name": "Graham Campbell",
                    "email": "graham@alt-three.com"
                },
                {
                    "name": "Scott Robertson",
                    "email": "scottymeuk@gmail.com"
                }
            ],
            "description": "The goal of this package is to enable the rapid creation of objects for the purpose of testing.",
            "homepage": "http://factory-muffin.thephpleague.com/",
            "keywords": [
                "factory",
                "testing"
            ],
            "support": {
                "issues": "https://github.com/thephpleague/factory-muffin/issues",
                "source": "https://github.com/thephpleague/factory-muffin/tree/v3.3.0"
            },
            "funding": [
                {
                    "url": "https://github.com/GrahamCampbell",
                    "type": "github"
                },
                {
                    "url": "https://tidelift.com/funding/github/packagist/league/factory-muffin",
                    "type": "tidelift"
                }
            ],
            "time": "2020-12-13T18:38:47+00:00"
        },
        {
            "name": "league/factory-muffin-faker",
            "version": "v2.3.0",
            "source": {
                "type": "git",
                "url": "https://github.com/thephpleague/factory-muffin-faker.git",
                "reference": "258068c840e8fdc45d1cb1636a0890e92f2e864a"
            },
            "dist": {
                "type": "zip",
                "url": "https://api.github.com/repos/thephpleague/factory-muffin-faker/zipball/258068c840e8fdc45d1cb1636a0890e92f2e864a",
                "reference": "258068c840e8fdc45d1cb1636a0890e92f2e864a",
                "shasum": ""
            },
            "require": {
                "fakerphp/faker": "^1.9.1",
                "php": ">=5.4.0"
            },
            "require-dev": {
                "phpunit/phpunit": "^4.8.36 || ^5.7.27 || ^6.5.14 || ^7.5.20"
            },
            "type": "library",
            "extra": {
                "branch-alias": {
                    "dev-master": "2.3-dev"
                }
            },
            "autoload": {
                "psr-4": {
                    "League\\FactoryMuffin\\Faker\\": "src/"
                }
            },
            "notification-url": "https://packagist.org/downloads/",
            "license": [
                "MIT"
            ],
            "authors": [
                {
                    "name": "Graham Campbell",
                    "email": "graham@alt-three.com"
                }
            ],
            "description": "The goal of this package is to wrap faker to make it super easy to use with factory muffin.",
            "homepage": "http://factory-muffin.thephpleague.com/",
            "keywords": [
                "factory",
                "faker",
                "testing"
            ],
            "support": {
                "issues": "https://github.com/thephpleague/factory-muffin-faker/issues",
                "source": "https://github.com/thephpleague/factory-muffin-faker/tree/v2.3.0"
            },
            "funding": [
                {
                    "url": "https://github.com/GrahamCampbell",
                    "type": "github"
                },
                {
                    "url": "https://tidelift.com/funding/github/packagist/league/factory-muffin-faker",
                    "type": "tidelift"
                }
            ],
            "time": "2020-12-13T15:53:28+00:00"
        },
        {
            "name": "myclabs/deep-copy",
            "version": "1.11.1",
            "source": {
                "type": "git",
                "url": "https://github.com/myclabs/DeepCopy.git",
                "reference": "7284c22080590fb39f2ffa3e9057f10a4ddd0e0c"
            },
            "dist": {
                "type": "zip",
                "url": "https://api.github.com/repos/myclabs/DeepCopy/zipball/7284c22080590fb39f2ffa3e9057f10a4ddd0e0c",
                "reference": "7284c22080590fb39f2ffa3e9057f10a4ddd0e0c",
                "shasum": ""
            },
            "require": {
                "php": "^7.1 || ^8.0"
            },
            "conflict": {
                "doctrine/collections": "<1.6.8",
                "doctrine/common": "<2.13.3 || >=3,<3.2.2"
            },
            "require-dev": {
                "doctrine/collections": "^1.6.8",
                "doctrine/common": "^2.13.3 || ^3.2.2",
                "phpunit/phpunit": "^7.5.20 || ^8.5.23 || ^9.5.13"
            },
            "type": "library",
            "autoload": {
                "files": [
                    "src/DeepCopy/deep_copy.php"
                ],
                "psr-4": {
                    "DeepCopy\\": "src/DeepCopy/"
                }
            },
            "notification-url": "https://packagist.org/downloads/",
            "license": [
                "MIT"
            ],
            "description": "Create deep copies (clones) of your objects",
            "keywords": [
                "clone",
                "copy",
                "duplicate",
                "object",
                "object graph"
            ],
            "support": {
                "issues": "https://github.com/myclabs/DeepCopy/issues",
                "source": "https://github.com/myclabs/DeepCopy/tree/1.11.1"
            },
            "funding": [
                {
                    "url": "https://tidelift.com/funding/github/packagist/myclabs/deep-copy",
                    "type": "tidelift"
                }
            ],
            "time": "2023-03-08T13:26:56+00:00"
        },
        {
            "name": "nikic/php-parser",
            "version": "v4.15.4",
            "source": {
                "type": "git",
                "url": "https://github.com/nikic/PHP-Parser.git",
                "reference": "6bb5176bc4af8bcb7d926f88718db9b96a2d4290"
            },
            "dist": {
                "type": "zip",
                "url": "https://api.github.com/repos/nikic/PHP-Parser/zipball/6bb5176bc4af8bcb7d926f88718db9b96a2d4290",
                "reference": "6bb5176bc4af8bcb7d926f88718db9b96a2d4290",
                "shasum": ""
            },
            "require": {
                "ext-tokenizer": "*",
                "php": ">=7.0"
            },
            "require-dev": {
                "ircmaxell/php-yacc": "^0.0.7",
                "phpunit/phpunit": "^6.5 || ^7.0 || ^8.0 || ^9.0"
            },
            "bin": [
                "bin/php-parse"
            ],
            "type": "library",
            "extra": {
                "branch-alias": {
                    "dev-master": "4.9-dev"
                }
            },
            "autoload": {
                "psr-4": {
                    "PhpParser\\": "lib/PhpParser"
                }
            },
            "notification-url": "https://packagist.org/downloads/",
            "license": [
                "BSD-3-Clause"
            ],
            "authors": [
                {
                    "name": "Nikita Popov"
                }
            ],
            "description": "A PHP parser written in PHP",
            "keywords": [
                "parser",
                "php"
            ],
            "support": {
                "issues": "https://github.com/nikic/PHP-Parser/issues",
                "source": "https://github.com/nikic/PHP-Parser/tree/v4.15.4"
            },
            "time": "2023-03-05T19:49:14+00:00"
        },
        {
            "name": "phar-io/manifest",
            "version": "2.0.3",
            "source": {
                "type": "git",
                "url": "https://github.com/phar-io/manifest.git",
                "reference": "97803eca37d319dfa7826cc2437fc020857acb53"
            },
            "dist": {
                "type": "zip",
                "url": "https://api.github.com/repos/phar-io/manifest/zipball/97803eca37d319dfa7826cc2437fc020857acb53",
                "reference": "97803eca37d319dfa7826cc2437fc020857acb53",
                "shasum": ""
            },
            "require": {
                "ext-dom": "*",
                "ext-phar": "*",
                "ext-xmlwriter": "*",
                "phar-io/version": "^3.0.1",
                "php": "^7.2 || ^8.0"
            },
            "type": "library",
            "extra": {
                "branch-alias": {
                    "dev-master": "2.0.x-dev"
                }
            },
            "autoload": {
                "classmap": [
                    "src/"
                ]
            },
            "notification-url": "https://packagist.org/downloads/",
            "license": [
                "BSD-3-Clause"
            ],
            "authors": [
                {
                    "name": "Arne Blankerts",
                    "email": "arne@blankerts.de",
                    "role": "Developer"
                },
                {
                    "name": "Sebastian Heuer",
                    "email": "sebastian@phpeople.de",
                    "role": "Developer"
                },
                {
                    "name": "Sebastian Bergmann",
                    "email": "sebastian@phpunit.de",
                    "role": "Developer"
                }
            ],
            "description": "Component for reading phar.io manifest information from a PHP Archive (PHAR)",
            "support": {
                "issues": "https://github.com/phar-io/manifest/issues",
                "source": "https://github.com/phar-io/manifest/tree/2.0.3"
            },
            "time": "2021-07-20T11:28:43+00:00"
        },
        {
            "name": "phar-io/version",
            "version": "3.2.1",
            "source": {
                "type": "git",
                "url": "https://github.com/phar-io/version.git",
                "reference": "4f7fd7836c6f332bb2933569e566a0d6c4cbed74"
            },
            "dist": {
                "type": "zip",
                "url": "https://api.github.com/repos/phar-io/version/zipball/4f7fd7836c6f332bb2933569e566a0d6c4cbed74",
                "reference": "4f7fd7836c6f332bb2933569e566a0d6c4cbed74",
                "shasum": ""
            },
            "require": {
                "php": "^7.2 || ^8.0"
            },
            "type": "library",
            "autoload": {
                "classmap": [
                    "src/"
                ]
            },
            "notification-url": "https://packagist.org/downloads/",
            "license": [
                "BSD-3-Clause"
            ],
            "authors": [
                {
                    "name": "Arne Blankerts",
                    "email": "arne@blankerts.de",
                    "role": "Developer"
                },
                {
                    "name": "Sebastian Heuer",
                    "email": "sebastian@phpeople.de",
                    "role": "Developer"
                },
                {
                    "name": "Sebastian Bergmann",
                    "email": "sebastian@phpunit.de",
                    "role": "Developer"
                }
            ],
            "description": "Library for handling version information and constraints",
            "support": {
                "issues": "https://github.com/phar-io/version/issues",
                "source": "https://github.com/phar-io/version/tree/3.2.1"
            },
            "time": "2022-02-21T01:04:05+00:00"
        },
        {
            "name": "phpoption/phpoption",
            "version": "1.9.1",
            "source": {
                "type": "git",
                "url": "https://github.com/schmittjoh/php-option.git",
                "reference": "dd3a383e599f49777d8b628dadbb90cae435b87e"
            },
            "dist": {
                "type": "zip",
                "url": "https://api.github.com/repos/schmittjoh/php-option/zipball/dd3a383e599f49777d8b628dadbb90cae435b87e",
                "reference": "dd3a383e599f49777d8b628dadbb90cae435b87e",
                "shasum": ""
            },
            "require": {
                "php": "^7.2.5 || ^8.0"
            },
            "require-dev": {
                "bamarni/composer-bin-plugin": "^1.8.2",
                "phpunit/phpunit": "^8.5.32 || ^9.6.3 || ^10.0.12"
            },
            "type": "library",
            "extra": {
                "bamarni-bin": {
                    "bin-links": true,
                    "forward-command": true
                },
                "branch-alias": {
                    "dev-master": "1.9-dev"
                }
            },
            "autoload": {
                "psr-4": {
                    "PhpOption\\": "src/PhpOption/"
                }
            },
            "notification-url": "https://packagist.org/downloads/",
            "license": [
                "Apache-2.0"
            ],
            "authors": [
                {
                    "name": "Johannes M. Schmitt",
                    "email": "schmittjoh@gmail.com",
                    "homepage": "https://github.com/schmittjoh"
                },
                {
                    "name": "Graham Campbell",
                    "email": "hello@gjcampbell.co.uk",
                    "homepage": "https://github.com/GrahamCampbell"
                }
            ],
            "description": "Option Type for PHP",
            "keywords": [
                "language",
                "option",
                "php",
                "type"
            ],
            "support": {
                "issues": "https://github.com/schmittjoh/php-option/issues",
                "source": "https://github.com/schmittjoh/php-option/tree/1.9.1"
            },
            "funding": [
                {
                    "url": "https://github.com/GrahamCampbell",
                    "type": "github"
                },
                {
                    "url": "https://tidelift.com/funding/github/packagist/phpoption/phpoption",
                    "type": "tidelift"
                }
            ],
            "time": "2023-02-25T19:38:58+00:00"
        },
        {
            "name": "phpstan/phpstan",
<<<<<<< HEAD
            "version": "1.10.6",
            "source": {
                "type": "git",
                "url": "https://github.com/phpstan/phpstan.git",
                "reference": "50d089a3e0904b0fe7e2cf2d4fd37d427d64235a"
            },
            "dist": {
                "type": "zip",
                "url": "https://api.github.com/repos/phpstan/phpstan/zipball/50d089a3e0904b0fe7e2cf2d4fd37d427d64235a",
                "reference": "50d089a3e0904b0fe7e2cf2d4fd37d427d64235a",
=======
            "version": "1.10.7",
            "source": {
                "type": "git",
                "url": "https://github.com/phpstan/phpstan.git",
                "reference": "b10ceb526d9607903c5b2673f1fc8775dbe48975"
            },
            "dist": {
                "type": "zip",
                "url": "https://api.github.com/repos/phpstan/phpstan/zipball/b10ceb526d9607903c5b2673f1fc8775dbe48975",
                "reference": "b10ceb526d9607903c5b2673f1fc8775dbe48975",
>>>>>>> 9ffda8cd
                "shasum": ""
            },
            "require": {
                "php": "^7.2|^8.0"
            },
            "conflict": {
                "phpstan/phpstan-shim": "*"
            },
            "bin": [
                "phpstan",
                "phpstan.phar"
            ],
            "type": "library",
            "autoload": {
                "files": [
                    "bootstrap.php"
                ]
            },
            "notification-url": "https://packagist.org/downloads/",
            "license": [
                "MIT"
            ],
            "description": "PHPStan - PHP Static Analysis Tool",
            "keywords": [
                "dev",
                "static analysis"
            ],
            "support": {
                "docs": "https://phpstan.org/user-guide/getting-started",
                "forum": "https://github.com/phpstan/phpstan/discussions",
                "issues": "https://github.com/phpstan/phpstan/issues",
<<<<<<< HEAD
                "source": "https://github.com/phpstan/phpstan/tree/1.10.6"
=======
                "security": "https://github.com/phpstan/phpstan/security/policy",
                "source": "https://github.com/phpstan/phpstan-src"
>>>>>>> 9ffda8cd
            },
            "funding": [
                {
                    "url": "https://github.com/ondrejmirtes",
                    "type": "github"
                },
                {
                    "url": "https://github.com/phpstan",
                    "type": "github"
                },
                {
                    "url": "https://tidelift.com/funding/github/packagist/phpstan/phpstan",
                    "type": "tidelift"
                }
            ],
<<<<<<< HEAD
            "time": "2023-03-09T16:55:12+00:00"
=======
            "time": "2023-03-16T15:24:20+00:00"
>>>>>>> 9ffda8cd
        },
        {
            "name": "phpunit/php-code-coverage",
            "version": "9.2.26",
            "source": {
                "type": "git",
                "url": "https://github.com/sebastianbergmann/php-code-coverage.git",
                "reference": "443bc6912c9bd5b409254a40f4b0f4ced7c80ea1"
            },
            "dist": {
                "type": "zip",
                "url": "https://api.github.com/repos/sebastianbergmann/php-code-coverage/zipball/443bc6912c9bd5b409254a40f4b0f4ced7c80ea1",
                "reference": "443bc6912c9bd5b409254a40f4b0f4ced7c80ea1",
                "shasum": ""
            },
            "require": {
                "ext-dom": "*",
                "ext-libxml": "*",
                "ext-xmlwriter": "*",
                "nikic/php-parser": "^4.15",
                "php": ">=7.3",
                "phpunit/php-file-iterator": "^3.0.3",
                "phpunit/php-text-template": "^2.0.2",
                "sebastian/code-unit-reverse-lookup": "^2.0.2",
                "sebastian/complexity": "^2.0",
                "sebastian/environment": "^5.1.2",
                "sebastian/lines-of-code": "^1.0.3",
                "sebastian/version": "^3.0.1",
                "theseer/tokenizer": "^1.2.0"
            },
            "require-dev": {
                "phpunit/phpunit": "^9.3"
            },
            "suggest": {
                "ext-pcov": "PHP extension that provides line coverage",
                "ext-xdebug": "PHP extension that provides line coverage as well as branch and path coverage"
            },
            "type": "library",
            "extra": {
                "branch-alias": {
                    "dev-master": "9.2-dev"
                }
            },
            "autoload": {
                "classmap": [
                    "src/"
                ]
            },
            "notification-url": "https://packagist.org/downloads/",
            "license": [
                "BSD-3-Clause"
            ],
            "authors": [
                {
                    "name": "Sebastian Bergmann",
                    "email": "sebastian@phpunit.de",
                    "role": "lead"
                }
            ],
            "description": "Library that provides collection, processing, and rendering functionality for PHP code coverage information.",
            "homepage": "https://github.com/sebastianbergmann/php-code-coverage",
            "keywords": [
                "coverage",
                "testing",
                "xunit"
            ],
            "support": {
                "issues": "https://github.com/sebastianbergmann/php-code-coverage/issues",
                "source": "https://github.com/sebastianbergmann/php-code-coverage/tree/9.2.26"
            },
            "funding": [
                {
                    "url": "https://github.com/sebastianbergmann",
                    "type": "github"
                }
            ],
            "time": "2023-03-06T12:58:08+00:00"
        },
        {
            "name": "phpunit/php-file-iterator",
            "version": "3.0.6",
            "source": {
                "type": "git",
                "url": "https://github.com/sebastianbergmann/php-file-iterator.git",
                "reference": "cf1c2e7c203ac650e352f4cc675a7021e7d1b3cf"
            },
            "dist": {
                "type": "zip",
                "url": "https://api.github.com/repos/sebastianbergmann/php-file-iterator/zipball/cf1c2e7c203ac650e352f4cc675a7021e7d1b3cf",
                "reference": "cf1c2e7c203ac650e352f4cc675a7021e7d1b3cf",
                "shasum": ""
            },
            "require": {
                "php": ">=7.3"
            },
            "require-dev": {
                "phpunit/phpunit": "^9.3"
            },
            "type": "library",
            "extra": {
                "branch-alias": {
                    "dev-master": "3.0-dev"
                }
            },
            "autoload": {
                "classmap": [
                    "src/"
                ]
            },
            "notification-url": "https://packagist.org/downloads/",
            "license": [
                "BSD-3-Clause"
            ],
            "authors": [
                {
                    "name": "Sebastian Bergmann",
                    "email": "sebastian@phpunit.de",
                    "role": "lead"
                }
            ],
            "description": "FilterIterator implementation that filters files based on a list of suffixes.",
            "homepage": "https://github.com/sebastianbergmann/php-file-iterator/",
            "keywords": [
                "filesystem",
                "iterator"
            ],
            "support": {
                "issues": "https://github.com/sebastianbergmann/php-file-iterator/issues",
                "source": "https://github.com/sebastianbergmann/php-file-iterator/tree/3.0.6"
            },
            "funding": [
                {
                    "url": "https://github.com/sebastianbergmann",
                    "type": "github"
                }
            ],
            "time": "2021-12-02T12:48:52+00:00"
        },
        {
            "name": "phpunit/php-invoker",
            "version": "3.1.1",
            "source": {
                "type": "git",
                "url": "https://github.com/sebastianbergmann/php-invoker.git",
                "reference": "5a10147d0aaf65b58940a0b72f71c9ac0423cc67"
            },
            "dist": {
                "type": "zip",
                "url": "https://api.github.com/repos/sebastianbergmann/php-invoker/zipball/5a10147d0aaf65b58940a0b72f71c9ac0423cc67",
                "reference": "5a10147d0aaf65b58940a0b72f71c9ac0423cc67",
                "shasum": ""
            },
            "require": {
                "php": ">=7.3"
            },
            "require-dev": {
                "ext-pcntl": "*",
                "phpunit/phpunit": "^9.3"
            },
            "suggest": {
                "ext-pcntl": "*"
            },
            "type": "library",
            "extra": {
                "branch-alias": {
                    "dev-master": "3.1-dev"
                }
            },
            "autoload": {
                "classmap": [
                    "src/"
                ]
            },
            "notification-url": "https://packagist.org/downloads/",
            "license": [
                "BSD-3-Clause"
            ],
            "authors": [
                {
                    "name": "Sebastian Bergmann",
                    "email": "sebastian@phpunit.de",
                    "role": "lead"
                }
            ],
            "description": "Invoke callables with a timeout",
            "homepage": "https://github.com/sebastianbergmann/php-invoker/",
            "keywords": [
                "process"
            ],
            "support": {
                "issues": "https://github.com/sebastianbergmann/php-invoker/issues",
                "source": "https://github.com/sebastianbergmann/php-invoker/tree/3.1.1"
            },
            "funding": [
                {
                    "url": "https://github.com/sebastianbergmann",
                    "type": "github"
                }
            ],
            "time": "2020-09-28T05:58:55+00:00"
        },
        {
            "name": "phpunit/php-text-template",
            "version": "2.0.4",
            "source": {
                "type": "git",
                "url": "https://github.com/sebastianbergmann/php-text-template.git",
                "reference": "5da5f67fc95621df9ff4c4e5a84d6a8a2acf7c28"
            },
            "dist": {
                "type": "zip",
                "url": "https://api.github.com/repos/sebastianbergmann/php-text-template/zipball/5da5f67fc95621df9ff4c4e5a84d6a8a2acf7c28",
                "reference": "5da5f67fc95621df9ff4c4e5a84d6a8a2acf7c28",
                "shasum": ""
            },
            "require": {
                "php": ">=7.3"
            },
            "require-dev": {
                "phpunit/phpunit": "^9.3"
            },
            "type": "library",
            "extra": {
                "branch-alias": {
                    "dev-master": "2.0-dev"
                }
            },
            "autoload": {
                "classmap": [
                    "src/"
                ]
            },
            "notification-url": "https://packagist.org/downloads/",
            "license": [
                "BSD-3-Clause"
            ],
            "authors": [
                {
                    "name": "Sebastian Bergmann",
                    "email": "sebastian@phpunit.de",
                    "role": "lead"
                }
            ],
            "description": "Simple template engine.",
            "homepage": "https://github.com/sebastianbergmann/php-text-template/",
            "keywords": [
                "template"
            ],
            "support": {
                "issues": "https://github.com/sebastianbergmann/php-text-template/issues",
                "source": "https://github.com/sebastianbergmann/php-text-template/tree/2.0.4"
            },
            "funding": [
                {
                    "url": "https://github.com/sebastianbergmann",
                    "type": "github"
                }
            ],
            "time": "2020-10-26T05:33:50+00:00"
        },
        {
            "name": "phpunit/php-timer",
            "version": "5.0.3",
            "source": {
                "type": "git",
                "url": "https://github.com/sebastianbergmann/php-timer.git",
                "reference": "5a63ce20ed1b5bf577850e2c4e87f4aa902afbd2"
            },
            "dist": {
                "type": "zip",
                "url": "https://api.github.com/repos/sebastianbergmann/php-timer/zipball/5a63ce20ed1b5bf577850e2c4e87f4aa902afbd2",
                "reference": "5a63ce20ed1b5bf577850e2c4e87f4aa902afbd2",
                "shasum": ""
            },
            "require": {
                "php": ">=7.3"
            },
            "require-dev": {
                "phpunit/phpunit": "^9.3"
            },
            "type": "library",
            "extra": {
                "branch-alias": {
                    "dev-master": "5.0-dev"
                }
            },
            "autoload": {
                "classmap": [
                    "src/"
                ]
            },
            "notification-url": "https://packagist.org/downloads/",
            "license": [
                "BSD-3-Clause"
            ],
            "authors": [
                {
                    "name": "Sebastian Bergmann",
                    "email": "sebastian@phpunit.de",
                    "role": "lead"
                }
            ],
            "description": "Utility class for timing",
            "homepage": "https://github.com/sebastianbergmann/php-timer/",
            "keywords": [
                "timer"
            ],
            "support": {
                "issues": "https://github.com/sebastianbergmann/php-timer/issues",
                "source": "https://github.com/sebastianbergmann/php-timer/tree/5.0.3"
            },
            "funding": [
                {
                    "url": "https://github.com/sebastianbergmann",
                    "type": "github"
                }
            ],
            "time": "2020-10-26T13:16:10+00:00"
        },
        {
            "name": "phpunit/phpunit",
            "version": "9.6.5",
            "source": {
                "type": "git",
                "url": "https://github.com/sebastianbergmann/phpunit.git",
                "reference": "86e761949019ae83f49240b2f2123fb5ab3b2fc5"
            },
            "dist": {
                "type": "zip",
                "url": "https://api.github.com/repos/sebastianbergmann/phpunit/zipball/86e761949019ae83f49240b2f2123fb5ab3b2fc5",
                "reference": "86e761949019ae83f49240b2f2123fb5ab3b2fc5",
                "shasum": ""
            },
            "require": {
                "doctrine/instantiator": "^1.3.1 || ^2",
                "ext-dom": "*",
                "ext-json": "*",
                "ext-libxml": "*",
                "ext-mbstring": "*",
                "ext-xml": "*",
                "ext-xmlwriter": "*",
                "myclabs/deep-copy": "^1.10.1",
                "phar-io/manifest": "^2.0.3",
                "phar-io/version": "^3.0.2",
                "php": ">=7.3",
                "phpunit/php-code-coverage": "^9.2.13",
                "phpunit/php-file-iterator": "^3.0.5",
                "phpunit/php-invoker": "^3.1.1",
                "phpunit/php-text-template": "^2.0.3",
                "phpunit/php-timer": "^5.0.2",
                "sebastian/cli-parser": "^1.0.1",
                "sebastian/code-unit": "^1.0.6",
                "sebastian/comparator": "^4.0.8",
                "sebastian/diff": "^4.0.3",
                "sebastian/environment": "^5.1.3",
                "sebastian/exporter": "^4.0.5",
                "sebastian/global-state": "^5.0.1",
                "sebastian/object-enumerator": "^4.0.3",
                "sebastian/resource-operations": "^3.0.3",
                "sebastian/type": "^3.2",
                "sebastian/version": "^3.0.2"
            },
            "suggest": {
                "ext-soap": "To be able to generate mocks based on WSDL files",
                "ext-xdebug": "PHP extension that provides line coverage as well as branch and path coverage"
            },
            "bin": [
                "phpunit"
            ],
            "type": "library",
            "extra": {
                "branch-alias": {
                    "dev-master": "9.6-dev"
                }
            },
            "autoload": {
                "files": [
                    "src/Framework/Assert/Functions.php"
                ],
                "classmap": [
                    "src/"
                ]
            },
            "notification-url": "https://packagist.org/downloads/",
            "license": [
                "BSD-3-Clause"
            ],
            "authors": [
                {
                    "name": "Sebastian Bergmann",
                    "email": "sebastian@phpunit.de",
                    "role": "lead"
                }
            ],
            "description": "The PHP Unit Testing framework.",
            "homepage": "https://phpunit.de/",
            "keywords": [
                "phpunit",
                "testing",
                "xunit"
            ],
            "support": {
                "issues": "https://github.com/sebastianbergmann/phpunit/issues",
                "source": "https://github.com/sebastianbergmann/phpunit/tree/9.6.5"
            },
            "funding": [
                {
                    "url": "https://phpunit.de/sponsors.html",
                    "type": "custom"
                },
                {
                    "url": "https://github.com/sebastianbergmann",
                    "type": "github"
                },
                {
                    "url": "https://tidelift.com/funding/github/packagist/phpunit/phpunit",
                    "type": "tidelift"
                }
            ],
            "time": "2023-03-09T06:34:10+00:00"
        },
        {
            "name": "sebastian/cli-parser",
            "version": "1.0.1",
            "source": {
                "type": "git",
                "url": "https://github.com/sebastianbergmann/cli-parser.git",
                "reference": "442e7c7e687e42adc03470c7b668bc4b2402c0b2"
            },
            "dist": {
                "type": "zip",
                "url": "https://api.github.com/repos/sebastianbergmann/cli-parser/zipball/442e7c7e687e42adc03470c7b668bc4b2402c0b2",
                "reference": "442e7c7e687e42adc03470c7b668bc4b2402c0b2",
                "shasum": ""
            },
            "require": {
                "php": ">=7.3"
            },
            "require-dev": {
                "phpunit/phpunit": "^9.3"
            },
            "type": "library",
            "extra": {
                "branch-alias": {
                    "dev-master": "1.0-dev"
                }
            },
            "autoload": {
                "classmap": [
                    "src/"
                ]
            },
            "notification-url": "https://packagist.org/downloads/",
            "license": [
                "BSD-3-Clause"
            ],
            "authors": [
                {
                    "name": "Sebastian Bergmann",
                    "email": "sebastian@phpunit.de",
                    "role": "lead"
                }
            ],
            "description": "Library for parsing CLI options",
            "homepage": "https://github.com/sebastianbergmann/cli-parser",
            "support": {
                "issues": "https://github.com/sebastianbergmann/cli-parser/issues",
                "source": "https://github.com/sebastianbergmann/cli-parser/tree/1.0.1"
            },
            "funding": [
                {
                    "url": "https://github.com/sebastianbergmann",
                    "type": "github"
                }
            ],
            "time": "2020-09-28T06:08:49+00:00"
        },
        {
            "name": "sebastian/code-unit",
            "version": "1.0.8",
            "source": {
                "type": "git",
                "url": "https://github.com/sebastianbergmann/code-unit.git",
                "reference": "1fc9f64c0927627ef78ba436c9b17d967e68e120"
            },
            "dist": {
                "type": "zip",
                "url": "https://api.github.com/repos/sebastianbergmann/code-unit/zipball/1fc9f64c0927627ef78ba436c9b17d967e68e120",
                "reference": "1fc9f64c0927627ef78ba436c9b17d967e68e120",
                "shasum": ""
            },
            "require": {
                "php": ">=7.3"
            },
            "require-dev": {
                "phpunit/phpunit": "^9.3"
            },
            "type": "library",
            "extra": {
                "branch-alias": {
                    "dev-master": "1.0-dev"
                }
            },
            "autoload": {
                "classmap": [
                    "src/"
                ]
            },
            "notification-url": "https://packagist.org/downloads/",
            "license": [
                "BSD-3-Clause"
            ],
            "authors": [
                {
                    "name": "Sebastian Bergmann",
                    "email": "sebastian@phpunit.de",
                    "role": "lead"
                }
            ],
            "description": "Collection of value objects that represent the PHP code units",
            "homepage": "https://github.com/sebastianbergmann/code-unit",
            "support": {
                "issues": "https://github.com/sebastianbergmann/code-unit/issues",
                "source": "https://github.com/sebastianbergmann/code-unit/tree/1.0.8"
            },
            "funding": [
                {
                    "url": "https://github.com/sebastianbergmann",
                    "type": "github"
                }
            ],
            "time": "2020-10-26T13:08:54+00:00"
        },
        {
            "name": "sebastian/code-unit-reverse-lookup",
            "version": "2.0.3",
            "source": {
                "type": "git",
                "url": "https://github.com/sebastianbergmann/code-unit-reverse-lookup.git",
                "reference": "ac91f01ccec49fb77bdc6fd1e548bc70f7faa3e5"
            },
            "dist": {
                "type": "zip",
                "url": "https://api.github.com/repos/sebastianbergmann/code-unit-reverse-lookup/zipball/ac91f01ccec49fb77bdc6fd1e548bc70f7faa3e5",
                "reference": "ac91f01ccec49fb77bdc6fd1e548bc70f7faa3e5",
                "shasum": ""
            },
            "require": {
                "php": ">=7.3"
            },
            "require-dev": {
                "phpunit/phpunit": "^9.3"
            },
            "type": "library",
            "extra": {
                "branch-alias": {
                    "dev-master": "2.0-dev"
                }
            },
            "autoload": {
                "classmap": [
                    "src/"
                ]
            },
            "notification-url": "https://packagist.org/downloads/",
            "license": [
                "BSD-3-Clause"
            ],
            "authors": [
                {
                    "name": "Sebastian Bergmann",
                    "email": "sebastian@phpunit.de"
                }
            ],
            "description": "Looks up which function or method a line of code belongs to",
            "homepage": "https://github.com/sebastianbergmann/code-unit-reverse-lookup/",
            "support": {
                "issues": "https://github.com/sebastianbergmann/code-unit-reverse-lookup/issues",
                "source": "https://github.com/sebastianbergmann/code-unit-reverse-lookup/tree/2.0.3"
            },
            "funding": [
                {
                    "url": "https://github.com/sebastianbergmann",
                    "type": "github"
                }
            ],
            "time": "2020-09-28T05:30:19+00:00"
        },
        {
            "name": "sebastian/comparator",
            "version": "4.0.8",
            "source": {
                "type": "git",
                "url": "https://github.com/sebastianbergmann/comparator.git",
                "reference": "fa0f136dd2334583309d32b62544682ee972b51a"
            },
            "dist": {
                "type": "zip",
                "url": "https://api.github.com/repos/sebastianbergmann/comparator/zipball/fa0f136dd2334583309d32b62544682ee972b51a",
                "reference": "fa0f136dd2334583309d32b62544682ee972b51a",
                "shasum": ""
            },
            "require": {
                "php": ">=7.3",
                "sebastian/diff": "^4.0",
                "sebastian/exporter": "^4.0"
            },
            "require-dev": {
                "phpunit/phpunit": "^9.3"
            },
            "type": "library",
            "extra": {
                "branch-alias": {
                    "dev-master": "4.0-dev"
                }
            },
            "autoload": {
                "classmap": [
                    "src/"
                ]
            },
            "notification-url": "https://packagist.org/downloads/",
            "license": [
                "BSD-3-Clause"
            ],
            "authors": [
                {
                    "name": "Sebastian Bergmann",
                    "email": "sebastian@phpunit.de"
                },
                {
                    "name": "Jeff Welch",
                    "email": "whatthejeff@gmail.com"
                },
                {
                    "name": "Volker Dusch",
                    "email": "github@wallbash.com"
                },
                {
                    "name": "Bernhard Schussek",
                    "email": "bschussek@2bepublished.at"
                }
            ],
            "description": "Provides the functionality to compare PHP values for equality",
            "homepage": "https://github.com/sebastianbergmann/comparator",
            "keywords": [
                "comparator",
                "compare",
                "equality"
            ],
            "support": {
                "issues": "https://github.com/sebastianbergmann/comparator/issues",
                "source": "https://github.com/sebastianbergmann/comparator/tree/4.0.8"
            },
            "funding": [
                {
                    "url": "https://github.com/sebastianbergmann",
                    "type": "github"
                }
            ],
            "time": "2022-09-14T12:41:17+00:00"
        },
        {
            "name": "sebastian/complexity",
            "version": "2.0.2",
            "source": {
                "type": "git",
                "url": "https://github.com/sebastianbergmann/complexity.git",
                "reference": "739b35e53379900cc9ac327b2147867b8b6efd88"
            },
            "dist": {
                "type": "zip",
                "url": "https://api.github.com/repos/sebastianbergmann/complexity/zipball/739b35e53379900cc9ac327b2147867b8b6efd88",
                "reference": "739b35e53379900cc9ac327b2147867b8b6efd88",
                "shasum": ""
            },
            "require": {
                "nikic/php-parser": "^4.7",
                "php": ">=7.3"
            },
            "require-dev": {
                "phpunit/phpunit": "^9.3"
            },
            "type": "library",
            "extra": {
                "branch-alias": {
                    "dev-master": "2.0-dev"
                }
            },
            "autoload": {
                "classmap": [
                    "src/"
                ]
            },
            "notification-url": "https://packagist.org/downloads/",
            "license": [
                "BSD-3-Clause"
            ],
            "authors": [
                {
                    "name": "Sebastian Bergmann",
                    "email": "sebastian@phpunit.de",
                    "role": "lead"
                }
            ],
            "description": "Library for calculating the complexity of PHP code units",
            "homepage": "https://github.com/sebastianbergmann/complexity",
            "support": {
                "issues": "https://github.com/sebastianbergmann/complexity/issues",
                "source": "https://github.com/sebastianbergmann/complexity/tree/2.0.2"
            },
            "funding": [
                {
                    "url": "https://github.com/sebastianbergmann",
                    "type": "github"
                }
            ],
            "time": "2020-10-26T15:52:27+00:00"
        },
        {
            "name": "sebastian/diff",
            "version": "4.0.4",
            "source": {
                "type": "git",
                "url": "https://github.com/sebastianbergmann/diff.git",
                "reference": "3461e3fccc7cfdfc2720be910d3bd73c69be590d"
            },
            "dist": {
                "type": "zip",
                "url": "https://api.github.com/repos/sebastianbergmann/diff/zipball/3461e3fccc7cfdfc2720be910d3bd73c69be590d",
                "reference": "3461e3fccc7cfdfc2720be910d3bd73c69be590d",
                "shasum": ""
            },
            "require": {
                "php": ">=7.3"
            },
            "require-dev": {
                "phpunit/phpunit": "^9.3",
                "symfony/process": "^4.2 || ^5"
            },
            "type": "library",
            "extra": {
                "branch-alias": {
                    "dev-master": "4.0-dev"
                }
            },
            "autoload": {
                "classmap": [
                    "src/"
                ]
            },
            "notification-url": "https://packagist.org/downloads/",
            "license": [
                "BSD-3-Clause"
            ],
            "authors": [
                {
                    "name": "Sebastian Bergmann",
                    "email": "sebastian@phpunit.de"
                },
                {
                    "name": "Kore Nordmann",
                    "email": "mail@kore-nordmann.de"
                }
            ],
            "description": "Diff implementation",
            "homepage": "https://github.com/sebastianbergmann/diff",
            "keywords": [
                "diff",
                "udiff",
                "unidiff",
                "unified diff"
            ],
            "support": {
                "issues": "https://github.com/sebastianbergmann/diff/issues",
                "source": "https://github.com/sebastianbergmann/diff/tree/4.0.4"
            },
            "funding": [
                {
                    "url": "https://github.com/sebastianbergmann",
                    "type": "github"
                }
            ],
            "time": "2020-10-26T13:10:38+00:00"
        },
        {
            "name": "sebastian/environment",
            "version": "5.1.5",
            "source": {
                "type": "git",
                "url": "https://github.com/sebastianbergmann/environment.git",
                "reference": "830c43a844f1f8d5b7a1f6d6076b784454d8b7ed"
            },
            "dist": {
                "type": "zip",
                "url": "https://api.github.com/repos/sebastianbergmann/environment/zipball/830c43a844f1f8d5b7a1f6d6076b784454d8b7ed",
                "reference": "830c43a844f1f8d5b7a1f6d6076b784454d8b7ed",
                "shasum": ""
            },
            "require": {
                "php": ">=7.3"
            },
            "require-dev": {
                "phpunit/phpunit": "^9.3"
            },
            "suggest": {
                "ext-posix": "*"
            },
            "type": "library",
            "extra": {
                "branch-alias": {
                    "dev-master": "5.1-dev"
                }
            },
            "autoload": {
                "classmap": [
                    "src/"
                ]
            },
            "notification-url": "https://packagist.org/downloads/",
            "license": [
                "BSD-3-Clause"
            ],
            "authors": [
                {
                    "name": "Sebastian Bergmann",
                    "email": "sebastian@phpunit.de"
                }
            ],
            "description": "Provides functionality to handle HHVM/PHP environments",
            "homepage": "http://www.github.com/sebastianbergmann/environment",
            "keywords": [
                "Xdebug",
                "environment",
                "hhvm"
            ],
            "support": {
                "issues": "https://github.com/sebastianbergmann/environment/issues",
                "source": "https://github.com/sebastianbergmann/environment/tree/5.1.5"
            },
            "funding": [
                {
                    "url": "https://github.com/sebastianbergmann",
                    "type": "github"
                }
            ],
            "time": "2023-02-03T06:03:51+00:00"
        },
        {
            "name": "sebastian/exporter",
            "version": "4.0.5",
            "source": {
                "type": "git",
                "url": "https://github.com/sebastianbergmann/exporter.git",
                "reference": "ac230ed27f0f98f597c8a2b6eb7ac563af5e5b9d"
            },
            "dist": {
                "type": "zip",
                "url": "https://api.github.com/repos/sebastianbergmann/exporter/zipball/ac230ed27f0f98f597c8a2b6eb7ac563af5e5b9d",
                "reference": "ac230ed27f0f98f597c8a2b6eb7ac563af5e5b9d",
                "shasum": ""
            },
            "require": {
                "php": ">=7.3",
                "sebastian/recursion-context": "^4.0"
            },
            "require-dev": {
                "ext-mbstring": "*",
                "phpunit/phpunit": "^9.3"
            },
            "type": "library",
            "extra": {
                "branch-alias": {
                    "dev-master": "4.0-dev"
                }
            },
            "autoload": {
                "classmap": [
                    "src/"
                ]
            },
            "notification-url": "https://packagist.org/downloads/",
            "license": [
                "BSD-3-Clause"
            ],
            "authors": [
                {
                    "name": "Sebastian Bergmann",
                    "email": "sebastian@phpunit.de"
                },
                {
                    "name": "Jeff Welch",
                    "email": "whatthejeff@gmail.com"
                },
                {
                    "name": "Volker Dusch",
                    "email": "github@wallbash.com"
                },
                {
                    "name": "Adam Harvey",
                    "email": "aharvey@php.net"
                },
                {
                    "name": "Bernhard Schussek",
                    "email": "bschussek@gmail.com"
                }
            ],
            "description": "Provides the functionality to export PHP variables for visualization",
            "homepage": "https://www.github.com/sebastianbergmann/exporter",
            "keywords": [
                "export",
                "exporter"
            ],
            "support": {
                "issues": "https://github.com/sebastianbergmann/exporter/issues",
                "source": "https://github.com/sebastianbergmann/exporter/tree/4.0.5"
            },
            "funding": [
                {
                    "url": "https://github.com/sebastianbergmann",
                    "type": "github"
                }
            ],
            "time": "2022-09-14T06:03:37+00:00"
        },
        {
            "name": "sebastian/global-state",
            "version": "5.0.5",
            "source": {
                "type": "git",
                "url": "https://github.com/sebastianbergmann/global-state.git",
                "reference": "0ca8db5a5fc9c8646244e629625ac486fa286bf2"
            },
            "dist": {
                "type": "zip",
                "url": "https://api.github.com/repos/sebastianbergmann/global-state/zipball/0ca8db5a5fc9c8646244e629625ac486fa286bf2",
                "reference": "0ca8db5a5fc9c8646244e629625ac486fa286bf2",
                "shasum": ""
            },
            "require": {
                "php": ">=7.3",
                "sebastian/object-reflector": "^2.0",
                "sebastian/recursion-context": "^4.0"
            },
            "require-dev": {
                "ext-dom": "*",
                "phpunit/phpunit": "^9.3"
            },
            "suggest": {
                "ext-uopz": "*"
            },
            "type": "library",
            "extra": {
                "branch-alias": {
                    "dev-master": "5.0-dev"
                }
            },
            "autoload": {
                "classmap": [
                    "src/"
                ]
            },
            "notification-url": "https://packagist.org/downloads/",
            "license": [
                "BSD-3-Clause"
            ],
            "authors": [
                {
                    "name": "Sebastian Bergmann",
                    "email": "sebastian@phpunit.de"
                }
            ],
            "description": "Snapshotting of global state",
            "homepage": "http://www.github.com/sebastianbergmann/global-state",
            "keywords": [
                "global state"
            ],
            "support": {
                "issues": "https://github.com/sebastianbergmann/global-state/issues",
                "source": "https://github.com/sebastianbergmann/global-state/tree/5.0.5"
            },
            "funding": [
                {
                    "url": "https://github.com/sebastianbergmann",
                    "type": "github"
                }
            ],
            "time": "2022-02-14T08:28:10+00:00"
        },
        {
            "name": "sebastian/lines-of-code",
            "version": "1.0.3",
            "source": {
                "type": "git",
                "url": "https://github.com/sebastianbergmann/lines-of-code.git",
                "reference": "c1c2e997aa3146983ed888ad08b15470a2e22ecc"
            },
            "dist": {
                "type": "zip",
                "url": "https://api.github.com/repos/sebastianbergmann/lines-of-code/zipball/c1c2e997aa3146983ed888ad08b15470a2e22ecc",
                "reference": "c1c2e997aa3146983ed888ad08b15470a2e22ecc",
                "shasum": ""
            },
            "require": {
                "nikic/php-parser": "^4.6",
                "php": ">=7.3"
            },
            "require-dev": {
                "phpunit/phpunit": "^9.3"
            },
            "type": "library",
            "extra": {
                "branch-alias": {
                    "dev-master": "1.0-dev"
                }
            },
            "autoload": {
                "classmap": [
                    "src/"
                ]
            },
            "notification-url": "https://packagist.org/downloads/",
            "license": [
                "BSD-3-Clause"
            ],
            "authors": [
                {
                    "name": "Sebastian Bergmann",
                    "email": "sebastian@phpunit.de",
                    "role": "lead"
                }
            ],
            "description": "Library for counting the lines of code in PHP source code",
            "homepage": "https://github.com/sebastianbergmann/lines-of-code",
            "support": {
                "issues": "https://github.com/sebastianbergmann/lines-of-code/issues",
                "source": "https://github.com/sebastianbergmann/lines-of-code/tree/1.0.3"
            },
            "funding": [
                {
                    "url": "https://github.com/sebastianbergmann",
                    "type": "github"
                }
            ],
            "time": "2020-11-28T06:42:11+00:00"
        },
        {
            "name": "sebastian/object-enumerator",
            "version": "4.0.4",
            "source": {
                "type": "git",
                "url": "https://github.com/sebastianbergmann/object-enumerator.git",
                "reference": "5c9eeac41b290a3712d88851518825ad78f45c71"
            },
            "dist": {
                "type": "zip",
                "url": "https://api.github.com/repos/sebastianbergmann/object-enumerator/zipball/5c9eeac41b290a3712d88851518825ad78f45c71",
                "reference": "5c9eeac41b290a3712d88851518825ad78f45c71",
                "shasum": ""
            },
            "require": {
                "php": ">=7.3",
                "sebastian/object-reflector": "^2.0",
                "sebastian/recursion-context": "^4.0"
            },
            "require-dev": {
                "phpunit/phpunit": "^9.3"
            },
            "type": "library",
            "extra": {
                "branch-alias": {
                    "dev-master": "4.0-dev"
                }
            },
            "autoload": {
                "classmap": [
                    "src/"
                ]
            },
            "notification-url": "https://packagist.org/downloads/",
            "license": [
                "BSD-3-Clause"
            ],
            "authors": [
                {
                    "name": "Sebastian Bergmann",
                    "email": "sebastian@phpunit.de"
                }
            ],
            "description": "Traverses array structures and object graphs to enumerate all referenced objects",
            "homepage": "https://github.com/sebastianbergmann/object-enumerator/",
            "support": {
                "issues": "https://github.com/sebastianbergmann/object-enumerator/issues",
                "source": "https://github.com/sebastianbergmann/object-enumerator/tree/4.0.4"
            },
            "funding": [
                {
                    "url": "https://github.com/sebastianbergmann",
                    "type": "github"
                }
            ],
            "time": "2020-10-26T13:12:34+00:00"
        },
        {
            "name": "sebastian/object-reflector",
            "version": "2.0.4",
            "source": {
                "type": "git",
                "url": "https://github.com/sebastianbergmann/object-reflector.git",
                "reference": "b4f479ebdbf63ac605d183ece17d8d7fe49c15c7"
            },
            "dist": {
                "type": "zip",
                "url": "https://api.github.com/repos/sebastianbergmann/object-reflector/zipball/b4f479ebdbf63ac605d183ece17d8d7fe49c15c7",
                "reference": "b4f479ebdbf63ac605d183ece17d8d7fe49c15c7",
                "shasum": ""
            },
            "require": {
                "php": ">=7.3"
            },
            "require-dev": {
                "phpunit/phpunit": "^9.3"
            },
            "type": "library",
            "extra": {
                "branch-alias": {
                    "dev-master": "2.0-dev"
                }
            },
            "autoload": {
                "classmap": [
                    "src/"
                ]
            },
            "notification-url": "https://packagist.org/downloads/",
            "license": [
                "BSD-3-Clause"
            ],
            "authors": [
                {
                    "name": "Sebastian Bergmann",
                    "email": "sebastian@phpunit.de"
                }
            ],
            "description": "Allows reflection of object attributes, including inherited and non-public ones",
            "homepage": "https://github.com/sebastianbergmann/object-reflector/",
            "support": {
                "issues": "https://github.com/sebastianbergmann/object-reflector/issues",
                "source": "https://github.com/sebastianbergmann/object-reflector/tree/2.0.4"
            },
            "funding": [
                {
                    "url": "https://github.com/sebastianbergmann",
                    "type": "github"
                }
            ],
            "time": "2020-10-26T13:14:26+00:00"
        },
        {
            "name": "sebastian/recursion-context",
            "version": "4.0.5",
            "source": {
                "type": "git",
                "url": "https://github.com/sebastianbergmann/recursion-context.git",
                "reference": "e75bd0f07204fec2a0af9b0f3cfe97d05f92efc1"
            },
            "dist": {
                "type": "zip",
                "url": "https://api.github.com/repos/sebastianbergmann/recursion-context/zipball/e75bd0f07204fec2a0af9b0f3cfe97d05f92efc1",
                "reference": "e75bd0f07204fec2a0af9b0f3cfe97d05f92efc1",
                "shasum": ""
            },
            "require": {
                "php": ">=7.3"
            },
            "require-dev": {
                "phpunit/phpunit": "^9.3"
            },
            "type": "library",
            "extra": {
                "branch-alias": {
                    "dev-master": "4.0-dev"
                }
            },
            "autoload": {
                "classmap": [
                    "src/"
                ]
            },
            "notification-url": "https://packagist.org/downloads/",
            "license": [
                "BSD-3-Clause"
            ],
            "authors": [
                {
                    "name": "Sebastian Bergmann",
                    "email": "sebastian@phpunit.de"
                },
                {
                    "name": "Jeff Welch",
                    "email": "whatthejeff@gmail.com"
                },
                {
                    "name": "Adam Harvey",
                    "email": "aharvey@php.net"
                }
            ],
            "description": "Provides functionality to recursively process PHP variables",
            "homepage": "https://github.com/sebastianbergmann/recursion-context",
            "support": {
                "issues": "https://github.com/sebastianbergmann/recursion-context/issues",
                "source": "https://github.com/sebastianbergmann/recursion-context/tree/4.0.5"
            },
            "funding": [
                {
                    "url": "https://github.com/sebastianbergmann",
                    "type": "github"
                }
            ],
            "time": "2023-02-03T06:07:39+00:00"
        },
        {
            "name": "sebastian/resource-operations",
            "version": "3.0.3",
            "source": {
                "type": "git",
                "url": "https://github.com/sebastianbergmann/resource-operations.git",
                "reference": "0f4443cb3a1d92ce809899753bc0d5d5a8dd19a8"
            },
            "dist": {
                "type": "zip",
                "url": "https://api.github.com/repos/sebastianbergmann/resource-operations/zipball/0f4443cb3a1d92ce809899753bc0d5d5a8dd19a8",
                "reference": "0f4443cb3a1d92ce809899753bc0d5d5a8dd19a8",
                "shasum": ""
            },
            "require": {
                "php": ">=7.3"
            },
            "require-dev": {
                "phpunit/phpunit": "^9.0"
            },
            "type": "library",
            "extra": {
                "branch-alias": {
                    "dev-master": "3.0-dev"
                }
            },
            "autoload": {
                "classmap": [
                    "src/"
                ]
            },
            "notification-url": "https://packagist.org/downloads/",
            "license": [
                "BSD-3-Clause"
            ],
            "authors": [
                {
                    "name": "Sebastian Bergmann",
                    "email": "sebastian@phpunit.de"
                }
            ],
            "description": "Provides a list of PHP built-in functions that operate on resources",
            "homepage": "https://www.github.com/sebastianbergmann/resource-operations",
            "support": {
                "issues": "https://github.com/sebastianbergmann/resource-operations/issues",
                "source": "https://github.com/sebastianbergmann/resource-operations/tree/3.0.3"
            },
            "funding": [
                {
                    "url": "https://github.com/sebastianbergmann",
                    "type": "github"
                }
            ],
            "time": "2020-09-28T06:45:17+00:00"
        },
        {
            "name": "sebastian/type",
            "version": "3.2.1",
            "source": {
                "type": "git",
                "url": "https://github.com/sebastianbergmann/type.git",
                "reference": "75e2c2a32f5e0b3aef905b9ed0b179b953b3d7c7"
            },
            "dist": {
                "type": "zip",
                "url": "https://api.github.com/repos/sebastianbergmann/type/zipball/75e2c2a32f5e0b3aef905b9ed0b179b953b3d7c7",
                "reference": "75e2c2a32f5e0b3aef905b9ed0b179b953b3d7c7",
                "shasum": ""
            },
            "require": {
                "php": ">=7.3"
            },
            "require-dev": {
                "phpunit/phpunit": "^9.5"
            },
            "type": "library",
            "extra": {
                "branch-alias": {
                    "dev-master": "3.2-dev"
                }
            },
            "autoload": {
                "classmap": [
                    "src/"
                ]
            },
            "notification-url": "https://packagist.org/downloads/",
            "license": [
                "BSD-3-Clause"
            ],
            "authors": [
                {
                    "name": "Sebastian Bergmann",
                    "email": "sebastian@phpunit.de",
                    "role": "lead"
                }
            ],
            "description": "Collection of value objects that represent the types of the PHP type system",
            "homepage": "https://github.com/sebastianbergmann/type",
            "support": {
                "issues": "https://github.com/sebastianbergmann/type/issues",
                "source": "https://github.com/sebastianbergmann/type/tree/3.2.1"
            },
            "funding": [
                {
                    "url": "https://github.com/sebastianbergmann",
                    "type": "github"
                }
            ],
            "time": "2023-02-03T06:13:03+00:00"
        },
        {
            "name": "sebastian/version",
            "version": "3.0.2",
            "source": {
                "type": "git",
                "url": "https://github.com/sebastianbergmann/version.git",
                "reference": "c6c1022351a901512170118436c764e473f6de8c"
            },
            "dist": {
                "type": "zip",
                "url": "https://api.github.com/repos/sebastianbergmann/version/zipball/c6c1022351a901512170118436c764e473f6de8c",
                "reference": "c6c1022351a901512170118436c764e473f6de8c",
                "shasum": ""
            },
            "require": {
                "php": ">=7.3"
            },
            "type": "library",
            "extra": {
                "branch-alias": {
                    "dev-master": "3.0-dev"
                }
            },
            "autoload": {
                "classmap": [
                    "src/"
                ]
            },
            "notification-url": "https://packagist.org/downloads/",
            "license": [
                "BSD-3-Clause"
            ],
            "authors": [
                {
                    "name": "Sebastian Bergmann",
                    "email": "sebastian@phpunit.de",
                    "role": "lead"
                }
            ],
            "description": "Library that helps with managing the version number of Git-hosted PHP projects",
            "homepage": "https://github.com/sebastianbergmann/version",
            "support": {
                "issues": "https://github.com/sebastianbergmann/version/issues",
                "source": "https://github.com/sebastianbergmann/version/tree/3.0.2"
            },
            "funding": [
                {
                    "url": "https://github.com/sebastianbergmann",
                    "type": "github"
                }
            ],
            "time": "2020-09-28T06:39:44+00:00"
        },
        {
            "name": "softcreatr/jsonpath",
            "version": "0.7.5",
            "source": {
                "type": "git",
                "url": "https://github.com/SoftCreatR/JSONPath.git",
                "reference": "008569bf80aa3584834f7890781576bc7b65afa7"
            },
            "dist": {
                "type": "zip",
                "url": "https://api.github.com/repos/SoftCreatR/JSONPath/zipball/008569bf80aa3584834f7890781576bc7b65afa7",
                "reference": "008569bf80aa3584834f7890781576bc7b65afa7",
                "shasum": ""
            },
            "require": {
                "ext-json": "*",
                "php": ">=7.1"
            },
            "replace": {
                "flow/jsonpath": "*"
            },
            "require-dev": {
                "phpunit/phpunit": ">=7.0",
                "roave/security-advisories": "dev-master",
                "squizlabs/php_codesniffer": "^3.5"
            },
            "type": "library",
            "autoload": {
                "psr-4": {
                    "Flow\\JSONPath\\": "src/"
                }
            },
            "notification-url": "https://packagist.org/downloads/",
            "license": [
                "MIT"
            ],
            "authors": [
                {
                    "name": "Stephen Frank",
                    "email": "stephen@flowsa.com",
                    "homepage": "https://prismaticbytes.com",
                    "role": "Developer"
                },
                {
                    "name": "Sascha Greuel",
                    "email": "hello@1-2.dev",
                    "homepage": "http://1-2.dev",
                    "role": "Developer"
                }
            ],
            "description": "JSONPath implementation for parsing, searching and flattening arrays",
            "support": {
                "email": "hello@1-2.dev",
                "forum": "https://github.com/SoftCreatR/JSONPath/discussions",
                "issues": "https://github.com/SoftCreatR/JSONPath/issues",
                "source": "https://github.com/SoftCreatR/JSONPath"
            },
            "funding": [
                {
                    "url": "https://github.com/softcreatr",
                    "type": "github"
                }
            ],
            "time": "2021-06-02T22:15:26+00:00"
        },
        {
            "name": "symfony/browser-kit",
            "version": "v5.4.21",
            "source": {
                "type": "git",
                "url": "https://github.com/symfony/browser-kit.git",
                "reference": "a866ca7e396f15d7efb6d74a8a7d364d4e05b704"
            },
            "dist": {
                "type": "zip",
                "url": "https://api.github.com/repos/symfony/browser-kit/zipball/a866ca7e396f15d7efb6d74a8a7d364d4e05b704",
                "reference": "a866ca7e396f15d7efb6d74a8a7d364d4e05b704",
                "shasum": ""
            },
            "require": {
                "php": ">=7.2.5",
                "symfony/dom-crawler": "^4.4|^5.0|^6.0",
                "symfony/polyfill-php80": "^1.16"
            },
            "require-dev": {
                "symfony/css-selector": "^4.4|^5.0|^6.0",
                "symfony/http-client": "^4.4|^5.0|^6.0",
                "symfony/mime": "^4.4|^5.0|^6.0",
                "symfony/process": "^4.4|^5.0|^6.0"
            },
            "suggest": {
                "symfony/process": ""
            },
            "type": "library",
            "autoload": {
                "psr-4": {
                    "Symfony\\Component\\BrowserKit\\": ""
                },
                "exclude-from-classmap": [
                    "/Tests/"
                ]
            },
            "notification-url": "https://packagist.org/downloads/",
            "license": [
                "MIT"
            ],
            "authors": [
                {
                    "name": "Fabien Potencier",
                    "email": "fabien@symfony.com"
                },
                {
                    "name": "Symfony Community",
                    "homepage": "https://symfony.com/contributors"
                }
            ],
            "description": "Simulates the behavior of a web browser, allowing you to make requests, click on links and submit forms programmatically",
            "homepage": "https://symfony.com",
            "support": {
                "source": "https://github.com/symfony/browser-kit/tree/v5.4.21"
            },
            "funding": [
                {
                    "url": "https://symfony.com/sponsor",
                    "type": "custom"
                },
                {
                    "url": "https://github.com/fabpot",
                    "type": "github"
                },
                {
                    "url": "https://tidelift.com/funding/github/packagist/symfony/symfony",
                    "type": "tidelift"
                }
            ],
            "time": "2023-02-14T08:03:56+00:00"
        },
        {
            "name": "symfony/css-selector",
            "version": "v5.4.21",
            "source": {
                "type": "git",
                "url": "https://github.com/symfony/css-selector.git",
                "reference": "95f3c7468db1da8cc360b24fa2a26e7cefcb355d"
            },
            "dist": {
                "type": "zip",
                "url": "https://api.github.com/repos/symfony/css-selector/zipball/95f3c7468db1da8cc360b24fa2a26e7cefcb355d",
                "reference": "95f3c7468db1da8cc360b24fa2a26e7cefcb355d",
                "shasum": ""
            },
            "require": {
                "php": ">=7.2.5",
                "symfony/polyfill-php80": "^1.16"
            },
            "type": "library",
            "autoload": {
                "psr-4": {
                    "Symfony\\Component\\CssSelector\\": ""
                },
                "exclude-from-classmap": [
                    "/Tests/"
                ]
            },
            "notification-url": "https://packagist.org/downloads/",
            "license": [
                "MIT"
            ],
            "authors": [
                {
                    "name": "Fabien Potencier",
                    "email": "fabien@symfony.com"
                },
                {
                    "name": "Jean-François Simon",
                    "email": "jeanfrancois.simon@sensiolabs.com"
                },
                {
                    "name": "Symfony Community",
                    "homepage": "https://symfony.com/contributors"
                }
            ],
            "description": "Converts CSS selectors to XPath expressions",
            "homepage": "https://symfony.com",
            "support": {
                "source": "https://github.com/symfony/css-selector/tree/v5.4.21"
            },
            "funding": [
                {
                    "url": "https://symfony.com/sponsor",
                    "type": "custom"
                },
                {
                    "url": "https://github.com/fabpot",
                    "type": "github"
                },
                {
                    "url": "https://tidelift.com/funding/github/packagist/symfony/symfony",
                    "type": "tidelift"
                }
            ],
            "time": "2023-02-14T08:03:56+00:00"
        },
        {
            "name": "symfony/dom-crawler",
            "version": "v5.4.21",
            "source": {
                "type": "git",
                "url": "https://github.com/symfony/dom-crawler.git",
                "reference": "105a7ac54ecacc1f52a99b9c4963935ca62aac8f"
            },
            "dist": {
                "type": "zip",
                "url": "https://api.github.com/repos/symfony/dom-crawler/zipball/105a7ac54ecacc1f52a99b9c4963935ca62aac8f",
                "reference": "105a7ac54ecacc1f52a99b9c4963935ca62aac8f",
                "shasum": ""
            },
            "require": {
                "php": ">=7.2.5",
                "symfony/deprecation-contracts": "^2.1|^3",
                "symfony/polyfill-ctype": "~1.8",
                "symfony/polyfill-mbstring": "~1.0",
                "symfony/polyfill-php80": "^1.16"
            },
            "conflict": {
                "masterminds/html5": "<2.6"
            },
            "require-dev": {
                "masterminds/html5": "^2.6",
                "symfony/css-selector": "^4.4|^5.0|^6.0"
            },
            "suggest": {
                "symfony/css-selector": ""
            },
            "type": "library",
            "autoload": {
                "psr-4": {
                    "Symfony\\Component\\DomCrawler\\": ""
                },
                "exclude-from-classmap": [
                    "/Tests/"
                ]
            },
            "notification-url": "https://packagist.org/downloads/",
            "license": [
                "MIT"
            ],
            "authors": [
                {
                    "name": "Fabien Potencier",
                    "email": "fabien@symfony.com"
                },
                {
                    "name": "Symfony Community",
                    "homepage": "https://symfony.com/contributors"
                }
            ],
            "description": "Eases DOM navigation for HTML and XML documents",
            "homepage": "https://symfony.com",
            "support": {
                "source": "https://github.com/symfony/dom-crawler/tree/v5.4.21"
            },
            "funding": [
                {
                    "url": "https://symfony.com/sponsor",
                    "type": "custom"
                },
                {
                    "url": "https://github.com/fabpot",
                    "type": "github"
                },
                {
                    "url": "https://tidelift.com/funding/github/packagist/symfony/symfony",
                    "type": "tidelift"
                }
            ],
            "time": "2023-02-14T08:03:56+00:00"
        },
        {
            "name": "symplify/easy-coding-standard",
            "version": "10.3.3",
            "source": {
                "type": "git",
                "url": "https://github.com/symplify/easy-coding-standard.git",
                "reference": "c93878b3c052321231519b6540e227380f90be17"
            },
            "dist": {
                "type": "zip",
                "url": "https://api.github.com/repos/symplify/easy-coding-standard/zipball/c93878b3c052321231519b6540e227380f90be17",
                "reference": "c93878b3c052321231519b6540e227380f90be17",
                "shasum": ""
            },
            "require": {
                "php": ">=7.2"
            },
            "conflict": {
                "friendsofphp/php-cs-fixer": "<3.0",
                "squizlabs/php_codesniffer": "<3.6"
            },
            "bin": [
                "bin/ecs"
            ],
            "type": "library",
            "extra": {
                "branch-alias": {
                    "dev-main": "10.3-dev"
                }
            },
            "autoload": {
                "files": [
                    "bootstrap.php"
                ]
            },
            "notification-url": "https://packagist.org/downloads/",
            "license": [
                "MIT"
            ],
            "description": "Prefixed scoped version of ECS package",
            "support": {
                "source": "https://github.com/symplify/easy-coding-standard/tree/10.3.3"
            },
            "funding": [
                {
                    "url": "https://www.paypal.me/rectorphp",
                    "type": "custom"
                },
                {
                    "url": "https://github.com/tomasvotruba",
                    "type": "github"
                }
            ],
            "time": "2022-06-13T14:03:37+00:00"
        },
        {
            "name": "theseer/tokenizer",
            "version": "1.2.1",
            "source": {
                "type": "git",
                "url": "https://github.com/theseer/tokenizer.git",
                "reference": "34a41e998c2183e22995f158c581e7b5e755ab9e"
            },
            "dist": {
                "type": "zip",
                "url": "https://api.github.com/repos/theseer/tokenizer/zipball/34a41e998c2183e22995f158c581e7b5e755ab9e",
                "reference": "34a41e998c2183e22995f158c581e7b5e755ab9e",
                "shasum": ""
            },
            "require": {
                "ext-dom": "*",
                "ext-tokenizer": "*",
                "ext-xmlwriter": "*",
                "php": "^7.2 || ^8.0"
            },
            "type": "library",
            "autoload": {
                "classmap": [
                    "src/"
                ]
            },
            "notification-url": "https://packagist.org/downloads/",
            "license": [
                "BSD-3-Clause"
            ],
            "authors": [
                {
                    "name": "Arne Blankerts",
                    "email": "arne@blankerts.de",
                    "role": "Developer"
                }
            ],
            "description": "A small library for converting tokenized PHP source code into XML and potentially other formats",
            "support": {
                "issues": "https://github.com/theseer/tokenizer/issues",
                "source": "https://github.com/theseer/tokenizer/tree/1.2.1"
            },
            "funding": [
                {
                    "url": "https://github.com/theseer",
                    "type": "github"
                }
            ],
            "time": "2021-07-28T10:34:58+00:00"
        },
        {
            "name": "vlucas/phpdotenv",
            "version": "v5.5.0",
            "source": {
                "type": "git",
                "url": "https://github.com/vlucas/phpdotenv.git",
                "reference": "1a7ea2afc49c3ee6d87061f5a233e3a035d0eae7"
            },
            "dist": {
                "type": "zip",
                "url": "https://api.github.com/repos/vlucas/phpdotenv/zipball/1a7ea2afc49c3ee6d87061f5a233e3a035d0eae7",
                "reference": "1a7ea2afc49c3ee6d87061f5a233e3a035d0eae7",
                "shasum": ""
            },
            "require": {
                "ext-pcre": "*",
                "graham-campbell/result-type": "^1.0.2",
                "php": "^7.1.3 || ^8.0",
                "phpoption/phpoption": "^1.8",
                "symfony/polyfill-ctype": "^1.23",
                "symfony/polyfill-mbstring": "^1.23.1",
                "symfony/polyfill-php80": "^1.23.1"
            },
            "require-dev": {
                "bamarni/composer-bin-plugin": "^1.4.1",
                "ext-filter": "*",
                "phpunit/phpunit": "^7.5.20 || ^8.5.30 || ^9.5.25"
            },
            "suggest": {
                "ext-filter": "Required to use the boolean validator."
            },
            "type": "library",
            "extra": {
                "bamarni-bin": {
                    "bin-links": true,
                    "forward-command": true
                },
                "branch-alias": {
                    "dev-master": "5.5-dev"
                }
            },
            "autoload": {
                "psr-4": {
                    "Dotenv\\": "src/"
                }
            },
            "notification-url": "https://packagist.org/downloads/",
            "license": [
                "BSD-3-Clause"
            ],
            "authors": [
                {
                    "name": "Graham Campbell",
                    "email": "hello@gjcampbell.co.uk",
                    "homepage": "https://github.com/GrahamCampbell"
                },
                {
                    "name": "Vance Lucas",
                    "email": "vance@vancelucas.com",
                    "homepage": "https://github.com/vlucas"
                }
            ],
            "description": "Loads environment variables from `.env` to `getenv()`, `$_ENV` and `$_SERVER` automagically.",
            "keywords": [
                "dotenv",
                "env",
                "environment"
            ],
            "support": {
                "issues": "https://github.com/vlucas/phpdotenv/issues",
                "source": "https://github.com/vlucas/phpdotenv/tree/v5.5.0"
            },
            "funding": [
                {
                    "url": "https://github.com/GrahamCampbell",
                    "type": "github"
                },
                {
                    "url": "https://tidelift.com/funding/github/packagist/vlucas/phpdotenv",
                    "type": "tidelift"
                }
            ],
            "time": "2022-10-16T01:01:54+00:00"
        },
        {
            "name": "yiisoft/yii2-redis",
            "version": "2.0.18",
            "source": {
                "type": "git",
                "url": "https://github.com/yiisoft/yii2-redis.git",
                "reference": "08aecdf44e091c5fae3411e719ac0fdb803ef594"
            },
            "dist": {
                "type": "zip",
                "url": "https://api.github.com/repos/yiisoft/yii2-redis/zipball/08aecdf44e091c5fae3411e719ac0fdb803ef594",
                "reference": "08aecdf44e091c5fae3411e719ac0fdb803ef594",
                "shasum": ""
            },
            "require": {
                "ext-openssl": "*",
                "yiisoft/yii2": "~2.0.39"
            },
            "require-dev": {
                "phpunit/phpunit": "<7",
                "yiisoft/yii2-dev": "~2.0.39"
            },
            "type": "yii2-extension",
            "extra": {
                "branch-alias": {
                    "dev-master": "2.0.x-dev"
                }
            },
            "autoload": {
                "psr-4": {
                    "yii\\redis\\": "src"
                }
            },
            "notification-url": "https://packagist.org/downloads/",
            "license": [
                "BSD-3-Clause"
            ],
            "authors": [
                {
                    "name": "Carsten Brandt",
                    "email": "mail@cebe.cc"
                }
            ],
            "description": "Redis Cache, Session and ActiveRecord for the Yii framework",
            "keywords": [
                "active-record",
                "cache",
                "redis",
                "session",
                "yii2"
            ],
            "support": {
                "forum": "http://www.yiiframework.com/forum/",
                "irc": "irc://irc.freenode.net/yii",
                "issues": "https://github.com/yiisoft/yii2-redis/issues",
                "source": "https://github.com/yiisoft/yii2-redis",
                "wiki": "http://www.yiiframework.com/wiki/"
            },
            "funding": [
                {
                    "url": "https://github.com/yiisoft",
                    "type": "github"
                },
                {
                    "url": "https://opencollective.com/yiisoft",
                    "type": "open_collective"
                },
                {
                    "url": "https://tidelift.com/funding/github/packagist/yiisoft/yii2-redis",
                    "type": "tidelift"
                }
            ],
            "time": "2022-09-04T10:34:42+00:00"
        }
    ],
    "aliases": [],
    "minimum-stability": "stable",
    "stability-flags": {
        "craftcms/ecs": 20
    },
    "prefer-stable": false,
    "prefer-lowest": false,
    "platform": {
        "php": "^8.1",
        "ext-bcmath": "*",
        "ext-curl": "*",
        "ext-dom": "*",
        "ext-intl": "*",
        "ext-json": "*",
        "ext-mbstring": "*",
        "ext-openssl": "*",
        "ext-pcre": "*",
        "ext-pdo": "*",
        "ext-zip": "*"
    },
    "platform-dev": [],
    "platform-overrides": {
        "php": "8.1"
    },
    "plugin-api-version": "2.3.0"
}<|MERGE_RESOLUTION|>--- conflicted
+++ resolved
@@ -4,11 +4,7 @@
         "Read more about it at https://getcomposer.org/doc/01-basic-usage.md#installing-dependencies",
         "This file is @generated automatically"
     ],
-<<<<<<< HEAD
-    "content-hash": "236cc0f965a8707314c82e9a9927d28c",
-=======
-    "content-hash": "c871e85a80c9465d810577765b5963b2",
->>>>>>> 9ffda8cd
+    "content-hash": "74ef53e20ca870ef3b7bde224a5d58d1",
     "packages": [
         {
             "name": "cebe/markdown",
@@ -1696,7 +1692,7 @@
         },
         {
             "name": "illuminate/collections",
-            "version": "v9.52.4",
+            "version": "v9.52.5",
             "source": {
                 "type": "git",
                 "url": "https://github.com/illuminate/collections.git",
@@ -1751,7 +1747,7 @@
         },
         {
             "name": "illuminate/conditionable",
-            "version": "v9.52.4",
+            "version": "v9.52.5",
             "source": {
                 "type": "git",
                 "url": "https://github.com/illuminate/conditionable.git",
@@ -1797,7 +1793,7 @@
         },
         {
             "name": "illuminate/contracts",
-            "version": "v9.52.4",
+            "version": "v9.52.5",
             "source": {
                 "type": "git",
                 "url": "https://github.com/illuminate/contracts.git",
@@ -1845,7 +1841,7 @@
         },
         {
             "name": "illuminate/macroable",
-            "version": "v9.52.4",
+            "version": "v9.52.5",
             "source": {
                 "type": "git",
                 "url": "https://github.com/illuminate/macroable.git",
@@ -2428,16 +2424,16 @@
         },
         {
             "name": "phpdocumentor/type-resolver",
-            "version": "1.7.0",
+            "version": "1.7.1",
             "source": {
                 "type": "git",
                 "url": "https://github.com/phpDocumentor/TypeResolver.git",
-                "reference": "1534aea9bde19a5c85c5d1e1f834ab63f4c5dcf5"
-            },
-            "dist": {
-                "type": "zip",
-                "url": "https://api.github.com/repos/phpDocumentor/TypeResolver/zipball/1534aea9bde19a5c85c5d1e1f834ab63f4c5dcf5",
-                "reference": "1534aea9bde19a5c85c5d1e1f834ab63f4c5dcf5",
+                "reference": "dfc078e8af9c99210337325ff5aa152872c98714"
+            },
+            "dist": {
+                "type": "zip",
+                "url": "https://api.github.com/repos/phpDocumentor/TypeResolver/zipball/dfc078e8af9c99210337325ff5aa152872c98714",
+                "reference": "dfc078e8af9c99210337325ff5aa152872c98714",
                 "shasum": ""
             },
             "require": {
@@ -2480,9 +2476,9 @@
             "description": "A PSR-5 based resolver of Class names, Types and Structural Element Names",
             "support": {
                 "issues": "https://github.com/phpDocumentor/TypeResolver/issues",
-                "source": "https://github.com/phpDocumentor/TypeResolver/tree/1.7.0"
-            },
-            "time": "2023-03-12T10:13:29+00:00"
+                "source": "https://github.com/phpDocumentor/TypeResolver/tree/1.7.1"
+            },
+            "time": "2023-03-27T19:02:04+00:00"
         },
         {
             "name": "phpstan/phpdoc-parser",
@@ -7900,29 +7896,16 @@
         },
         {
             "name": "phpstan/phpstan",
-<<<<<<< HEAD
-            "version": "1.10.6",
+            "version": "1.10.8",
             "source": {
                 "type": "git",
                 "url": "https://github.com/phpstan/phpstan.git",
-                "reference": "50d089a3e0904b0fe7e2cf2d4fd37d427d64235a"
-            },
-            "dist": {
-                "type": "zip",
-                "url": "https://api.github.com/repos/phpstan/phpstan/zipball/50d089a3e0904b0fe7e2cf2d4fd37d427d64235a",
-                "reference": "50d089a3e0904b0fe7e2cf2d4fd37d427d64235a",
-=======
-            "version": "1.10.7",
-            "source": {
-                "type": "git",
-                "url": "https://github.com/phpstan/phpstan.git",
-                "reference": "b10ceb526d9607903c5b2673f1fc8775dbe48975"
-            },
-            "dist": {
-                "type": "zip",
-                "url": "https://api.github.com/repos/phpstan/phpstan/zipball/b10ceb526d9607903c5b2673f1fc8775dbe48975",
-                "reference": "b10ceb526d9607903c5b2673f1fc8775dbe48975",
->>>>>>> 9ffda8cd
+                "reference": "0166aef76e066f0dd2adc2799bdadfa1635711e9"
+            },
+            "dist": {
+                "type": "zip",
+                "url": "https://api.github.com/repos/phpstan/phpstan/zipball/0166aef76e066f0dd2adc2799bdadfa1635711e9",
+                "reference": "0166aef76e066f0dd2adc2799bdadfa1635711e9",
                 "shasum": ""
             },
             "require": {
@@ -7954,12 +7937,8 @@
                 "docs": "https://phpstan.org/user-guide/getting-started",
                 "forum": "https://github.com/phpstan/phpstan/discussions",
                 "issues": "https://github.com/phpstan/phpstan/issues",
-<<<<<<< HEAD
-                "source": "https://github.com/phpstan/phpstan/tree/1.10.6"
-=======
                 "security": "https://github.com/phpstan/phpstan/security/policy",
                 "source": "https://github.com/phpstan/phpstan-src"
->>>>>>> 9ffda8cd
             },
             "funding": [
                 {
@@ -7975,11 +7954,7 @@
                     "type": "tidelift"
                 }
             ],
-<<<<<<< HEAD
-            "time": "2023-03-09T16:55:12+00:00"
-=======
-            "time": "2023-03-16T15:24:20+00:00"
->>>>>>> 9ffda8cd
+            "time": "2023-03-24T10:28:16+00:00"
         },
         {
             "name": "phpunit/php-code-coverage",
@@ -8301,16 +8276,16 @@
         },
         {
             "name": "phpunit/phpunit",
-            "version": "9.6.5",
+            "version": "9.6.6",
             "source": {
                 "type": "git",
                 "url": "https://github.com/sebastianbergmann/phpunit.git",
-                "reference": "86e761949019ae83f49240b2f2123fb5ab3b2fc5"
-            },
-            "dist": {
-                "type": "zip",
-                "url": "https://api.github.com/repos/sebastianbergmann/phpunit/zipball/86e761949019ae83f49240b2f2123fb5ab3b2fc5",
-                "reference": "86e761949019ae83f49240b2f2123fb5ab3b2fc5",
+                "reference": "b65d59a059d3004a040c16a82e07bbdf6cfdd115"
+            },
+            "dist": {
+                "type": "zip",
+                "url": "https://api.github.com/repos/sebastianbergmann/phpunit/zipball/b65d59a059d3004a040c16a82e07bbdf6cfdd115",
+                "reference": "b65d59a059d3004a040c16a82e07bbdf6cfdd115",
                 "shasum": ""
             },
             "require": {
@@ -8383,7 +8358,8 @@
             ],
             "support": {
                 "issues": "https://github.com/sebastianbergmann/phpunit/issues",
-                "source": "https://github.com/sebastianbergmann/phpunit/tree/9.6.5"
+                "security": "https://github.com/sebastianbergmann/phpunit/security/policy",
+                "source": "https://github.com/sebastianbergmann/phpunit/tree/9.6.6"
             },
             "funding": [
                 {
@@ -8399,7 +8375,7 @@
                     "type": "tidelift"
                 }
             ],
-            "time": "2023-03-09T06:34:10+00:00"
+            "time": "2023-03-27T11:43:46+00:00"
         },
         {
             "name": "sebastian/cli-parser",
