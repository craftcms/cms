--- conflicted
+++ resolved
@@ -4,11 +4,7 @@
         "Read more about it at https://getcomposer.org/doc/01-basic-usage.md#installing-dependencies",
         "This file is @generated automatically"
     ],
-<<<<<<< HEAD
-    "content-hash": "b10b2b3f99754c15b386cc70fe34a6e8",
-=======
-    "content-hash": "1c723f082626e2615f69a43c9dc7b7d2",
->>>>>>> 2cc9bc16
+    "content-hash": "4c6b0b9a57303d922e64a6a904fc07a8",
     "packages": [
         {
             "name": "cebe/markdown",
@@ -1396,405 +1392,6 @@
             "support": {
                 "issues": "https://github.com/justinrainbow/json-schema/issues",
                 "source": "https://github.com/justinrainbow/json-schema/tree/5.2.11"
-<<<<<<< HEAD
-=======
-            },
-            "time": "2021-07-22T09:24:00+00:00"
-        },
-        {
-            "name": "laminas/laminas-escaper",
-            "version": "2.6.1",
-            "source": {
-                "type": "git",
-                "url": "https://github.com/laminas/laminas-escaper.git",
-                "reference": "25f2a053eadfa92ddacb609dcbbc39362610da70"
-            },
-            "dist": {
-                "type": "zip",
-                "url": "https://api.github.com/repos/laminas/laminas-escaper/zipball/25f2a053eadfa92ddacb609dcbbc39362610da70",
-                "reference": "25f2a053eadfa92ddacb609dcbbc39362610da70",
-                "shasum": ""
-            },
-            "require": {
-                "laminas/laminas-zendframework-bridge": "^1.0",
-                "php": "^5.6 || ^7.0"
-            },
-            "replace": {
-                "zendframework/zend-escaper": "self.version"
-            },
-            "require-dev": {
-                "laminas/laminas-coding-standard": "~1.0.0",
-                "phpunit/phpunit": "^5.7.27 || ^6.5.8 || ^7.1.2"
-            },
-            "type": "library",
-            "extra": {
-                "branch-alias": {
-                    "dev-master": "2.6.x-dev",
-                    "dev-develop": "2.7.x-dev"
-                }
-            },
-            "autoload": {
-                "psr-4": {
-                    "Laminas\\Escaper\\": "src/"
-                }
-            },
-            "notification-url": "https://packagist.org/downloads/",
-            "license": [
-                "BSD-3-Clause"
-            ],
-            "description": "Securely and safely escape HTML, HTML attributes, JavaScript, CSS, and URLs",
-            "homepage": "https://laminas.dev",
-            "keywords": [
-                "escaper",
-                "laminas"
-            ],
-            "support": {
-                "chat": "https://laminas.dev/chat",
-                "docs": "https://docs.laminas.dev/laminas-escaper/",
-                "forum": "https://discourse.laminas.dev",
-                "issues": "https://github.com/laminas/laminas-escaper/issues",
-                "rss": "https://github.com/laminas/laminas-escaper/releases.atom",
-                "source": "https://github.com/laminas/laminas-escaper"
-            },
-            "time": "2019-12-31T16:43:30+00:00"
-        },
-        {
-            "name": "laminas/laminas-feed",
-            "version": "2.12.3",
-            "source": {
-                "type": "git",
-                "url": "https://github.com/laminas/laminas-feed.git",
-                "reference": "3c91415633cb1be6f9d78683d69b7dcbfe6b4012"
-            },
-            "dist": {
-                "type": "zip",
-                "url": "https://api.github.com/repos/laminas/laminas-feed/zipball/3c91415633cb1be6f9d78683d69b7dcbfe6b4012",
-                "reference": "3c91415633cb1be6f9d78683d69b7dcbfe6b4012",
-                "shasum": ""
-            },
-            "require": {
-                "ext-dom": "*",
-                "ext-libxml": "*",
-                "laminas/laminas-escaper": "^2.5.2",
-                "laminas/laminas-stdlib": "^3.2.1",
-                "laminas/laminas-zendframework-bridge": "^1.0",
-                "php": "^5.6 || ^7.0"
-            },
-            "replace": {
-                "zendframework/zend-feed": "^2.12.0"
-            },
-            "require-dev": {
-                "laminas/laminas-cache": "^2.7.2",
-                "laminas/laminas-coding-standard": "~1.0.0",
-                "laminas/laminas-db": "^2.8.2",
-                "laminas/laminas-http": "^2.7",
-                "laminas/laminas-servicemanager": "^2.7.8 || ^3.3",
-                "laminas/laminas-validator": "^2.10.1",
-                "phpunit/phpunit": "^5.7.27 || ^6.5.14 || ^7.5.20",
-                "psr/http-message": "^1.0.1"
-            },
-            "suggest": {
-                "laminas/laminas-cache": "Laminas\\Cache component, for optionally caching feeds between requests",
-                "laminas/laminas-db": "Laminas\\Db component, for use with PubSubHubbub",
-                "laminas/laminas-http": "Laminas\\Http for PubSubHubbub, and optionally for use with Laminas\\Feed\\Reader",
-                "laminas/laminas-servicemanager": "Laminas\\ServiceManager component, for easily extending ExtensionManager implementations",
-                "laminas/laminas-validator": "Laminas\\Validator component, for validating email addresses used in Atom feeds and entries when using the Writer subcomponent",
-                "psr/http-message": "PSR-7 ^1.0.1, if you wish to use Laminas\\Feed\\Reader\\Http\\Psr7ResponseDecorator"
-            },
-            "type": "library",
-            "extra": {
-                "branch-alias": {
-                    "dev-master": "2.12.x-dev",
-                    "dev-develop": "2.13.x-dev"
-                }
-            },
-            "autoload": {
-                "psr-4": {
-                    "Laminas\\Feed\\": "src/"
-                }
-            },
-            "notification-url": "https://packagist.org/downloads/",
-            "license": [
-                "BSD-3-Clause"
-            ],
-            "description": "provides functionality for consuming RSS and Atom feeds",
-            "homepage": "https://laminas.dev",
-            "keywords": [
-                "feed",
-                "laminas"
-            ],
-            "support": {
-                "chat": "https://laminas.dev/chat",
-                "docs": "https://docs.laminas.dev/laminas-feed/",
-                "forum": "https://discourse.laminas.dev",
-                "issues": "https://github.com/laminas/laminas-feed/issues",
-                "rss": "https://github.com/laminas/laminas-feed/releases.atom",
-                "source": "https://github.com/laminas/laminas-feed"
-            },
-            "funding": [
-                {
-                    "url": "https://funding.communitybridge.org/projects/laminas-project",
-                    "type": "community_bridge"
-                }
-            ],
-            "time": "2020-08-18T13:45:04+00:00"
-        },
-        {
-            "name": "laminas/laminas-stdlib",
-            "version": "3.2.1",
-            "source": {
-                "type": "git",
-                "url": "https://github.com/laminas/laminas-stdlib.git",
-                "reference": "2b18347625a2f06a1a485acfbc870f699dbe51c6"
-            },
-            "dist": {
-                "type": "zip",
-                "url": "https://api.github.com/repos/laminas/laminas-stdlib/zipball/2b18347625a2f06a1a485acfbc870f699dbe51c6",
-                "reference": "2b18347625a2f06a1a485acfbc870f699dbe51c6",
-                "shasum": ""
-            },
-            "require": {
-                "laminas/laminas-zendframework-bridge": "^1.0",
-                "php": "^5.6 || ^7.0"
-            },
-            "replace": {
-                "zendframework/zend-stdlib": "self.version"
-            },
-            "require-dev": {
-                "laminas/laminas-coding-standard": "~1.0.0",
-                "phpbench/phpbench": "^0.13",
-                "phpunit/phpunit": "^5.7.27 || ^6.5.8 || ^7.1.2"
-            },
-            "type": "library",
-            "extra": {
-                "branch-alias": {
-                    "dev-master": "3.2.x-dev",
-                    "dev-develop": "3.3.x-dev"
-                }
-            },
-            "autoload": {
-                "psr-4": {
-                    "Laminas\\Stdlib\\": "src/"
-                }
-            },
-            "notification-url": "https://packagist.org/downloads/",
-            "license": [
-                "BSD-3-Clause"
-            ],
-            "description": "SPL extensions, array utilities, error handlers, and more",
-            "homepage": "https://laminas.dev",
-            "keywords": [
-                "laminas",
-                "stdlib"
-            ],
-            "support": {
-                "chat": "https://laminas.dev/chat",
-                "docs": "https://docs.laminas.dev/laminas-stdlib/",
-                "forum": "https://discourse.laminas.dev",
-                "issues": "https://github.com/laminas/laminas-stdlib/issues",
-                "rss": "https://github.com/laminas/laminas-stdlib/releases.atom",
-                "source": "https://github.com/laminas/laminas-stdlib"
-            },
-            "time": "2019-12-31T17:51:15+00:00"
-        },
-        {
-            "name": "laminas/laminas-zendframework-bridge",
-            "version": "1.1.1",
-            "source": {
-                "type": "git",
-                "url": "https://github.com/laminas/laminas-zendframework-bridge.git",
-                "reference": "6ede70583e101030bcace4dcddd648f760ddf642"
-            },
-            "dist": {
-                "type": "zip",
-                "url": "https://api.github.com/repos/laminas/laminas-zendframework-bridge/zipball/6ede70583e101030bcace4dcddd648f760ddf642",
-                "reference": "6ede70583e101030bcace4dcddd648f760ddf642",
-                "shasum": ""
-            },
-            "require": {
-                "php": "^5.6 || ^7.0 || ^8.0"
-            },
-            "require-dev": {
-                "phpunit/phpunit": "^5.7 || ^6.5 || ^7.5 || ^8.1 || ^9.3",
-                "squizlabs/php_codesniffer": "^3.5"
-            },
-            "type": "library",
-            "extra": {
-                "laminas": {
-                    "module": "Laminas\\ZendFrameworkBridge"
-                }
-            },
-            "autoload": {
-                "files": [
-                    "src/autoload.php"
-                ],
-                "psr-4": {
-                    "Laminas\\ZendFrameworkBridge\\": "src//"
-                }
-            },
-            "notification-url": "https://packagist.org/downloads/",
-            "license": [
-                "BSD-3-Clause"
-            ],
-            "description": "Alias legacy ZF class names to Laminas Project equivalents.",
-            "keywords": [
-                "ZendFramework",
-                "autoloading",
-                "laminas",
-                "zf"
-            ],
-            "support": {
-                "forum": "https://discourse.laminas.dev/",
-                "issues": "https://github.com/laminas/laminas-zendframework-bridge/issues",
-                "rss": "https://github.com/laminas/laminas-zendframework-bridge/releases.atom",
-                "source": "https://github.com/laminas/laminas-zendframework-bridge"
-            },
-            "funding": [
-                {
-                    "url": "https://funding.communitybridge.org/projects/laminas-project",
-                    "type": "community_bridge"
-                }
-            ],
-            "time": "2020-09-14T14:23:00+00:00"
-        },
-        {
-            "name": "league/flysystem",
-            "version": "1.1.4",
-            "source": {
-                "type": "git",
-                "url": "https://github.com/thephpleague/flysystem.git",
-                "reference": "f3ad69181b8afed2c9edf7be5a2918144ff4ea32"
-            },
-            "dist": {
-                "type": "zip",
-                "url": "https://api.github.com/repos/thephpleague/flysystem/zipball/f3ad69181b8afed2c9edf7be5a2918144ff4ea32",
-                "reference": "f3ad69181b8afed2c9edf7be5a2918144ff4ea32",
-                "shasum": ""
-            },
-            "require": {
-                "ext-fileinfo": "*",
-                "league/mime-type-detection": "^1.3",
-                "php": "^7.2.5 || ^8.0"
-            },
-            "conflict": {
-                "league/flysystem-sftp": "<1.0.6"
-            },
-            "require-dev": {
-                "phpspec/prophecy": "^1.11.1",
-                "phpunit/phpunit": "^8.5.8"
-            },
-            "suggest": {
-                "ext-ftp": "Allows you to use FTP server storage",
-                "ext-openssl": "Allows you to use FTPS server storage",
-                "league/flysystem-aws-s3-v2": "Allows you to use S3 storage with AWS SDK v2",
-                "league/flysystem-aws-s3-v3": "Allows you to use S3 storage with AWS SDK v3",
-                "league/flysystem-azure": "Allows you to use Windows Azure Blob storage",
-                "league/flysystem-cached-adapter": "Flysystem adapter decorator for metadata caching",
-                "league/flysystem-eventable-filesystem": "Allows you to use EventableFilesystem",
-                "league/flysystem-rackspace": "Allows you to use Rackspace Cloud Files",
-                "league/flysystem-sftp": "Allows you to use SFTP server storage via phpseclib",
-                "league/flysystem-webdav": "Allows you to use WebDAV storage",
-                "league/flysystem-ziparchive": "Allows you to use ZipArchive adapter",
-                "spatie/flysystem-dropbox": "Allows you to use Dropbox storage",
-                "srmklive/flysystem-dropbox-v2": "Allows you to use Dropbox storage for PHP 5 applications"
-            },
-            "type": "library",
-            "extra": {
-                "branch-alias": {
-                    "dev-master": "1.1-dev"
-                }
-            },
-            "autoload": {
-                "psr-4": {
-                    "League\\Flysystem\\": "src/"
-                }
-            },
-            "notification-url": "https://packagist.org/downloads/",
-            "license": [
-                "MIT"
-            ],
-            "authors": [
-                {
-                    "name": "Frank de Jonge",
-                    "email": "info@frenky.net"
-                }
-            ],
-            "description": "Filesystem abstraction: Many filesystems, one API.",
-            "keywords": [
-                "Cloud Files",
-                "WebDAV",
-                "abstraction",
-                "aws",
-                "cloud",
-                "copy.com",
-                "dropbox",
-                "file systems",
-                "files",
-                "filesystem",
-                "filesystems",
-                "ftp",
-                "rackspace",
-                "remote",
-                "s3",
-                "sftp",
-                "storage"
-            ],
-            "support": {
-                "issues": "https://github.com/thephpleague/flysystem/issues",
-                "source": "https://github.com/thephpleague/flysystem/tree/1.1.4"
-            },
-            "funding": [
-                {
-                    "url": "https://offset.earth/frankdejonge",
-                    "type": "other"
-                }
-            ],
-            "time": "2021-06-23T21:56:05+00:00"
-        },
-        {
-            "name": "league/mime-type-detection",
-            "version": "1.7.0",
-            "source": {
-                "type": "git",
-                "url": "https://github.com/thephpleague/mime-type-detection.git",
-                "reference": "3b9dff8aaf7323590c1d2e443db701eb1f9aa0d3"
-            },
-            "dist": {
-                "type": "zip",
-                "url": "https://api.github.com/repos/thephpleague/mime-type-detection/zipball/3b9dff8aaf7323590c1d2e443db701eb1f9aa0d3",
-                "reference": "3b9dff8aaf7323590c1d2e443db701eb1f9aa0d3",
-                "shasum": ""
-            },
-            "require": {
-                "ext-fileinfo": "*",
-                "php": "^7.2 || ^8.0"
-            },
-            "require-dev": {
-                "friendsofphp/php-cs-fixer": "^2.18",
-                "phpstan/phpstan": "^0.12.68",
-                "phpunit/phpunit": "^8.5.8 || ^9.3"
-            },
-            "type": "library",
-            "autoload": {
-                "psr-4": {
-                    "League\\MimeTypeDetection\\": "src"
-                }
-            },
-            "notification-url": "https://packagist.org/downloads/",
-            "license": [
-                "MIT"
-            ],
-            "authors": [
-                {
-                    "name": "Frank de Jonge",
-                    "email": "info@frankdejonge.nl"
-                }
-            ],
-            "description": "Mime-type detection for Flysystem",
-            "support": {
-                "issues": "https://github.com/thephpleague/mime-type-detection/issues",
-                "source": "https://github.com/thephpleague/mime-type-detection/tree/1.7.0"
->>>>>>> 2cc9bc16
             },
             "time": "2021-07-22T09:24:00+00:00"
         },
@@ -6504,7 +6101,6 @@
             "time": "2020-11-13T09:40:50+00:00"
         },
         {
-<<<<<<< HEAD
             "name": "nikic/php-parser",
             "version": "v4.12.0",
             "source": {
@@ -6516,19 +6112,6 @@
                 "type": "zip",
                 "url": "https://api.github.com/repos/nikic/PHP-Parser/zipball/6608f01670c3cc5079e18c1dab1104e002579143",
                 "reference": "6608f01670c3cc5079e18c1dab1104e002579143",
-=======
-            "name": "phar-io/manifest",
-            "version": "2.0.3",
-            "source": {
-                "type": "git",
-                "url": "https://github.com/phar-io/manifest.git",
-                "reference": "97803eca37d319dfa7826cc2437fc020857acb53"
-            },
-            "dist": {
-                "type": "zip",
-                "url": "https://api.github.com/repos/phar-io/manifest/zipball/97803eca37d319dfa7826cc2437fc020857acb53",
-                "reference": "97803eca37d319dfa7826cc2437fc020857acb53",
->>>>>>> 2cc9bc16
                 "shasum": ""
             },
             "require": {
@@ -6886,7 +6469,6 @@
         },
         {
             "name": "phpunit/php-code-coverage",
-<<<<<<< HEAD
             "version": "9.2.6",
             "source": {
                 "type": "git",
@@ -6897,25 +6479,12 @@
                 "type": "zip",
                 "url": "https://api.github.com/repos/sebastianbergmann/php-code-coverage/zipball/f6293e1b30a2354e8428e004689671b83871edde",
                 "reference": "f6293e1b30a2354e8428e004689671b83871edde",
-=======
-            "version": "7.0.15",
-            "source": {
-                "type": "git",
-                "url": "https://github.com/sebastianbergmann/php-code-coverage.git",
-                "reference": "819f92bba8b001d4363065928088de22f25a3a48"
-            },
-            "dist": {
-                "type": "zip",
-                "url": "https://api.github.com/repos/sebastianbergmann/php-code-coverage/zipball/819f92bba8b001d4363065928088de22f25a3a48",
-                "reference": "819f92bba8b001d4363065928088de22f25a3a48",
->>>>>>> 2cc9bc16
                 "shasum": ""
             },
             "require": {
                 "ext-dom": "*",
                 "ext-libxml": "*",
                 "ext-xmlwriter": "*",
-<<<<<<< HEAD
                 "nikic/php-parser": "^4.10.2",
                 "php": ">=7.3",
                 "phpunit/php-file-iterator": "^3.0.3",
@@ -6926,16 +6495,6 @@
                 "sebastian/lines-of-code": "^1.0.3",
                 "sebastian/version": "^3.0.1",
                 "theseer/tokenizer": "^1.2.0"
-=======
-                "php": ">=7.2",
-                "phpunit/php-file-iterator": "^2.0.2",
-                "phpunit/php-text-template": "^1.2.1",
-                "phpunit/php-token-stream": "^3.1.3 || ^4.0",
-                "sebastian/code-unit-reverse-lookup": "^1.0.1",
-                "sebastian/environment": "^4.2.2",
-                "sebastian/version": "^2.0.1",
-                "theseer/tokenizer": "^1.1.3"
->>>>>>> 2cc9bc16
             },
             "require-dev": {
                 "phpunit/phpunit": "^9.3"
@@ -6975,11 +6534,7 @@
             ],
             "support": {
                 "issues": "https://github.com/sebastianbergmann/php-code-coverage/issues",
-<<<<<<< HEAD
                 "source": "https://github.com/sebastianbergmann/php-code-coverage/tree/9.2.6"
-=======
-                "source": "https://github.com/sebastianbergmann/php-code-coverage/tree/7.0.15"
->>>>>>> 2cc9bc16
             },
             "funding": [
                 {
@@ -6987,7 +6542,6 @@
                     "type": "github"
                 }
             ],
-<<<<<<< HEAD
             "time": "2021-03-28T07:26:59+00:00"
         },
         {
@@ -7002,22 +6556,6 @@
                 "type": "zip",
                 "url": "https://api.github.com/repos/sebastianbergmann/php-file-iterator/zipball/aa4be8575f26070b100fccb67faabb28f21f66f8",
                 "reference": "aa4be8575f26070b100fccb67faabb28f21f66f8",
-=======
-            "time": "2021-07-26T12:20:09+00:00"
-        },
-        {
-            "name": "phpunit/php-file-iterator",
-            "version": "2.0.4",
-            "source": {
-                "type": "git",
-                "url": "https://github.com/sebastianbergmann/php-file-iterator.git",
-                "reference": "28af674ff175d0768a5a978e6de83f697d4a7f05"
-            },
-            "dist": {
-                "type": "zip",
-                "url": "https://api.github.com/repos/sebastianbergmann/php-file-iterator/zipball/28af674ff175d0768a5a978e6de83f697d4a7f05",
-                "reference": "28af674ff175d0768a5a978e6de83f697d4a7f05",
->>>>>>> 2cc9bc16
                 "shasum": ""
             },
             "require": {
@@ -7056,11 +6594,7 @@
             ],
             "support": {
                 "issues": "https://github.com/sebastianbergmann/php-file-iterator/issues",
-<<<<<<< HEAD
                 "source": "https://github.com/sebastianbergmann/php-file-iterator/tree/3.0.5"
-=======
-                "source": "https://github.com/sebastianbergmann/php-file-iterator/tree/2.0.4"
->>>>>>> 2cc9bc16
             },
             "funding": [
                 {
@@ -7068,11 +6602,7 @@
                     "type": "github"
                 }
             ],
-<<<<<<< HEAD
             "time": "2020-09-28T05:57:25+00:00"
-=======
-            "time": "2021-07-19T06:46:01+00:00"
->>>>>>> 2cc9bc16
         },
         {
             "name": "phpunit/php-invoker",
@@ -7197,7 +6727,6 @@
             "time": "2020-10-26T05:33:50+00:00"
         },
         {
-<<<<<<< HEAD
             "name": "phpunit/php-timer",
             "version": "5.0.3",
             "source": {
@@ -7209,19 +6738,6 @@
                 "type": "zip",
                 "url": "https://api.github.com/repos/sebastianbergmann/php-timer/zipball/5a63ce20ed1b5bf577850e2c4e87f4aa902afbd2",
                 "reference": "5a63ce20ed1b5bf577850e2c4e87f4aa902afbd2",
-=======
-            "name": "phpunit/php-token-stream",
-            "version": "3.1.3",
-            "source": {
-                "type": "git",
-                "url": "https://github.com/sebastianbergmann/php-token-stream.git",
-                "reference": "9c1da83261628cb24b6a6df371b6e312b3954768"
-            },
-            "dist": {
-                "type": "zip",
-                "url": "https://api.github.com/repos/sebastianbergmann/php-token-stream/zipball/9c1da83261628cb24b6a6df371b6e312b3954768",
-                "reference": "9c1da83261628cb24b6a6df371b6e312b3954768",
->>>>>>> 2cc9bc16
                 "shasum": ""
             },
             "require": {
@@ -7258,13 +6774,8 @@
                 "timer"
             ],
             "support": {
-<<<<<<< HEAD
                 "issues": "https://github.com/sebastianbergmann/php-timer/issues",
                 "source": "https://github.com/sebastianbergmann/php-timer/tree/5.0.3"
-=======
-                "issues": "https://github.com/sebastianbergmann/php-token-stream/issues",
-                "source": "https://github.com/sebastianbergmann/php-token-stream/tree/3.1.3"
->>>>>>> 2cc9bc16
             },
             "funding": [
                 {
@@ -7272,7 +6783,6 @@
                     "type": "github"
                 }
             ],
-<<<<<<< HEAD
             "time": "2020-10-26T13:16:10+00:00"
         },
         {
@@ -7287,23 +6797,6 @@
                 "type": "zip",
                 "url": "https://api.github.com/repos/sebastianbergmann/phpunit/zipball/191768ccd5c85513b4068bdbe99bb6390c7d54fb",
                 "reference": "191768ccd5c85513b4068bdbe99bb6390c7d54fb",
-=======
-            "abandoned": true,
-            "time": "2021-07-26T12:15:06+00:00"
-        },
-        {
-            "name": "phpunit/phpunit",
-            "version": "8.5.19",
-            "source": {
-                "type": "git",
-                "url": "https://github.com/sebastianbergmann/phpunit.git",
-                "reference": "496281b64ec781856ed0a583483b5923b4033722"
-            },
-            "dist": {
-                "type": "zip",
-                "url": "https://api.github.com/repos/sebastianbergmann/phpunit/zipball/496281b64ec781856ed0a583483b5923b4033722",
-                "reference": "496281b64ec781856ed0a583483b5923b4033722",
->>>>>>> 2cc9bc16
                 "shasum": ""
             },
             "require": {
@@ -7314,7 +6807,6 @@
                 "ext-mbstring": "*",
                 "ext-xml": "*",
                 "ext-xmlwriter": "*",
-<<<<<<< HEAD
                 "myclabs/deep-copy": "^1.10.1",
                 "phar-io/manifest": "^2.0.3",
                 "phar-io/version": "^3.0.2",
@@ -7336,26 +6828,6 @@
                 "sebastian/resource-operations": "^3.0.3",
                 "sebastian/type": "^2.3.4",
                 "sebastian/version": "^3.0.2"
-=======
-                "myclabs/deep-copy": "^1.10.0",
-                "phar-io/manifest": "^2.0.3",
-                "phar-io/version": "^3.0.2",
-                "php": ">=7.2",
-                "phpspec/prophecy": "^1.10.3",
-                "phpunit/php-code-coverage": "^7.0.12",
-                "phpunit/php-file-iterator": "^2.0.4",
-                "phpunit/php-text-template": "^1.2.1",
-                "phpunit/php-timer": "^2.1.2",
-                "sebastian/comparator": "^3.0.2",
-                "sebastian/diff": "^3.0.2",
-                "sebastian/environment": "^4.2.3",
-                "sebastian/exporter": "^3.1.2",
-                "sebastian/global-state": "^3.0.0",
-                "sebastian/object-enumerator": "^3.0.3",
-                "sebastian/resource-operations": "^2.0.1",
-                "sebastian/type": "^1.1.3",
-                "sebastian/version": "^2.0.1"
->>>>>>> 2cc9bc16
             },
             "require-dev": {
                 "ext-pdo": "*",
@@ -7402,11 +6874,7 @@
             ],
             "support": {
                 "issues": "https://github.com/sebastianbergmann/phpunit/issues",
-<<<<<<< HEAD
                 "source": "https://github.com/sebastianbergmann/phpunit/tree/9.5.8"
-=======
-                "source": "https://github.com/sebastianbergmann/phpunit/tree/8.5.19"
->>>>>>> 2cc9bc16
             },
             "funding": [
                 {
@@ -7418,11 +6886,7 @@
                     "type": "github"
                 }
             ],
-<<<<<<< HEAD
             "time": "2021-07-31T15:17:34+00:00"
-=======
-            "time": "2021-07-31T15:15:06+00:00"
->>>>>>> 2cc9bc16
         },
         {
             "name": "psr/event-dispatcher",
@@ -8327,7 +7791,6 @@
                     "type": "github"
                 }
             ],
-            "abandoned": true,
             "time": "2020-09-28T06:45:17+00:00"
         },
         {
