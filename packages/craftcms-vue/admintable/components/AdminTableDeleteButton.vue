<template>
  <a
    :title="deleteTitle"
    v-on:click.prevent="handleClick"
    class="delete icon"
    :class="{disabled}"
    role="button"
    href="#"
  ></a>
</template>

<script>
  /* global Craft */
  export default {
    name: 'AdminTableDeleteButton',

    props: {
      actionUrl: String,
      before: Function,
      confirmationMessage: String,
      deleteTitle: {
        type: String,
        default: Craft.escapeHtml(Craft.t('app', 'Delete')),
      },
      disabled: Boolean,
      failMessage: String,
      id: [Number, String],
      name: String,
      successMessage: String,
    },

    data() {
      return {};
    },

    computed: {
      success() {
<<<<<<< HEAD
        var successMessage =
          this.successMessage !== undefined && this.successMessage !== null
            ? Craft.t('site', this.successMessage, {name: this.name})
            : Craft.t('app', '“{name}” deleted.', {name: this.name});
        return Craft.escapeHtml(successMessage);
      },
      confirm() {
        var confirmationMessage =
          this.confirmationMessage !== undefined &&
          this.confirmationMessage !== null
            ? Craft.t('site', this.confirmationMessage, {name: this.name})
            : Craft.t('app', 'Are you sure you want to delete “{name}”?', {
                name: this.name,
              });
        return Craft.escapeHtml(confirmationMessage);
      },
      failed() {
        var failMessage =
          this.failMessage !== undefined && this.failMessage !== null
            ? Craft.t('site', this.failMessage, {name: this.name})
            : Craft.t('app', 'Couldn’t delete “{name}”.', {name: this.name});
=======
        var successMessage = this.successMessage
          ? Craft.t('site', this.successMessage, {name: this.name})
          : Craft.t('app', '“{name}” deleted.', {name: this.name});
        return Craft.escapeHtml(successMessage);
      },
      confirm() {
        var confirmationMessage = this.confirmationMessage
          ? Craft.t('site', this.confirmationMessage, {name: this.name})
          : Craft.t('app', 'Are you sure you want to delete “{name}”?', {
              name: this.name,
            });
        return Craft.escapeHtml(confirmationMessage);
      },
      failed() {
        var failMessage = this.failMessage
          ? Craft.t('site', this.failMessage, {name: this.name})
          : Craft.t('app', 'Couldn’t delete “{name}”.', {name: this.name});
>>>>>>> 97170c6a
        return Craft.escapeHtml(failMessage);
      },
    },

    methods: {
      confirmDelete: function () {
        return confirm(this.confirm);
      },
      handleClick() {
        let _this = this;

        if (_this.disabled) {
          return;
        }

        _this.$emit('loading');

        _this.before(_this.id).then((continueDelete) => {
          if (continueDelete && _this.confirmDelete()) {
            Craft.sendActionRequest('POST', _this.actionUrl, {
              data: {id: _this.id},
            })
              .then(() => {
                Craft.cp.displayNotice(_this.success);
                _this.$emit('reload');
              })
              .catch(() => {
                Craft.cp.displayError(_this.failed);
                _this.$emit('finishloading');
              });
          } else {
            _this.$emit('finishloading');
          }
        });
      },
    },
  };
</script>

<style scoped></style><|MERGE_RESOLUTION|>--- conflicted
+++ resolved
@@ -35,29 +35,6 @@
 
     computed: {
       success() {
-<<<<<<< HEAD
-        var successMessage =
-          this.successMessage !== undefined && this.successMessage !== null
-            ? Craft.t('site', this.successMessage, {name: this.name})
-            : Craft.t('app', '“{name}” deleted.', {name: this.name});
-        return Craft.escapeHtml(successMessage);
-      },
-      confirm() {
-        var confirmationMessage =
-          this.confirmationMessage !== undefined &&
-          this.confirmationMessage !== null
-            ? Craft.t('site', this.confirmationMessage, {name: this.name})
-            : Craft.t('app', 'Are you sure you want to delete “{name}”?', {
-                name: this.name,
-              });
-        return Craft.escapeHtml(confirmationMessage);
-      },
-      failed() {
-        var failMessage =
-          this.failMessage !== undefined && this.failMessage !== null
-            ? Craft.t('site', this.failMessage, {name: this.name})
-            : Craft.t('app', 'Couldn’t delete “{name}”.', {name: this.name});
-=======
         var successMessage = this.successMessage
           ? Craft.t('site', this.successMessage, {name: this.name})
           : Craft.t('app', '“{name}” deleted.', {name: this.name});
@@ -75,7 +52,6 @@
         var failMessage = this.failMessage
           ? Craft.t('site', this.failMessage, {name: this.name})
           : Craft.t('app', 'Couldn’t delete “{name}”.', {name: this.name});
->>>>>>> 97170c6a
         return Craft.escapeHtml(failMessage);
       },
     },
