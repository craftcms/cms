--- conflicted
+++ resolved
@@ -133,19 +133,12 @@
                 :href="props.rowData.url"
                 >{{ props.rowData.title }}</a
               >
-<<<<<<< HEAD
-              <span :class="{'cell-bold': !props.rowData.status}" v-else>{{
-                props.rowData.title
-              }}</span>
-            </div>
-=======
               <span
                 :class="{'cell-bold': props.rowData.status === undefined}"
                 v-else
                 >{{ props.rowData.title }}</span
               >
-            </template>
->>>>>>> c0b1076b
+            </div>
 
             <template slot="handle" slot-scope="props">
               <admin-table-copy-text-button
