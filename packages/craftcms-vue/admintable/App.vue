<template>
  <div
    :id="tableId"
    class="vue-admin-table"
    :class="{'vue-admin-table-padded': padded}"
  >
    <div v-show="showToolbar" class="toolbar">
      <div class="flex flex-nowrap">
        <div v-for="(action, index) in actions" :key="index">
          <admin-table-action-button
            :label="action.label"
            :icon="action.icon"
            :action="action.action"
            :actions="action.actions"
            :allow-multiple="action.allowMultiple"
            :ids="checks"
            :enabled="checks.length ? true : false"
            :error="action.error"
            :ajax="action.ajax"
            v-on:reload="reload"
            v-on:click="handleActionClick"
          >
          </admin-table-action-button>
        </div>

        <div v-if="search" class="flex-grow texticon search icon clearable">
          <span class="texticon-icon search icon" aria-hidden="true"></span>
          <input
            class="text fullwidth"
            type="text"
            autocomplete="off"
            :placeholder="searchPlaceholderText"
            v-bind:value="searchTerm"
            v-on:input="handleSearch($event.target.value)"
          />
          <button
            v-if="searchTerm.length"
            class="clear-btn"
            :title="searchClearTitle"
            role="button"
            :aria-label="searchClearTitle"
<<<<<<< HEAD
            @click="resetSearch"
=======
            @click="handleSearch('')"
>>>>>>> ea732691
          ></button>
        </div>

        <div class="vue-admin-table-buttons" v-if="buttons && buttons.length">
          <div class="flex flex-nowrap">
            <div v-for="(button, index) in buttons" :key="index">
              <admin-table-button
                :label="button.label"
                :icon="button.icon"
                :href="button.href"
                :btn-class="button.class"
                :enabled="
                  isLoading
                    ? false
                    : button.enabled != undefined
                      ? button.enabled
                      : true
                "
              ></admin-table-button>
            </div>
          </div>
        </div>
      </div>
    </div>

    <div :class="{'content-pane': fullPage}">
      <div v-if="this.isEmpty" class="zilch">
        <p v-if="this.searchTerm.length">{{ noSearchResults }}</p>
        <p v-else>{{ emptyMessage }}</p>
      </div>

      <div
        class="tableview"
        :class="{loading: isLoading, hidden: this.isEmpty}"
      >
        <div :class="{'vue-admin-tablepane': true, tablepane: fullPane}">
          <vuetable
            ref="vuetable"
            :append-params="appendParams"
            :api-mode="isApiMode"
            :api-url="apiUrl"
            :css="tableCss"
            :data="tableData"
            :detail-row-component="detailRowComponent"
            :fields="fields"
            :per-page="perPage"
            :no-data-template="noDataTemplate"
            :query-params="queryParams"
            :row-class="rowClass"
            pagination-path="pagination"
            @vuetable:loaded="init"
            @vuetable:loading="loading"
            @vuetable:pagination-data="onPaginationData"
            @vuetable:load-success="onLoadSuccess"
            @vuetable:cell-clicked="handleCellClicked"
            @vuetable:cell-dblclicked="handleCellDoubleClicked"
            @vuetable:row-clicked="handleRowClicked"
            @vuetable:row-dblclicked="handleRowDoubleClicked"
          >
            <template slot="checkbox" slot-scope="props">
              <admin-table-checkbox
                :id="props.rowData.id"
                :checks="checks"
                :status="checkboxStatus(props.rowData)"
                v-on:addCheck="addCheck"
                v-on:removeCheck="removeCheck"
              ></admin-table-checkbox>
            </template>
            <template slot="title" slot-scope="props">
              <span
                v-if="props.rowData.status !== undefined"
                class="status"
                :class="{enabled: props.rowData.status}"
              ></span>
              <a
                :class="{'cell-bold': props.rowData.status === undefined}"
                v-if="props.rowData.url"
                :href="props.rowData.url"
                >{{ props.rowData.title }}</a
              >
              <span
                :class="{'cell-bold': props.rowData.status === undefined}"
                v-else
                >{{ props.rowData.title }}</span
              >
            </template>

            <template slot="handle" slot-scope="props">
              <admin-table-copy-text-button
                :key="props.rowData.id"
                :value="props.rowData.handle"
              ></admin-table-copy-text-button>
            </template>
            <template slot="menu" slot-scope="props">
              <template v-if="props.rowData.menu.showItems">
                <a :href="props.rowData.menu.url"
                  >{{ props.rowData.menu.label
                  }}<template
                    v-if="
                      props.rowData.menu.showCount ||
                      props.rowData.menu.showCount === undefined
                    "
                  >
                    ({{ props.rowData.menu.items.length }})</template
                  ></a
                >
                <a class="menubtn" :title="props.rowData.menu.label"></a>
                <div class="menu">
                  <ul>
                    <li
                      v-for="(item, index) in props.rowData.menu.items"
                      :key="index"
                    >
                      <a :href="item.url">{{ item.label }}</a>
                    </li>
                  </ul>
                </div>
              </template>
              <template v-else>
                <a :href="props.rowData.menu.url">{{
                  props.rowData.menu.label
                }}</a>
              </template>
            </template>
            <template slot="detail" slot-scope="props">
              <div
                class="detail-cursor-pointer"
                @click="handleDetailRow(props.rowData.id)"
                v-if="
                  props.rowData.detail.content && props.rowData.detail.handle
                "
                v-html="props.rowData.detail.handle"
              ></div>
              <div
                class="detail-cursor-pointer"
                @click="handleDetailRow(props.rowData.id)"
                v-if="
                  props.rowData.detail.content &&
                  (!props.rowData.detail.handle ||
                    props.rowData.detail.handle == undefined) &&
                  (Object.keys(props.rowData.detail.content).length ||
                    props.rowData.detail.content.length)
                "
                data-icon="info"
                :title="props.rowData.detail.title"
              ></div>
            </template>
            <template slot="reorder" slot-scope="props">
              <i
                class="move icon vue-table-move-handle"
                :class="{disabled: !canReorder}"
                :data-id="props.rowData.id"
              ></i>
            </template>
            <template slot="delete" slot-scope="props">
              <admin-table-delete-button
                :id="props.rowData.id"
                :name="props.rowData.title"
                :before="beforeDelete"
                :success-message="deleteSuccessMessage"
                :confirmation-message="deleteConfirmationMessage"
                :fail-message="deleteFailMessage"
                :action-url="deleteAction"
                :disabled="!canDelete"
                v-on:loading="loading()"
                v-on:finishloading="loading(false)"
                v-on:reload="remove(props.rowIndex, props.rowData.id)"
                v-if="
                  props.rowData._showDelete == undefined ||
                  props.rowData._showDelete == true
                "
              ></admin-table-delete-button>
            </template>
          </vuetable>
        </div>
        <div class="flex flex-justify vue-admin-table-footer" v-if="showFooter">
          <admin-table-pagination
            ref="pagination"
            :itemLabels="itemLabels"
            @vuetable-pagination:change-page="onChangePage"
          ></admin-table-pagination>
          <div
            v-if="checkboxes && itemActions.length"
            :class="{hidden: !checks.length}"
          >
            <admin-table-action-button
              label=""
              class="vue-admin-table-footer-actions"
              :icon="'settings'"
              :actions="itemActions"
              :allow-multiple="true"
              menu-btn-class="secondary"
              :ids="checks"
              :enabled="checks.length ? true : false"
              v-on:reload="reload"
              v-on:click="handleActionClick"
            >
            </admin-table-action-button>
          </div>
        </div>
      </div>
    </div>

    <div class="hidden" v-if="moveToPageAction && lastPage !== 1">
      <admin-table-move-to-page-hud
        ref="move-to-page-hud"
        trigger=".vue-admin-table-footer-actions"
        :action="moveToPageAction"
        :current-page="currentPage"
        :per-page="perPage"
        :pages="lastPage"
        :move-to-page-action="moveToPageAction"
        :reorder-success-message="reorderSuccessMessage"
        :ids="checks"
        v-on:reload="reload"
        v-on:submit="loading()"
        v-on:error="loading(false)"
      ></admin-table-move-to-page-hud>
    </div>
  </div>
</template>
<script>
  /* global Craft, Vue */
  import Vuetable from 'vuetable-2/src/components/Vuetable';
  import AdminTablePagination from './components/AdminTablePagination';
  import AdminTableDeleteButton from './components/AdminTableDeleteButton';
  import AdminTableCheckbox from './components/AdminTableCheckbox';
  import AdminTableActionButton from './components/AdminTableActionButton';
  import AdminTableDetailRow from './components/AdminTableDetailRow';
  import AdminTableButton from './components/AdminTableButton';
  import AdminTableCopyTextButton from './components/AdminTableCopyTextButton';
  import AdminTableMoveToPageHud from './components/AdminTableMoveToPageHud.vue';
  import Sortable from 'sortablejs';
  import {debounce, map} from 'lodash';

  export default {
    components: {
      AdminTableMoveToPageHud,
      AdminTableCopyTextButton,
      AdminTableActionButton,
      AdminTableCheckbox,
      AdminTableDeleteButton,
      AdminTablePagination,
      AdminTableButton,
      Vuetable,
    },

    props: {
      container: {
        type: String,
      },
      actions: {
        type: Array,
        default: () => {
          return [];
        },
      },
      footerActions: {
        type: Array,
        default: () => {
          return [];
        },
      },
      allowMultipleSelections: {
        type: Boolean,
        default: true,
      },
      beforeDelete: {
        type: Function,
        default: () => {
          return Promise.resolve(true);
        },
      },
      buttons: {
        type: Array,
        default: () => {
          return [];
        },
      },
      checkboxes: {
        type: Boolean,
        default: false,
      },
      checkboxStatus: {
        type: Function,
        default: function () {
          return true;
        },
      },
      columns: {
        type: Array,
        default: () => {
          return [];
        },
      },
      allowMultipleDeletions: {
        type: Boolean,
        default: false,
      },
      deleteAction: {
        type: String,
        default: null,
      },
      deleteCallback: {
        type: Function,
      },
      deleteConfirmationMessage: {
        type: String,
      },
      deleteFailMessage: {
        type: String,
      },
      deleteSuccessMessage: {
        type: String,
      },
      emptyMessage: {
        type: String,
        default: Craft.t('app', 'No data available.'),
      },
      fullPage: {
        type: Boolean,
        default: false,
      },
      fullPane: {
        type: Boolean,
        default: true,
      },
      itemLabels: {
        type: Object,
        default: () => {
          return {
            singular: Craft.t('app', 'Item'),
            plural: Craft.t('app', 'Items'),
          };
        },
      },
      minItems: {
        type: Number,
      },
      padded: {
        type: Boolean,
        default: false,
      },
      perPage: {
        type: Number,
        default: 40,
      },
      reorderAction: {
        type: String,
      },
      moveToPageAction: {
        type: String,
      },
      paginatedReorderAction: {
        type: String,
      },
      reorderSuccessMessage: {
        type: String,
        default: Craft.t('app', 'Items reordered.'),
      },
      reorderFailMessage: {
        type: String,
        default: Craft.t('app', 'Couldn’t reorder items.'),
      },
      search: {
        type: Boolean,
        default: false,
      },
      searchClear: {
        type: String,
        default: Craft.t('app', 'Clear'),
      },
<<<<<<< HEAD
      searchParams: {
        type: Array,
        default: () => {
          return [];
        },
      },
=======
>>>>>>> ea732691
      searchPlaceholder: {
        type: String,
        default: Craft.t('app', 'Search'),
      },
      noSearchResults: {
        type: String,
<<<<<<< HEAD
        default: Craft.t('app', 'No results'),
=======
        default: Craft.t('app', 'No results.'),
>>>>>>> ea732691
      },
      tableData: {
        type: Array,
        default: () => {
          return [];
        },
      },
      tableDataEndpoint: {
        type: String,
      },

      // Events
      onLoaded: {
        default: function () {},
      },
      onLoading: {
        default: function () {},
      },
      onData: {
        default: function () {},
      },
      onCellClicked: {
        default: function () {},
      },
      onCellDoubleClicked: {
        default: function () {},
      },
      onRowClicked: {
        default: function () {},
      },
      onRowDoubleClicked: {
        default: function () {},
      },
      onPagination: {
        default: function () {},
      },
      onSelect: {
        default: function () {},
      },
      onQueryParams: {
        default: function () {},
      },
    },

    data() {
      return {
        checks: [],
        currentPage: 1,
        lastPage: 1,
        detailRow: AdminTableDetailRow,
        dragging: false,
        isEmpty: false,
        isLoading: true,
<<<<<<< HEAD
        rows: [],
=======
        searchClearTitle: Craft.escapeHtml(Craft.t('app', 'Clear')),
>>>>>>> ea732691
        searchTerm: '',
        selectAll: null,
        sortable: null,
        tableBodySelector: '.vuetable-body',
        tableClass: 'data fullwidth',
      };
    },

    methods: {
      init() {
        let tableBody = this.$el.querySelector(this.tableBodySelector);

        if (this.canReorder) {
          this.sortable = Sortable.create(tableBody, {
            animation: 150,
            handle: '.move.icon',
            ghostClass: 'vue-admin-table-drag',
            onSort: this.handleReorder,
            onStart: this.startReorder,
            onEnd: this.endReorder,
          });
        }
        this.isEmpty = this.$refs.vuetable.tableData.length ? false : true;

        this.$nextTick(() => {
          if (this.$refs.vuetable) {
            this.selectAll = this.$refs.vuetable.$el.querySelector(
              '.selectallcontainer'
            );
            if (this.selectAll && this.allowMultipleSelections) {
              this.selectAll.addEventListener('click', this.handleSelectAll);
            }

            if (this.tableDataEndpoint) {
              Craft.initUiElements(this.container);
            }
          }
        });

        if (
          this.tableData &&
          this.tableData.length &&
          !this.tableDataEndpoint
        ) {
          this.$emit('data', this.tableData);

          this.$nextTick(() => {
            var tableData = this.$refs.vuetable.tableData;
            tableData.forEach((row, index) => {
              if (this.rows[index] == undefined) {
                let $el = this.$refs.vuetable.$el.querySelector(
                  '[item-index="' + index + '"]'
                );
                this.rows[index] = $el;
              }
            });
          });
        }

        this.isLoading = false;

        if (this.onLoaded instanceof Function) {
          this.onLoaded();
        }

        // call data load success for non-endpoint implementations
        if (!this.tableDataEndpoint && this.onData instanceof Function) {
          this.onData(this.tableData);
        }
      },

      loading(isLoading = true) {
        this.isLoading = isLoading;

        if (isLoading && this.onLoading instanceof Function) {
          this.onLoading();
        }
      },

      startReorder() {
        this.dragging = true;
      },

      endReorder() {
        this.dragging = false;
      },

      rowClass(data, index) {
        if (!data) {
          return '';
        }

        if (!this.checks.length) {
          return '';
        }

        if (this.checks.indexOf(data.id) >= 0) {
          return 'sel';
        }

        return '';
      },

      handleActionClick(param, value, action, ajax) {
        if (param === 'moveToPage' && value === true) {
          this.$refs['move-to-page-hud'].show();
        } else if (ajax) {
          this.loading();
        }
      },

      handleReorder(ev) {
        // Paginated reordering must be used when supplying table data from an endpoint
        const isPaginatedReorder = this.tableDataEndpoint ? true : false;
        const reorderAction = isPaginatedReorder
          ? this.paginatedReorderAction
          : this.reorderAction;

        let elements = [
          ...ev.target.querySelectorAll('.vue-table-move-handle'),
        ];

        if (elements.length) {
          let ids = map(elements, (element) => {
            return element.dataset.id;
          });

          let data = {
            ids: JSON.stringify(ids),
            startPosition:
              (this.currentPage > 1
                ? (this.currentPage - 1) * this.perPage
                : 0) + 1,
          };

          Craft.sendActionRequest('POST', reorderAction, {data}).then(
            (response) => {
              Craft.cp.displayNotice(
                Craft.escapeHtml(this.reorderSuccessMessage)
              );
            }
          );
        } else {
          Craft.cp.displayError(Craft.escapeHtml(this.reorderFailMessage));
        }
      },

      addCheck(id) {
        if (this.checks.indexOf(id) === -1) {
          if (this.checks.length >= 1 && !this.allowMultipleSelections) {
            this.checks = [];
          }

          this.checks.push(id);
        }

        this.handleOnSelectCallback(this.checks);
      },

      removeCheck(id) {
        let key = this.checks.indexOf(id);
        if (key >= 0) {
          this.checks.splice(key, 1);
        }

        this.handleOnSelectCallback(this.checks);
      },

<<<<<<< HEAD
      handleSearch: debounce(function () {
        if (!this.isApiMode && this.tableData.length) {
          let tableData = this.$refs.vuetable.tableData;
          let searchTerm = this.searchTerm.toLowerCase();
          let visibleRowsCount = tableData.length;

          tableData.forEach((row, index) => {
            let includes = false;

            this.searchParams.some((param) => {
              return Object.entries(row).some(([key, value]) => {
                if (key === param && value.toLowerCase().includes(searchTerm)) {
                  includes = true;
                  return includes;
                }
              });
            });

            if (!includes) {
              this.rows[index].classList.add('hidden');
              this.removeCheck(row.id);
              visibleRowsCount--;
            } else {
              this.rows[index].classList.remove('hidden');
            }
          });

          this.isEmpty = visibleRowsCount == 0;
        } else {
          this.reload();
        }
      }, 200),

      resetSearch() {
        this.searchTerm = '';

        if (!this.isApiMode && this.tableData.length) {
          this.rows.forEach((row) => {
            row.classList.remove('hidden');
          });
        } else {
          this.reload();
        }
      },
=======
      handleSearch(val) {
        if (this.searchTerm != val) {
          this.searchTerm = val;
          this.search();
        }
      },

      search: debounce(function () {
        if (this.$refs.vuetable.currentPage !== 1) {
          this.$refs.vuetable.changePage(1);
        }
        this.reload();
      }, 250),
>>>>>>> ea732691

      handleSelectAll() {
        var tableData = this.$refs.vuetable.tableData;
        let tableLength = tableData.length - this.disabledCheckboxesCount;
        if (this.checks.length != tableLength) {
          tableData.forEach((row) => {
            if (
              this.checkboxStatus instanceof Function &&
              this.checkboxStatus(row)
            ) {
              this.addCheck(row.id);
            }
          });
        } else {
          this.checks = [];
        }

        this.handleOnSelectCallback(this.checks);
      },

      handleDetailRow(id) {
        this.$refs.vuetable.toggleDetailRow(id);
      },

      deselectAll() {
        this.checks = [];

        this.handleOnSelectCallback(this.checks);
      },

      reload() {
        if (this.$refs.vuetable) {
          const reloadToPage =
            this.$refs.vuetable.currentPage > 1
              ? this.$refs.vuetable.currentPage
              : 1;
          this.$refs.vuetable.gotoPage(reloadToPage);
        }

        this.isLoading = true;
        this.deselectAll();
        this.$refs.vuetable.normalizeFields();
        this.$refs.vuetable.reload();
      },

      remove(index, id) {
        this.isLoading = true;

        if (this.apiUrl) {
          this.deselectAll();
          this.$refs.vuetable.reload();
        } else {
          Vue.delete(this.$refs.vuetable.tableData, index);
          this.removeCheck(id);
          this.$refs.vuetable.refresh();
        }

        if (
          this.deleteCallback &&
          {}.toString.call(this.deleteCallback) === '[object Function]'
        ) {
          this.deleteCallback(id);
        }

        this.isLoading = false;
      },

      onLoadSuccess(data) {
        if (data && data.data && data.data.data) {
          let emitData = data.data.data;
          this.$emit('data', emitData);
          if (this.onData instanceof Function) {
            this.onData(emitData);
          }
        }
      },

      handleCellClicked(data, field, event) {
        this.$emit('onCellClicked', data, field, event);
        if (this.onCellClicked instanceof Function) {
          this.onCellClicked(data, field, event);
        }
      },

      handleCellDoubleClicked(data, field, event) {
        this.$emit('onCellDoubleClicked', data, field, event);
        if (this.onCellDoubleClicked instanceof Function) {
          this.onCellDoubleClicked(data, field, event);
        }
      },

      handleRowClicked(data, event) {
        this.$emit('onRowClicked', data, event);
        if (this.onRowClicked instanceof Function) {
          this.onRowClicked(data, event);
        }
      },

      handleRowDoubleClicked(data, event) {
        this.$emit('onRowDoubleClicked', data, event);
        if (this.onRowDoubleClicked instanceof Function) {
          this.onRowDoubleClicked(data, event);
        }
      },

      onPaginationData(paginationData) {
        this.currentPage = paginationData.current_page;
        this.lastPage = paginationData.last_page;
        this.$refs.pagination.setPaginationData(paginationData);
        this.deselectAll();
        if (this.onPagination instanceof Function) {
          this.onPagination(paginationData);
        }
      },

      onChangePage(page) {
        this.$refs.vuetable.changePage(page);
        this.deselectAll();
      },

      handleOnSelectCallback(checks) {
        this.$emit('onSelect', checks);
        if (this.onSelect instanceof Function) {
          this.onSelect(checks);
        }
      },

      queryParams(sortOrder, currentPage, perPage) {
        let params = {
          sort: sortOrder,
          page: currentPage,
          per_page: perPage,
        };

        if (this.onQueryParams instanceof Function) {
          let callbackParams = this.onQueryParams(params);
          // if `callbackParams` is not undefined, use them instead of `params`
          params = callbackParams || params;
        }

        return params;
      },
    },

    computed: {
      tableId() {
        // Replace either `#` or `.` from the container selector
        if (this.container) {
          return this.container.replace(/[#.]/g, '');
        }

        return '';
      },

      isApiMode() {
        return this.apiUrl ? true : false;
      },

      apiUrl() {
        if (!this.tableDataEndpoint) {
          return '';
        }

        return Craft.getActionUrl(this.tableDataEndpoint);
      },

      appendParams() {
        if (!this.searchTerm) {
          return {};
        }

        return {
          search: this.searchTerm,
        };
      },

      canDelete() {
        return !(
          this.minItems && this.$refs.vuetable.tableData.length <= this.minItems
        );
      },

      itemActions() {
        let itemActions = [];

        if (this.paginatedReorderAction && this.moveToPageAction) {
          itemActions.push({
            label: Craft.t('app', 'Move to'),
            action: this.moveToPageAction,
            allowMultiple: false,
            ajax: true,
            handleClick: false,
            param: 'moveToPage',
            value: true,
            class: {'footer-actions': true},
          });
        }

        itemActions = [...itemActions, ...this.footerActions];

        if (this.deleteAction) {
          itemActions.push({
            label: Craft.t('app', 'Delete'),
            action: this.deleteAction,
            error: true,
            ajax: true,
            allowMultiple: this.allowMultipleDeletions,
            separator: itemActions.length ? true : false,
          });
        }

        return itemActions;
      },

      canReorder() {
        if (
          this.$refs.vuetable == undefined ||
          this.$refs.vuetable.tableData == undefined
        ) {
          return false;
        }

        return (
          this.$refs.vuetable.tableData.length > 1 &&
          this.$el.querySelector(this.tableBodySelector) &&
          ((this.reorderAction && !this.$refs.vuetable.tablePagination) ||
            (this.paginatedReorderAction &&
              this.$refs.vuetable.tablePagination))
        );
      },

      detailRowComponent() {
        if (this.tableDataEndpoint) {
          return this.detailRow;
        }

        if (!this.tableData || this.tableData.length == 0) {
          return '';
        }

        if (
          !this.tableData.some((r) => {
            return Object.keys(r).indexOf('detail') >= 0;
          })
        ) {
          return '';
        }

        return this.detailRow;
      },

      disabledCheckboxesCount() {
        let checkboxCount = 0;

        if (this.$refs.vuetable.tableData.length) {
          let disabledRows = this.$refs.vuetable.tableData.filter(
            (row) => !this.checkboxStatus(row)
          );

          checkboxCount = disabledRows.length;
        }

        return checkboxCount;
      },

      fields() {
        let columns = [];

        // Enable/Disable checkboxes
        if (this.checkboxes) {
          var title = '';
          if (this.allowMultipleSelections) {
            title =
              '<div class="checkbox-cell selectallcontainer" role="checkbox" tabindex="0" aria-checked="false"><div class="checkbox"></div></div>';
          }

          columns.push({
            name: '__slot:checkbox',
            titleClass: 'thin',
            title: title,
            dataClass: 'checkbox-cell',
          });
        }

        let customColumns = map(this.columns, (item) => {
          // Do not allow sorting for if you can manually reorder items
          if (
            (this.reorderAction || this.paginatedReorderAction) &&
            item.hasOwnProperty('sortField')
          ) {
            delete item.sortField;
          }

          // Escape Title
          item.title = Craft.escapeHtml(item.title);

          return item;
        });

        columns = [...columns, ...customColumns];

        if (this.reorderAction || this.paginatedReorderAction) {
          columns.push({
            name: '__slot:reorder',
            title: '',
            titleClass: 'thin',
          });
        }

        if (this.deleteAction) {
          columns.push({
            name: '__slot:delete',
            titleClass: 'thin',
          });
        }

        return columns;
      },

      searchClearTitle() {
        return Craft.escapeHtml(this.searchClear);
      },

      searchPlaceholderText() {
        return Craft.escapeHtml(this.searchPlaceholder);
      },

      showToolbar() {
        return this.actions.length || this.search;
      },

      showFooter() {
        return (
          (this.checkboxes && this.itemActions.length) || this.tableDataEndpoint
        );
      },

      tableCss() {
        var tableClass = this.tableClass;
        if (this.dragging) {
          tableClass = tableClass + ' vue-admin-table-dragging';
        }

        return {
          ascendingClass: 'ordered asc',
          descendingClass: 'ordered desc',
          sortableIcon: 'orderable',
          handleIcon: 'move icon',
          loadingClass: 'loading',
          tableClass: tableClass,
        };
      },

      noDataTemplate() {
        return this.isLoading
          ? '<div class="spinner"></div>'
          : '<div class="zilch">' + this.emptyMessage + '</div>';
      },
    },

    watch: {
      checks() {
        if (this.selectAll) {
          let checkbox = this.selectAll.querySelector('.checkbox');

          if (
            this.checks.length &&
            this.checks.length == this.$refs.vuetable.tableData.length
          ) {
            checkbox.classList.add('checked');
            checkbox.classList.remove('indeterminate');
          } else if (
            this.checks.length &&
            this.checks.length != this.$refs.vuetable.tableData.length
          ) {
            checkbox.classList.remove('checked');
            checkbox.classList.add('indeterminate');
          } else {
            checkbox.classList.remove('checked');
            checkbox.classList.remove('indeterminate');
          }
        }
      },

      dragging(newVal) {
        // Update pointer events while dragging to allow sortable JS to drag to top
        let $contentHeader = document.querySelector('header#header');
        if (newVal) {
          $contentHeader.style.pointerEvents = 'none';
        } else {
          $contentHeader.style.pointerEvents = '';
        }
      },
    },
  };
</script>

<style lang="scss">
  .tableview td.checkbox-cell {
    padding-right: 7px;
    width: 12px !important;
    position: relative;
  }

  .tableview td.checkbox-cell .checkbox {
    position: absolute;
    top: calc(50% - 6px);
  }

  .tableview.loading {
    opacity: 0.3;
  }

  .tableview .cell-bold {
    font-weight: bold;
  }

  .vue-admin-table .toolbar {
    margin-bottom: 32px;
  }

  .vue-admin-table.vue-admin-table-padded .toolbar {
    margin-bottom: 14px;
  }

  .vue-admin-table-padded .tablepane {
    margin: 0;
  }

  .vue-admin-table-drag {
    background: #f3f7fc;
  }

  table thead th.sortable:hover {
    background-color: #f9f9f9;
  }

  table.data.vue-admin-table-dragging tbody tr:not(.disabled):hover td {
    background-color: transparent;
  }

  .vue-admin-table-buttons {
    margin-left: auto;
  }

  .vue-admin-table-buttons .flex:not(.flex-nowrap) > * {
    margin-bottom: 0;
  }

  .vue-admin-table-footer {
    border-top: 1px solid #f3f7fc;
    margin-top: 14px;
    padding-top: 14px;
  }

  .detail-cursor-pointer {
    cursor: pointer;
  }
</style><|MERGE_RESOLUTION|>--- conflicted
+++ resolved
@@ -39,11 +39,7 @@
             :title="searchClearTitle"
             role="button"
             :aria-label="searchClearTitle"
-<<<<<<< HEAD
-            @click="resetSearch"
-=======
             @click="handleSearch('')"
->>>>>>> ea732691
           ></button>
         </div>
 
@@ -416,26 +412,19 @@
         type: String,
         default: Craft.t('app', 'Clear'),
       },
-<<<<<<< HEAD
       searchParams: {
         type: Array,
         default: () => {
           return [];
         },
       },
-=======
->>>>>>> ea732691
       searchPlaceholder: {
         type: String,
         default: Craft.t('app', 'Search'),
       },
       noSearchResults: {
         type: String,
-<<<<<<< HEAD
-        default: Craft.t('app', 'No results'),
-=======
         default: Craft.t('app', 'No results.'),
->>>>>>> ea732691
       },
       tableData: {
         type: Array,
@@ -489,11 +478,8 @@
         dragging: false,
         isEmpty: false,
         isLoading: true,
-<<<<<<< HEAD
         rows: [],
-=======
         searchClearTitle: Craft.escapeHtml(Craft.t('app', 'Clear')),
->>>>>>> ea732691
         searchTerm: '',
         selectAll: null,
         sortable: null,
@@ -662,8 +648,15 @@
         this.handleOnSelectCallback(this.checks);
       },
 
-<<<<<<< HEAD
-      handleSearch: debounce(function () {
+      handleSearch(val) {
+        if (this.searchTerm != val) {
+          this.searchTerm = val;
+          this.search();
+        }
+      },
+
+      search: debounce(function () {
+        // in data mode - match and show/hide via JS
         if (!this.isApiMode && this.tableData.length) {
           let tableData = this.$refs.vuetable.tableData;
           let searchTerm = this.searchTerm.toLowerCase();
@@ -692,36 +685,13 @@
 
           this.isEmpty = visibleRowsCount == 0;
         } else {
+          // in API mode - send to the endpoint to handle
+          if (this.$refs.vuetable.currentPage !== 1) {
+            this.$refs.vuetable.changePage(1);
+          }
           this.reload();
         }
-      }, 200),
-
-      resetSearch() {
-        this.searchTerm = '';
-
-        if (!this.isApiMode && this.tableData.length) {
-          this.rows.forEach((row) => {
-            row.classList.remove('hidden');
-          });
-        } else {
-          this.reload();
-        }
-      },
-=======
-      handleSearch(val) {
-        if (this.searchTerm != val) {
-          this.searchTerm = val;
-          this.search();
-        }
-      },
-
-      search: debounce(function () {
-        if (this.$refs.vuetable.currentPage !== 1) {
-          this.$refs.vuetable.changePage(1);
-        }
-        this.reload();
       }, 250),
->>>>>>> ea732691
 
       handleSelectAll() {
         var tableData = this.$refs.vuetable.tableData;
