--- conflicted
+++ resolved
@@ -83,12 +83,8 @@
       `Running the dev server is only permitted in individual bundles.`
     );
   }
-<<<<<<< HEAD
-  const configName = path.basename(context);
-=======
 
   const configName = config.name || path.basename(context);
->>>>>>> ac012e6b
 
   if (!watchPaths) {
     watchPaths = [
