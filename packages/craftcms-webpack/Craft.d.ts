--- conflicted
+++ resolved
@@ -15,23 +15,11 @@
 
 // Declare existing variables, mock the things we'll use.
 declare var Craft: {
-<<<<<<< HEAD
-    ProgressBar: ProgressBarInterface,
-    t(category: string, message: string, params?: object): string,
-    sendActionRequest(method: string, action: string, options?: object): Promise,
-    initUiElements($container: JQuery): void,
-    expandPostArray(arr: object): any
-=======
   ProgressBar: ProgressBarInterface;
   t(category: string, message: string, params?: object): string;
-  postActionRequest(
-    action: string,
-    data?: object,
-    callback?: (response: object, textStatus: string) => void
-  ): void;
+  sendActionRequest(method: string, action: string, options?: object): Promise;
   initUiElements($container: JQuery): void;
   expandPostArray(arr: object): any;
->>>>>>> c44d3bab
 };
 
 declare var Garnish: any;
