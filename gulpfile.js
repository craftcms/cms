// TODO: following deps are still manual:
// - datepicker-i18n
// - fabricjs
// - prismjs (custom css added)
// - qunit

<<<<<<< HEAD
var es = require('event-stream');
var gulp = require('gulp');
var concat = require('gulp-concat');
var jsonMinify = require('gulp-json-minify');
var rename = require('gulp-rename');
var sourcemaps = require('gulp-sourcemaps');
var uglify = require('gulp-uglify-es').default;
var gulpif = require('gulp-if');
var sass = require('gulp-sass');

var libPath = 'lib/';

var jsDeps = [
    { srcGlob: 'node_modules/blueimp-file-upload/js/jquery.fileupload.js', dest: libPath+'fileupload' },
    { srcGlob: 'node_modules/d3/build/d3.js', dest: libPath+'d3' },
    { srcGlob: 'node_modules/element-resize-detector/dist/element-resize-detector.js', dest: libPath+'element-resize-detector' },
    { srcGlob: 'node_modules/fabric/dist/fabric.js', dest: libPath+'fabric' },
    { srcGlob: 'node_modules/garnishjs/dist/garnish.js', dest: libPath+'garnishjs' },
    { srcGlob: 'node_modules/inputmask/dist/jquery.inputmask.bundle.js', dest: libPath+'inputmask' },
    { srcGlob: 'node_modules/jquery/dist/jquery.js', dest: libPath+'jquery' },
    { srcGlob: 'node_modules/jquery.payment/lib/jquery.payment.js', dest: libPath+'jquery.payment' },
    { srcGlob: 'node_modules/iframe-resizer/js/iframeResizer.js', dest: libPath+'iframe-resizer' },
    { srcGlob: 'node_modules/iframe-resizer/js/iframeResizer.contentWindow.js', dest: libPath+'iframe-resizer-cw' },
    { srcGlob: 'node_modules/picturefill/dist/picturefill.js', dest: libPath+'picturefill' },
    { srcGlob: 'node_modules/punycode/punycode.js', dest: libPath+'punycode' },
    { srcGlob: 'node_modules/selectize/dist/js/standalone/selectize.js', dest: libPath+'selectize' },
    { srcGlob: 'node_modules/timepicker/jquery.timepicker.js', dest: libPath+'timepicker' },
    { srcGlob: 'node_modules/velocity-animate/velocity.js', dest: libPath+'velocity' },
    { srcGlob: 'node_modules/xregexp/xregexp-all.js', dest: libPath+'xregexp' },
    { srcGlob: 'node_modules/yii2-pjax/jquery.pjax.js', dest: libPath+'yii2-pjax' },
=======
const autoprefixer = require('gulp-autoprefixer');
const babel = require('gulp-babel');
const concat = require('gulp-concat');
const es = require('event-stream');
const footer = require('gulp-footer');
const gulp = require('gulp');
const gulpif = require('gulp-if');
const header = require('gulp-header');
const jsonMinify = require('gulp-json-minify');
const rename = require('gulp-rename');
const sass = require('gulp-sass');
const sourcemaps = require('gulp-sourcemaps');
const uglify = require('gulp-uglify-es').default;
const webpack = require('webpack-stream');

const cpAssetsPath = 'src/web/assets';
const cpGlobalAssetPath = `${cpAssetsPath}/cp`;
const graphiqlAssetPath = `${cpAssetsPath}/graphiql`;
const psAssetPath = `${cpAssetsPath}/pluginstore`;
const atAssetPath = `${cpAssetsPath}/admintable`;

const cpSassGlob = [
    `${cpAssetsPath}/**/src/**/*.scss`,
    `!${graphiqlAssetPath}/**/*.scss`,
    `!${psAssetPath}/**/*.scss`,
    `!${atAssetPath}/**/*.scss`,
>>>>>>> 28b01f8a
];

const cpGlobalJsGlob = [
    `${cpGlobalAssetPath}/src/js/Craft.js`,
    `${cpGlobalAssetPath}/src/js/Base*.js`,
    `${cpGlobalAssetPath}/src/js/*.js`,
    `!(${cpGlobalAssetPath}/src/js/Craft.js|${cpGlobalAssetPath}/src/js/Base*.js)`,
    `!${graphiqlAssetPath}/**/*.js`,
    `!${psAssetPath}/**/*.js`,
    `!${atAssetPath}/**/*.js`
];

const cpOtherJsGlob = [
    `${cpAssetsPath}/**/src/**/*.js`,
    `!${cpGlobalAssetPath}/**/*.js`,
    `!${graphiqlAssetPath}/**/*.js`,
    `!${psAssetPath}/**/*.js`,
    `!${atAssetPath}/**/*.js`,
    `!${cpAssetsPath}/tests/**/*.js`,
];

const libPath = 'lib';

const jsDeps = [
    {srcGlob: 'node_modules/@benmajor/jquery-touch-events/src/jquery.mobile-events.js', dest: `${libPath}/jquery-touch-events`},
    {srcGlob: 'node_modules/blueimp-file-upload/js/jquery.fileupload.js', dest: `${libPath}/fileupload`},
    {srcGlob: 'node_modules/d3/build/d3.js', dest: `${libPath}/d3`},
    {srcGlob: 'node_modules/element-resize-detector/dist/element-resize-detector.js', dest: `${libPath}/element-resize-detector`},
    {srcGlob: 'node_modules/fabric/dist/fabric.js', dest: `${libPath}/fabric`},
    {srcGlob: 'node_modules/garnishjs/dist/garnish.js', dest: `${libPath}/garnishjs`},
    {srcGlob: 'node_modules/inputmask/dist/jquery.inputmask.bundle.js', dest: `${libPath}/inputmask`},
    {srcGlob: 'node_modules/jquery/dist/jquery.js', dest: `${libPath}/jquery`},
    {srcGlob: 'node_modules/jquery.payment/lib/jquery.payment.js', dest: `${libPath}/jquery.payment`},
    {srcGlob: 'node_modules/iframe-resizer/js/iframeResizer.js', dest: `${libPath}/iframe-resizer`},
    {srcGlob: 'node_modules/iframe-resizer/js/iframeResizer.contentWindow.js', dest: `${libPath}/iframe-resizer-cw`},
    {srcGlob: 'node_modules/picturefill/dist/picturefill.js', dest: `${libPath}/picturefill`},
    {srcGlob: 'node_modules/punycode/punycode.js', dest: `${libPath}/punycode`},
    {srcGlob: 'node_modules/selectize/dist/js/standalone/selectize.js', dest: `${libPath}/selectize`},
    {srcGlob: 'node_modules/timepicker/jquery.timepicker.js', dest: `${libPath}/timepicker`},
    {srcGlob: 'node_modules/velocity-animate/velocity.js', dest: `${libPath}/velocity`},
    {srcGlob: 'node_modules/xregexp/xregexp-all.js', dest: `${libPath}/xregexp`},
    {srcGlob: 'node_modules/yii2-pjax/jquery.pjax.js', dest: `${libPath}/yii2-pjax`},
];

const jquiGlob = [
    'node_modules/jquery-ui/ui/version.js',
    'node_modules/jquery-ui/ui/widget.js',
    'node_modules/jquery-ui/ui/position.js',
    'node_modules/jquery-ui/ui/focusable.js',
    'node_modules/jquery-ui/ui/keycode.js',
    'node_modules/jquery-ui/ui/scroll-parent.js',
    'node_modules/jquery-ui/ui/widgets/datepicker.js',
    'node_modules/jquery-ui/ui/widgets/mouse.js',
];

const d3LocaleData = [
    {srcGlob: 'node_modules/d3-format/locale/*.json', dest: `${libPath}/d3-format`},
    {srcGlob: 'node_modules/d3-time-format/locale/*.json', dest: `${libPath}/d3-time-format`},
];

const staticDeps = [
    {srcGlob: 'node_modules/axios/dist/axios.min.js', dest: `${libPath}/axios`},
    {srcGlob: 'node_modules/selectize/dist/css/selectize.css', dest: `${libPath}/selectize`},
];

const graphiqlJs = [
    `${graphiqlAssetPath}/src/graphiql-init.js`,
    `${graphiqlAssetPath}/src/CraftGraphiQL.js`,
];

const graphiqlCss = [
    'node_modules/graphiql/graphiql.css',
    `${graphiqlAssetPath}/src/graphiql.scss`,
];

const vueJs = [
    'node_modules/vue/dist/vue.min.js',
    'node_modules/vue-router/dist/vue-router.min.js',
    'node_modules/vuex/dist/vuex.min.js',
    'node_modules/vue-autosuggest/dist/vue-autosuggest.js',
];

gulp.task('cp-sass', function() {
    gulp.src(cpSassGlob)
        .pipe(sourcemaps.init())
        .pipe(sass({
            outputStyle: 'compact'
        }).on('error', sass.logError))
        .pipe(autoprefixer())
        .pipe(rename(function (path) {
            path.dirname = path.dirname.replace(/\bsrc\b/, 'dist');
        }))
        .pipe(sourcemaps.write('.'))
        .pipe(gulp.dest(function(file) {
            return file.base;
        }))
});

gulp.task('cp-global-js', function() {
    gulp.src(cpGlobalJsGlob)
        .pipe(sourcemaps.init())
        .pipe(concat('Craft.min.js'))
        .pipe(header('(function($){\n\n'))
        .pipe(footer('\n})(jQuery);\n'))
        .pipe(babel())
        .pipe(uglify())
        .pipe(sourcemaps.write('.'))
        .pipe(gulp.dest(`${cpGlobalAssetPath}/dist/js`))
});

gulp.task('cp-other-js', function() {
    gulp.src(cpOtherJsGlob)
        .pipe(sourcemaps.init())
        .pipe(babel())
        .pipe(uglify())
        .pipe(rename(function (path) {
            path.dirname = path.dirname.replace(/\bsrc\b/, 'dist');
            path.extname = '.min.js';
        }))
        .pipe(sourcemaps.write('.'))
        .pipe(gulp.dest(function(file) {
            return file.base;
        }))
});

gulp.task('cp-js', ['cp-global-js', 'cp-other-js']);
gulp.task('cp', ['cp-sass', 'cp-js']);

gulp.task('watch', function() {
    gulp.watch(cpSassGlob, ['cp-sass']);
    gulp.watch(cpGlobalAssetPath, ['cp-global-js']);
    gulp.watch(cpOtherJsGlob, ['cp-other-js']);
});

gulp.task('jqui', function() {
    gulp.src(jquiGlob)
        .pipe(sourcemaps.init())
        .pipe(concat('jquery-ui.js'))
        .pipe(babel())
        .pipe(uglify())
        .pipe(sourcemaps.write('.'))
        .pipe(gulp.dest(`${libPath}/jquery-ui`))
});

gulp.task('graphiql-js', function() {
    gulp.src(graphiqlJs)
        .pipe(webpack({
            entry: './src/web/assets/graphiql/src/graphiql-init.js',
            mode: 'production',
            module: {
                rules: [
                    {
                        test: /\.m?js$/,
                        exclude: /(node_modules|bower_components)/,
                        use: {
                            loader: 'babel-loader',
                            options: {
                                presets: ['@babel/preset-env']
                            }
                        }
                    }
                ]
            }
        }))
        .pipe(concat('graphiql.js'))
        .pipe(gulp.dest(`${graphiqlAssetPath}/dist`));
});

gulp.task('graphiql-css', function() {
    return gulp.src(graphiqlCss)
        .pipe(sass().on('error', sass.logError))
        .pipe(concat('graphiql.css'))
        .pipe(gulp.dest(`${graphiqlAssetPath}/dist`));
});

gulp.task('graphiql', ['graphiql-js', 'graphiql-css']);

gulp.task('vue', function() {
    return gulp.src(vueJs)
        .pipe(concat('vue.js'))
        .pipe(gulp.dest(`${libPath}/vue`))
});

gulp.task('static-deps', function() {
    let streams = [];
    staticDeps.forEach(function(dep) {
        streams.push(
            gulp.src(dep.srcGlob)
                .pipe(gulp.dest(dep.dest))
        );
    });
    return es.merge(streams);
});

gulp.task('deps', ['jqui', 'graphiql', 'vue', 'static-deps'], function() {
    let streams = [];

    // Minify & move the JS deps
    jsDeps.forEach(function(dep) {
        streams.push(
            gulp.src(dep.srcGlob)
                //.pipe(gulp.dest(dest))
                .pipe(sourcemaps.init())
                .pipe(uglify())
                //.pipe(rename({ suffix: '.min' }))
                .pipe(sourcemaps.write('./'))
                .pipe(gulp.dest(dep.dest))
        );
    });

    // Minify & move the D3 locale JSON
    d3LocaleData.forEach(function(dep) {
        streams.push(
            gulp.src(dep.srcGlob)
                .pipe(jsonMinify())
                .pipe(gulp.dest(dep.dest))
        );
    });

    return es.merge(streams);
});<|MERGE_RESOLUTION|>--- conflicted
+++ resolved
@@ -4,38 +4,6 @@
 // - prismjs (custom css added)
 // - qunit
 
-<<<<<<< HEAD
-var es = require('event-stream');
-var gulp = require('gulp');
-var concat = require('gulp-concat');
-var jsonMinify = require('gulp-json-minify');
-var rename = require('gulp-rename');
-var sourcemaps = require('gulp-sourcemaps');
-var uglify = require('gulp-uglify-es').default;
-var gulpif = require('gulp-if');
-var sass = require('gulp-sass');
-
-var libPath = 'lib/';
-
-var jsDeps = [
-    { srcGlob: 'node_modules/blueimp-file-upload/js/jquery.fileupload.js', dest: libPath+'fileupload' },
-    { srcGlob: 'node_modules/d3/build/d3.js', dest: libPath+'d3' },
-    { srcGlob: 'node_modules/element-resize-detector/dist/element-resize-detector.js', dest: libPath+'element-resize-detector' },
-    { srcGlob: 'node_modules/fabric/dist/fabric.js', dest: libPath+'fabric' },
-    { srcGlob: 'node_modules/garnishjs/dist/garnish.js', dest: libPath+'garnishjs' },
-    { srcGlob: 'node_modules/inputmask/dist/jquery.inputmask.bundle.js', dest: libPath+'inputmask' },
-    { srcGlob: 'node_modules/jquery/dist/jquery.js', dest: libPath+'jquery' },
-    { srcGlob: 'node_modules/jquery.payment/lib/jquery.payment.js', dest: libPath+'jquery.payment' },
-    { srcGlob: 'node_modules/iframe-resizer/js/iframeResizer.js', dest: libPath+'iframe-resizer' },
-    { srcGlob: 'node_modules/iframe-resizer/js/iframeResizer.contentWindow.js', dest: libPath+'iframe-resizer-cw' },
-    { srcGlob: 'node_modules/picturefill/dist/picturefill.js', dest: libPath+'picturefill' },
-    { srcGlob: 'node_modules/punycode/punycode.js', dest: libPath+'punycode' },
-    { srcGlob: 'node_modules/selectize/dist/js/standalone/selectize.js', dest: libPath+'selectize' },
-    { srcGlob: 'node_modules/timepicker/jquery.timepicker.js', dest: libPath+'timepicker' },
-    { srcGlob: 'node_modules/velocity-animate/velocity.js', dest: libPath+'velocity' },
-    { srcGlob: 'node_modules/xregexp/xregexp-all.js', dest: libPath+'xregexp' },
-    { srcGlob: 'node_modules/yii2-pjax/jquery.pjax.js', dest: libPath+'yii2-pjax' },
-=======
 const autoprefixer = require('gulp-autoprefixer');
 const babel = require('gulp-babel');
 const concat = require('gulp-concat');
@@ -62,7 +30,6 @@
     `!${graphiqlAssetPath}/**/*.scss`,
     `!${psAssetPath}/**/*.scss`,
     `!${atAssetPath}/**/*.scss`,
->>>>>>> 28b01f8a
 ];
 
 const cpGlobalJsGlob = [
