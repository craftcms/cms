name: ci
on:
  workflow_dispatch:
  push:
    branches:
      - 5.x
<<<<<<< HEAD
      - '5.1'
=======
      - '5.2'
>>>>>>> d04259e9
  pull_request:
permissions:
  contents: read
concurrency:
  group: ci-${{ github.ref }}
  cancel-in-progress: true
jobs:
  ci:
    name: ci
    uses: craftcms/.github/.github/workflows/ci.yml@v3
    with:
      php_version: '8.2'
      craft_version: '5'
      node_version: '20'
      jobs: '["ecs", "prettier", "phpstan", "tests"]'
      notify_slack: true
      slack_subteam: <!subteam^SGFL9NKNZ>
    secrets:
      token: ${{ secrets.GITHUB_TOKEN }}
      slack_webhook_url: ${{ secrets.SLACK_CRAFT_WEBHOOK_URL }}<|MERGE_RESOLUTION|>--- conflicted
+++ resolved
@@ -4,11 +4,7 @@
   push:
     branches:
       - 5.x
-<<<<<<< HEAD
-      - '5.1'
-=======
       - '5.2'
->>>>>>> d04259e9
   pull_request:
 permissions:
   contents: read
