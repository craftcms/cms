--- conflicted
+++ resolved
@@ -12,11 +12,8 @@
   ecs:
     name: ECS
     uses: craftcms/.github/.github/workflows/ecs.yml@v1
-<<<<<<< HEAD
-=======
-    secrets:
-      minimum_php_version: ${{ secrets.CRAFT_3_MINIMUM_PHP }}
->>>>>>> 7c014289
+    with:
+      php_version: '7.2'
   codecept:
     name: Codeception
     uses: craftcms/.github/.github/workflows/codecept.yml@v1
@@ -32,8 +29,4 @@
       failure_text_prefix: <!subteam^SGFL9NKNZ>
     secrets:
       token: ${{ secrets.GITHUB_TOKEN }}
-<<<<<<< HEAD
-      slack_webhook_url: ${{ secrets.SLACK_CRAFT_WEBHOOK_URL }}
-=======
-      slack_webhook_url: ${{ secrets.SLACK_WEBHOOK_URL }}
->>>>>>> 7c014289
+      slack_webhook_url: ${{ secrets.SLACK_CRAFT_WEBHOOK_URL }}