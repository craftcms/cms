--- conflicted
+++ resolved
@@ -4,15 +4,7 @@
   push:
     branches:
       - develop
-<<<<<<< HEAD
-      - main
-      - feature/**
   pull_request:
-    branches:
-      - "**"
-=======
-  pull_request:
->>>>>>> 3a175254
 
 env:
   SLACK_NOTIFICATION_TITLE: '<{run_url}|build> has {status_message}'
