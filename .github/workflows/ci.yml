--- conflicted
+++ resolved
@@ -3,12 +3,8 @@
   workflow_dispatch:
   push:
     branches:
-<<<<<<< HEAD
-      - develop
+      - 5.x
       - '5.1'
-=======
-      - 5.x
->>>>>>> 3592bb87
   pull_request:
 permissions:
   contents: read
