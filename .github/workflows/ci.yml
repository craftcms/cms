name: ci
on:
  workflow_dispatch:
  push:
    branches:
      - develop
      - v3
<<<<<<< HEAD
      - '5.0'
=======
>>>>>>> 991396e4
  pull_request:
permissions:
  contents: read
concurrency:
  group: ci-${{ github.ref }}
  cancel-in-progress: true
jobs:
  ci:
    name: ci
    uses: craftcms/.github/.github/workflows/ci.yml@v3
    with:
<<<<<<< HEAD
      php_version: '8.1'
  prettier:
    name: Prettier
    uses: craftcms/.github/.github/workflows/prettier.yml@v2
  phpstan:
    name: PHPStan
    uses: craftcms/.github/.github/workflows/phpstan.yml@v2
    with:
      php_version: '8.1'
  codecept:
    name: Codeception
    needs: [ecs, prettier, phpstan]
    uses: craftcms/.github/.github/workflows/codecept.yml@v2
    with:
      php_versions: '["8.1"]'
  notify-slack:
    name: Notify Slack
    needs: [ecs, prettier, phpstan, codecept]
    if: ${{ always() }}
    uses: craftcms/.github/.github/workflows/notify-slack.yml@v2
    with:
      success: ${{ needs.ecs.result == 'success' && needs.prettier.result == 'success' && needs.phpstan.result == 'success' && needs.codecept.result == 'success' }}
      failure: ${{ needs.ecs.result == 'failure' || needs.prettier.result == 'failure' || needs.phpstan.result == 'failure' || needs.codecept.result == 'failure' }}
      failure_text_prefix: <!subteam^SGFL9NKNZ>
=======
      craft_version: '4'
      jobs: '["ecs", "prettier", "phpstan", "tests"]'
      notify_slack: true
      slack_subteam: <!subteam^SGFL9NKNZ>
>>>>>>> 991396e4
    secrets:
      token: ${{ secrets.GITHUB_TOKEN }}
      slack_webhook_url: ${{ secrets.SLACK_CRAFT_WEBHOOK_URL }}<|MERGE_RESOLUTION|>--- conflicted
+++ resolved
@@ -5,10 +5,7 @@
     branches:
       - develop
       - v3
-<<<<<<< HEAD
       - '5.0'
-=======
->>>>>>> 991396e4
   pull_request:
 permissions:
   contents: read
@@ -20,37 +17,10 @@
     name: ci
     uses: craftcms/.github/.github/workflows/ci.yml@v3
     with:
-<<<<<<< HEAD
-      php_version: '8.1'
-  prettier:
-    name: Prettier
-    uses: craftcms/.github/.github/workflows/prettier.yml@v2
-  phpstan:
-    name: PHPStan
-    uses: craftcms/.github/.github/workflows/phpstan.yml@v2
-    with:
-      php_version: '8.1'
-  codecept:
-    name: Codeception
-    needs: [ecs, prettier, phpstan]
-    uses: craftcms/.github/.github/workflows/codecept.yml@v2
-    with:
-      php_versions: '["8.1"]'
-  notify-slack:
-    name: Notify Slack
-    needs: [ecs, prettier, phpstan, codecept]
-    if: ${{ always() }}
-    uses: craftcms/.github/.github/workflows/notify-slack.yml@v2
-    with:
-      success: ${{ needs.ecs.result == 'success' && needs.prettier.result == 'success' && needs.phpstan.result == 'success' && needs.codecept.result == 'success' }}
-      failure: ${{ needs.ecs.result == 'failure' || needs.prettier.result == 'failure' || needs.phpstan.result == 'failure' || needs.codecept.result == 'failure' }}
-      failure_text_prefix: <!subteam^SGFL9NKNZ>
-=======
       craft_version: '4'
       jobs: '["ecs", "prettier", "phpstan", "tests"]'
       notify_slack: true
       slack_subteam: <!subteam^SGFL9NKNZ>
->>>>>>> 991396e4
     secrets:
       token: ${{ secrets.GITHUB_TOKEN }}
       slack_webhook_url: ${{ secrets.SLACK_CRAFT_WEBHOOK_URL }}