--- conflicted
+++ resolved
@@ -4,11 +4,7 @@
   push:
     branches:
       - develop
-<<<<<<< HEAD
-      - '4.0'
-=======
       - v3
->>>>>>> 7c58e977
   pull_request:
 concurrency:
   group: ci-${{ github.ref }}
